--- conflicted
+++ resolved
@@ -1,11 +1,7 @@
 {
 	"@metadata": {
 		"author": "Ellen Spertus <ellen.spertus@gmail.com>",
-<<<<<<< HEAD
-		"lastupdated": "2016-03-15 10:36:12.416062",
-=======
-		"lastupdated": "2016-03-17 14:41:13.974918",
->>>>>>> 9471ea63
+		"lastupdated": "2016-04-01 14:40:33.958449",
 		"locale": "en",
 		"messagedocumentation" : "qqq"
 	},
