--- conflicted
+++ resolved
@@ -1,11 +1,7 @@
 {
 	"@metadata": {
 		"author": "Ellen Spertus <ellen.spertus@gmail.com>",
-<<<<<<< HEAD
-		"lastupdated": "2016-11-15 14:37:55.819473",
-=======
 		"lastupdated": "2017-01-02 12:17:41.695529",
->>>>>>> e2ab2dca
 		"locale": "en",
 		"messagedocumentation" : "qqq"
 	},
