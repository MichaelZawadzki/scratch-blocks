--- conflicted
+++ resolved
@@ -117,27 +117,8 @@
     var oneBasedIndex = !!options['oneBasedIndex'];
   }
 
-<<<<<<< HEAD
-  var enableRealtime = !!options['realtime'];
-  var realtimeOptions = enableRealtime ? options['realtimeOptions'] : undefined;
-
-  // Colour overrides provided by the injection
-  var colours = options['colours'];
-  if (colours) {
-    for (var colourProperty in colours) {
-      if (colours.hasOwnProperty(colourProperty) &&
-          Blockly.Colours.hasOwnProperty(colourProperty)) {
-        // If a property is in both colours option and Blockly.Colours,
-        // set the Blockly.Colours value to the override.
-        Blockly.Colours[colourProperty] = colours[colourProperty];
-      }
-    }
-  }
+  Blockly.Colours.overrideColours(options['colours']);
   
-=======
-  Blockly.Colours.overrideColours(options['colours']);
-
->>>>>>> cdef57d0
   this.RTL = rtl;
   this.oneBasedIndex = oneBasedIndex;
   this.collapse = hasCollapse;
