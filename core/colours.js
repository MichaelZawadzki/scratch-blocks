/**
 * @license
 * Visual Blocks Editor
 *
 * Copyright 2016 Massachusetts Institute of Technology
 * All rights reserved.
 *
 * Licensed under the Apache License, Version 2.0 (the "License");
 * you may not use this file except in compliance with the License.
 * You may obtain a copy of the License at
 *
 *   http://www.apache.org/licenses/LICENSE-2.0
 *
 * Unless required by applicable law or agreed to in writing, software
 * distributed under the License is distributed on an "AS IS" BASIS,
 * WITHOUT WARRANTIES OR CONDITIONS OF ANY KIND, either express or implied.
 * See the License for the specific language governing permissions and
 * limitations under the License.
 */

'use strict';

goog.provide('Blockly.Colours');

Blockly.Colours = {
  "execute_color": '#000000',
  // SVG colours: these must be specificed in #RRGGBB style
  // To add an opacity, this must be specified as a separate property (for SVG fill-opacity)
  "motion": {
    "primary": "#4C97FF",
    "secondary": "#4280D7",
    "tertiary": "#3373CC"
  },
  "looks": {
    "primary": "#9966FF",
    "secondary": "#855CD6",
    "tertiary": "#774DCB"
  },
  "sounds": {
    "primary": "#CF63CF",
    "secondary": "#C94FC9",
    "tertiary": "#BD42BD"
  },
  "control": {
    "primary": "#FFAB19",
    "secondary": "#EC9C13",
    "tertiary": "#CF8B17"
  },
  "event": {
    "primary": "#FFBF00",
    "secondary": "#E6AC00",
    "tertiary": "#CC9900"
  },
  "sensing": {
    "primary": "#5CB1D6",
    "secondary": "#47A8D1",
    "tertiary": "#2E8EB8"
  },
  "pen": {
    "primary": "#0fBD8C",
    "secondary": "#0DA57A",
    "tertiary": "#0B8E69"
  },
  "operators": {
    "primary": "#59C059",
    "secondary": "#46B946",
    "tertiary": "#389438"
  },
  "data": {
    "primary": "#FF8C1A",
    "secondary": "#FF8000",
    "tertiary": "#DB6E00"
  },
  // This is not a new category, but rather for differentiation
  // between lists and scalar variables.
  "data_lists": {
    "primary": "#FF661A",
    "secondary": "#FF5500",
    "tertiary": "#E64D00"
  },
  "more": {
    "primary": "#FF6680",
    "secondary": "#FF4D6A",
    "tertiary": "#FF3355"
  },
  "text": "#575E75",
  "workspace": "#F9F9F9",
  "toolboxHover": "#4C97FF",
  "toolboxSelected": "#e9eef2",
  "toolboxText": "#575E75",
  "toolbox": "#FFFFFF",
  "flyout": "#F9F9F9",
  "scrollbar": "#CECDCE",
  "scrollbarHover": '#CECDCE',
  "textField": "#FFFFFF",
  "insertionMarker": "#000000",
  "insertionMarkerOpacity": 0.2,
  "dragShadowOpacity": 0.3,
  "stackGlow": "#FFF200",
  "stackGlowSize": 4,
  "stackGlowOpacity": 1,
  "replacementGlow": "#FFFFFF",
  "replacementGlowSize": 2,
  "replacementGlowOpacity": 1,
  "colourPickerStroke": "#FFFFFF",
  // CSS colours: support RGBA
  "fieldShadow": "rgba(0,0,0,0.1)",
  "dropDownShadow": "rgba(0, 0, 0, .3)",
  "numPadBackground": "#547AB2",
  "numPadBorder": "#435F91",
  "numPadActiveBackground": "#435F91",
  "numPadText": "#FFFFFF",
  "valueReportBackground": "#FFFFFF",
<<<<<<< HEAD
  "valueReportBorder": "#AAAAAA",
  "dropdownButtonPressedOpacity" : 1,
  "inputShapeOpacity" : 1,

  "outlineColor": '#FF00FF',
  "outlineOpacity": 0.6,
  "outlineRadius": '4',
=======
  "valueReportBorder": "#AAAAAA"
};

/**
 * Override the colours in Blockly.Colours with new values basded on the
 * given dictionary.
 * @param {!Object} colours Dictionary of colour properties and new values.
 * @package
 */
Blockly.Colours.overrideColours = function(colours) {
  // Colour overrides provided by the injection
  if (colours) {
    for (var colourProperty in colours) {
      if (colours.hasOwnProperty(colourProperty) &&
          Blockly.Colours.hasOwnProperty(colourProperty)) {
        // If a property is in both colours option and Blockly.Colours,
        // set the Blockly.Colours value to the override.
        // Override Blockly category color object properties with those
        // provided.
        var colourPropertyValue = colours[colourProperty];
        if (goog.isObject(colourPropertyValue)) {
          for (var colourSequence in colourPropertyValue) {
            if (colourPropertyValue.hasOwnProperty(colourSequence) &&
              Blockly.Colours[colourProperty].hasOwnProperty(colourSequence)) {
              Blockly.Colours[colourProperty][colourSequence] =
                  colourPropertyValue[colourSequence];
            }
          }
        } else {
          Blockly.Colours[colourProperty] = colourPropertyValue;
        }
      }
    }
  }
>>>>>>> cdef57d0
};<|MERGE_RESOLUTION|>--- conflicted
+++ resolved
@@ -111,7 +111,6 @@
   "numPadActiveBackground": "#435F91",
   "numPadText": "#FFFFFF",
   "valueReportBackground": "#FFFFFF",
-<<<<<<< HEAD
   "valueReportBorder": "#AAAAAA",
   "dropdownButtonPressedOpacity" : 1,
   "inputShapeOpacity" : 1,
@@ -119,8 +118,6 @@
   "outlineColor": '#FF00FF',
   "outlineOpacity": 0.6,
   "outlineRadius": '4',
-=======
-  "valueReportBorder": "#AAAAAA"
 };
 
 /**
@@ -154,5 +151,4 @@
       }
     }
   }
->>>>>>> cdef57d0
 };