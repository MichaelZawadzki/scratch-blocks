/**
 * @license
 * Visual Blocks Editor
 *
 * Copyright 2013 Google Inc.
 * https://developers.google.com/blockly/
 *
 * Licensed under the Apache License, Version 2.0 (the "License");
 * you may not use this file except in compliance with the License.
 * You may obtain a copy of the License at
 *
 *   http://www.apache.org/licenses/LICENSE-2.0
 *
 * Unless required by applicable law or agreed to in writing, software
 * distributed under the License is distributed on an "AS IS" BASIS,
 * WITHOUT WARRANTIES OR CONDITIONS OF ANY KIND, either express or implied.
 * See the License for the specific language governing permissions and
 * limitations under the License.
 */

/**
 * @fileoverview Object representing an icon on a block.
 * @author fraser@google.com (Neil Fraser)
 */
'use strict';

goog.provide('Blockly.Icon');

goog.require('goog.dom');
goog.require('goog.math.Coordinate');


/**
 * Class for an icon.
 * @param {Blockly.Block} block The block associated with this icon.
 * @constructor
 */
Blockly.Icon = function(block) {
  this.block_ = block;
};

/**
 * Does this icon get hidden when the block is collapsed.
 */
Blockly.Icon.prototype.collapseHidden = true;

/**
 * Height and width of icons.
 */
Blockly.Icon.prototype.SIZE = 17;

/**
 * Bubble UI (if visible).
 * @type {Blockly.Bubble}
 * @protected
 */
Blockly.Icon.prototype.bubble_ = null;

/**
 * Absolute coordinate of icon's center.
 * @type {goog.math.Coordinate}
 * @protected
 */
Blockly.Icon.prototype.iconXY_ = null;

/**
 * Create the icon on the block.
 */
Blockly.Icon.prototype.createIcon = function() {
  if (this.iconGroup_) {
    // Icon already exists.
    return;
  }
  /* Here's the markup that will be generated:
  <g class="blocklyIconGroup">
    ...
  </g>
  */
  this.iconGroup_ = Blockly.utils.createSvgElement('g',
      {'class': 'blocklyIconGroup'}, null);
  if (this.block_.isInFlyout) {
    Blockly.utils.addClass(
        /** @type {!Element} */ (this.iconGroup_), 'blocklyIconGroupReadonly');
  }
  this.drawIcon_(this.iconGroup_);

<<<<<<< HEAD
  //this.block_.getSvgRoot().appendChild(this.iconGroup_);
  this.block_.getSvgContentRoot().appendChild(this.iconGroup_);
  Blockly.bindEventWithChecks_(this.iconGroup_, 'mouseup', this,
      this.iconClick_);
=======
  this.block_.getSvgRoot().appendChild(this.iconGroup_);
  Blockly.bindEventWithChecks_(
      this.iconGroup_, 'mouseup', this, this.iconClick_);
>>>>>>> 4d92cf52
  this.updateEditable();
};

/**
 * Dispose of this icon.
 */
Blockly.Icon.prototype.dispose = function() {
  // Dispose of and unlink the icon.
  goog.dom.removeNode(this.iconGroup_);
  this.iconGroup_ = null;
  // Dispose of and unlink the bubble.
  this.setVisible(false);
  this.block_ = null;
};

/**
 * Add or remove the UI indicating if this icon may be clicked or not.
 */
Blockly.Icon.prototype.updateEditable = function() {
};

/**
 * Is the associated bubble visible?
 * @return {boolean} True if the bubble is visible.
 */
Blockly.Icon.prototype.isVisible = function() {
  return !!this.bubble_;
};

/**
 * Clicking on the icon toggles if the bubble is visible.
 * @param {!Event} e Mouse click event.
 * @protected
 */
Blockly.Icon.prototype.iconClick_ = function(e) {
  if (this.block_.workspace.isDragging()) {
    // Drag operation is concluding.  Don't open the editor.
    return;
  }
  if (!this.block_.isInFlyout && !Blockly.utils.isRightButton(e)) {
    this.setVisible(!this.isVisible());
  }
};

/**
 * Change the colour of the associated bubble to match its block.
 */
Blockly.Icon.prototype.updateColour = function() {
  if (this.isVisible()) {
    this.bubble_.setColour(this.block_.getColour());
  }
};

/**
 * Render the icon.
 * @param {number} cursorX Horizontal offset at which to position the icon.
 * @return {number} Horizontal offset for next item to draw.
 */
Blockly.Icon.prototype.renderIcon = function(cursorX) {
  if (this.collapseHidden && this.block_.isCollapsed()) {
    this.iconGroup_.setAttribute('display', 'none');
    return cursorX;
  }
  this.iconGroup_.setAttribute('display', 'block');

  var TOP_MARGIN = 5;
  var width = this.SIZE;
  if (this.block_.RTL) {
    cursorX -= width;
  }
  this.iconGroup_.setAttribute('transform',
      'translate(' + cursorX + ',' + TOP_MARGIN + ')');
  this.computeIconLocation();
  if (this.block_.RTL) {
    cursorX -= Blockly.BlockSvg.SEP_SPACE_X;
  } else {
    cursorX += width + Blockly.BlockSvg.SEP_SPACE_X;
  }
  return cursorX;
};

/**
 * Notification that the icon has moved.  Update the arrow accordingly.
 * @param {!goog.math.Coordinate} xy Absolute location in workspace coordinates.
 */
Blockly.Icon.prototype.setIconLocation = function(xy) {
  this.iconXY_ = xy;
  if (this.isVisible()) {
    this.bubble_.setAnchorLocation(xy);
  }
};

/**
 * Notification that the icon has moved, but we don't really know where.
 * Recompute the icon's location from scratch.
 */
Blockly.Icon.prototype.computeIconLocation = function() {
  // Find coordinates for the centre of the icon and update the arrow.
  var blockXY = this.block_.getRelativeToSurfaceXY();
  var iconXY = Blockly.utils.getRelativeXY(this.iconGroup_);
  var newXY = new goog.math.Coordinate(
      blockXY.x + iconXY.x + this.SIZE / 2,
      blockXY.y + iconXY.y + this.SIZE / 2);
  if (!goog.math.Coordinate.equals(this.getIconLocation(), newXY)) {
    this.setIconLocation(newXY);
  }
};

/**
 * Returns the center of the block's icon relative to the surface.
 * @return {!goog.math.Coordinate} Object with x and y properties in workspace
 *     coordinates.
 */
Blockly.Icon.prototype.getIconLocation = function() {
  return this.iconXY_;
};<|MERGE_RESOLUTION|>--- conflicted
+++ resolved
@@ -84,16 +84,10 @@
   }
   this.drawIcon_(this.iconGroup_);
 
-<<<<<<< HEAD
   //this.block_.getSvgRoot().appendChild(this.iconGroup_);
   this.block_.getSvgContentRoot().appendChild(this.iconGroup_);
-  Blockly.bindEventWithChecks_(this.iconGroup_, 'mouseup', this,
-      this.iconClick_);
-=======
-  this.block_.getSvgRoot().appendChild(this.iconGroup_);
   Blockly.bindEventWithChecks_(
       this.iconGroup_, 'mouseup', this, this.iconClick_);
->>>>>>> 4d92cf52
   this.updateEditable();
 };
 
