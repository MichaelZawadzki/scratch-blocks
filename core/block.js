/**
 * @license
 * Visual Blocks Editor
 *
 * Copyright 2011 Google Inc.
 * https://developers.google.com/blockly/
 *
 * Licensed under the Apache License, Version 2.0 (the "License");
 * you may not use this file except in compliance with the License.
 * You may obtain a copy of the License at
 *
 *   http://www.apache.org/licenses/LICENSE-2.0
 *
 * Unless required by applicable law or agreed to in writing, software
 * distributed under the License is distributed on an "AS IS" BASIS,
 * WITHOUT WARRANTIES OR CONDITIONS OF ANY KIND, either express or implied.
 * See the License for the specific language governing permissions and
 * limitations under the License.
 */

/**
 * @fileoverview The class representing one block.
 * @author fraser@google.com (Neil Fraser)
 */
'use strict';

goog.provide('Blockly.Block');

goog.require('Blockly.Blocks');
goog.require('Blockly.Colours');
goog.require('Blockly.Comment');
goog.require('Blockly.Connection');
goog.require('Blockly.Input');
goog.require('Blockly.Mutator');
goog.require('Blockly.Warning');
goog.require('Blockly.Workspace');
goog.require('Blockly.Xml');
goog.require('goog.array');
goog.require('goog.asserts');
goog.require('goog.math.Coordinate');
goog.require('goog.string');


/**
 * Class for one block.
 * Not normally called directly, workspace.newBlock() is preferred.
 * @param {!Blockly.Workspace} workspace The block's workspace.
 * @param {?string} prototypeName Name of the language object containing
 *     type-specific functions for this block.
 * @param {=string} opt_id Optional ID.  Use this ID if provided, otherwise
 *     create a new id.
 * @constructor
 */
Blockly.Block = function(workspace, prototypeName, opt_id) {
  var flyoutWorkspace = workspace && workspace.getFlyout && workspace.getFlyout() ?
     workspace.getFlyout().getWorkspace() : null;
  /** @type {string} */
  this.id = (opt_id && !workspace.getBlockById(opt_id) &&
      (!flyoutWorkspace || !flyoutWorkspace.getBlockById(opt_id))) ?
      opt_id : Blockly.genUid();
  workspace.blockDB_[this.id] = this;
  /** @type {Blockly.Connection} */
  this.outputConnection = null;
  /** @type {Blockly.Connection} */
  this.nextConnection = null;
  /** @type {Blockly.Connection} */
  this.previousConnection = null;
  /** @type {!Array.<!Blockly.Input>} */
  this.inputList = [];
  /** @type {boolean|undefined} */
  this.inputsInline = true;
  /** @type {boolean} */
  this.disabled = false;
  /** @type {string|!Function} */
  this.tooltip = '';
  /** @type {boolean} */
  this.contextMenu = true;

  /**
   * @type {Blockly.Block}
   * @private
   */
  this.parentBlock_ = null;

  /**
   * @type {!Array.<!Blockly.Block>}
   * @private
   */
  this.childBlocks_ = [];

  /**
   * @type {boolean}
   * @private
   */
  this.deletable_ = true;

  /**
   * @type {boolean}
   * @private
   */
  this.movable_ = true;

  /**
   * @type {boolean}
   * @private
   */
  this.editable_ = true;

  /**
   * @type {boolean}
   * @private
   */
  this.isShadow_ = false;

  /**
   * @type {boolean}
   * @private
   */
  this.collapsed_ = false;

  /**
   * @type {boolean}
   * @private
   */
  this.checkboxInFlyout_ = false;

  /** @type {string|Blockly.Comment} */
  this.comment = null;

  /**
   * @type {?number}
   * @private
   */
  this.outputShape_ = null;

  /**
   * @type {!goog.math.Coordinate}
   * @private
   */
  this.xy_ = new goog.math.Coordinate(0, 0);

  /** @type {!Blockly.Workspace} */
  this.workspace = workspace;
  /** @type {boolean} */
  this.isInFlyout = workspace.isFlyout;
  /** @type {boolean} */
  this.RTL = workspace.RTL;

  /** @type {boolean} */
  this.isInsertionMarker_ = false;

  // Copy the type-specific functions and data from the prototype.
  if (prototypeName) {
    /** @type {string} */
    this.type = prototypeName;
    var prototype = Blockly.Blocks[prototypeName];
    goog.asserts.assertObject(prototype,
        'Error: "%s" is an unknown language block.', prototypeName);
    goog.mixin(this, prototype);
  }

  workspace.addTopBlock(this);

  // Call an initialization function, if it exists.
  if (goog.isFunction(this.init)) {
    this.init();
  }
  // Record initial inline state.
  /** @type {boolean|undefined} */
  this.inputsInlineDefault = this.inputsInline;
  if (Blockly.Events.isEnabled()) {
    Blockly.Events.fire(new Blockly.Events.Create(this));
  }
  // Bind an onchange function, if it exists.
  if (goog.isFunction(this.onchange)) {
    this.onchangeWrapper_ = this.onchange.bind(this);
    this.workspace.addChangeListener(this.onchangeWrapper_);
  }
};

/**
 * Optional text data that round-trips beween blocks and XML.
 * Has no effect. May be used by 3rd parties for meta information.
 * @type {?string}
 */
Blockly.Block.prototype.data = null;

/**
 * Colour of the block in '#RRGGBB' format.
 * @type {string}
 * @private
 */
Blockly.Block.prototype.colour_ = '#000000';

/**
 * Secondary colour of the block in '#RRGGBB' format.
 * @type {string}
 * @private
 */
Blockly.Block.prototype.colourSecondary_ = '#000000';

/**
 * Tertiary colour of the block in '#RRGGBB' format.
 * @type {string}
 * @private
 */
Blockly.Block.prototype.colourTertiary_ = '#000000';

/**
 * Dispose of this block.
 * @param {boolean} healStack If true, then try to heal any gap by connecting
 *     the next statement with the previous statement.  Otherwise, dispose of
 *     all children of this block.
 */
Blockly.Block.prototype.dispose = function(healStack) {
  // Terminate onchange event calls.
  if (this.onchangeWrapper_) {
    this.workspace.removeChangeListener(this.onchangeWrapper_);
  }
  this.unplug(healStack);
  if (Blockly.Events.isEnabled()) {
    Blockly.Events.fire(new Blockly.Events.Delete(this));
  }
  Blockly.Events.disable();

  try {
    // This block is now at the top of the workspace.
    // Remove this block from the workspace's list of top-most blocks.
    if (this.workspace) {
      this.workspace.removeTopBlock(this);
      // Remove from block database.
      delete this.workspace.blockDB_[this.id];
      this.workspace = null;
    }

    // Just deleting this block from the DOM would result in a memory leak as
    // well as corruption of the connection database.  Therefore we must
    // methodically step through the blocks and carefully disassemble them.

<<<<<<< HEAD
  if (Blockly.selected == this) {
    Blockly.selected = null;
  }

  // First, dispose of all my children.
  for (var i = this.childBlocks_.length - 1; i >= 0; i--) {
    this.childBlocks_[i].dispose(false);
  }
  // Then dispose of myself.
  // Dispose of all inputs and their fields.
  for (var i = 0, input; input = this.inputList[i]; i++) {
    input.dispose();
  }
  this.inputList.length = 0;
  // Dispose of any remaining connections (next/previous/output).
  var connections = this.getConnections_(true);
  for (var i = 0; i < connections.length; i++) {
    var connection = connections[i];
    if (connection.isConnected()) {
      connection.disconnect();
=======
    // First, dispose of all my children.
    for (var i = this.childBlocks_.length - 1; i >= 0; i--) {
      this.childBlocks_[i].dispose(false);
    }
    // Then dispose of myself.
    // Dispose of all inputs and their fields.
    for (var i = 0, input; input = this.inputList[i]; i++) {
      input.dispose();
    }
    this.inputList.length = 0;
    // Dispose of any remaining connections (next/previous/output).
    var connections = this.getConnections_(true);
    for (var i = 0; i < connections.length; i++) {
      var connection = connections[i];
      if (connection.isConnected()) {
        connection.disconnect();
      }
      connections[i].dispose();
>>>>>>> efc2ca3d
    }
  } finally {
    Blockly.Events.enable();
  }
};

/**
 * Unplug this block from its superior block.  If this block is a statement,
 * optionally reconnect the block underneath with the block on top.
 * @param {boolean} opt_healStack Disconnect child statement and reconnect
 *   stack.  Defaults to false.
 */
Blockly.Block.prototype.unplug = function(opt_healStack) {
  if (this.outputConnection) {
    if (this.outputConnection.isConnected()) {
      // Disconnect from any superior block.
      this.outputConnection.disconnect();
    }
  } else if (this.previousConnection) {
    var previousTarget = null;
    if (this.previousConnection.isConnected()) {
      // Remember the connection that any next statements need to connect to.
      previousTarget = this.previousConnection.targetConnection;
      // Detach this block from the parent's tree.
      this.previousConnection.disconnect();
    }
    var nextBlock = this.getNextBlock();
    if (opt_healStack && nextBlock) {
      // Disconnect the next statement.
      var nextTarget = this.nextConnection.targetConnection;
      nextTarget.disconnect();
      if (previousTarget && previousTarget.checkType_(nextTarget)) {
        // Attach the next statement to the previous statement.
        previousTarget.connect(nextTarget);
      }
    }
  }
};

/**
 * Returns all connections originating from this block.
 * @return {!Array.<!Blockly.Connection>} Array of connections.
 * @private
 */
Blockly.Block.prototype.getConnections_ = function() {
  var myConnections = [];
  if (this.outputConnection) {
    myConnections.push(this.outputConnection);
  }
  if (this.previousConnection) {
    myConnections.push(this.previousConnection);
  }
  if (this.nextConnection) {
    myConnections.push(this.nextConnection);
  }
  for (var i = 0, input; input = this.inputList[i]; i++) {
    if (input.connection) {
      myConnections.push(input.connection);
    }
  }
  return myConnections;
};

/**
 * Walks down a stack of blocks and finds the last next connection on the stack.
 * @return {Blockly.Connection} The last next connection on the stack, or null.
 * @private
 */
Blockly.Block.prototype.lastConnectionInStack = function() {
  var nextConnection = this.nextConnection;
  while (nextConnection) {
    var nextBlock = nextConnection.targetBlock();
    if (!nextBlock) {
      // Found a next connection with nothing on the other side.
      return nextConnection;
    }
    nextConnection = nextBlock.nextConnection;
  }
  // Ran out of next connections.
  return null;
};

/**
 * Bump unconnected blocks out of alignment.  Two blocks which aren't actually
 * connected should not coincidentally line up on screen.
 * @private
 */
Blockly.Block.prototype.bumpNeighbours_ = function() {
  if (!this.workspace) {
    return;  // Deleted block.
  }
  if (Blockly.dragMode_ != Blockly.DRAG_NONE) {
    return;  // Don't bump blocks during a drag.
  }
  var rootBlock = this.getRootBlock();
  if (rootBlock.isInFlyout) {
    return;  // Don't move blocks around in a flyout.
  }
  // Loop though every connection on this block.
  var myConnections = this.getConnections_(false);
  for (var i = 0, connection; connection = myConnections[i]; i++) {
    // Spider down from this block bumping all sub-blocks.
    if (connection.isConnected() && connection.isSuperior()) {
      connection.targetBlock().bumpNeighbours_();
    }

    var neighbours = connection.neighbours_(Blockly.SNAP_RADIUS);
    for (var j = 0, otherConnection; otherConnection = neighbours[j]; j++) {
      // If both connections are connected, that's probably fine.  But if
      // either one of them is unconnected, then there could be confusion.
      if (!connection.isConnected() || !otherConnection.isConnected()) {
        // Only bump blocks if they are from different tree structures.
        if (otherConnection.getSourceBlock().getRootBlock() != rootBlock) {
          // Always bump the inferior block.
          if (connection.isSuperior()) {
            otherConnection.bumpAwayFrom_(connection);
          } else {
            connection.bumpAwayFrom_(otherConnection);
          }
        }
      }
    }
  }
};

/**
 * Return the parent block or null if this block is at the top level.
 * @return {Blockly.Block} The block that holds the current block.
 */
Blockly.Block.prototype.getParent = function() {
  // Look at the DOM to see if we are nested in another block.
  return this.parentBlock_;
};

/**
 * Return the input that connects to the specified block.
 * @param {!Blockly.Block} block A block connected to an input on this block.
 * @return {Blockly.Input} The input that connects to the specified block.
 */
Blockly.Block.prototype.getInputWithBlock = function(block) {
  for (var i = 0, input; input = this.inputList[i]; i++) {
    if (input.connection && input.connection.targetBlock() == block) {
      return input;
    }
  }
  return null;
};

/**
 * Return the input that contains the specified connection
 * @param {!Blockly.Connection} conn A connection on this block.
 * @return {Blockly.Input} The input that contains the specified connection.
 */
Blockly.Block.prototype.getInputWithConnection = function(conn) {
  for (var i = 0, input; input = this.inputList[i]; i++) {
    if (input.connection == conn) {
      return input;
    }
  }
  return null;
};

/**
 * Return the parent block that surrounds the current block, or null if this
 * block has no surrounding block.  A parent block might just be the previous
 * statement, whereas the surrounding block is an if statement, while loop, etc.
 * @return {Blockly.Block} The block that surrounds the current block.
 */
Blockly.Block.prototype.getSurroundParent = function() {
  var block = this;
  do {
    var prevBlock = block;
    block = block.getParent();
    if (!block) {
      // Ran off the top.
      return null;
    }
  } while (block.getNextBlock() == prevBlock);
  // This block is an enclosing parent, not just a statement in a stack.
  return block;
};

/**
 * Return the next statement block directly connected to this block.
 * @return {Blockly.Block} The next statement block or null.
 */
Blockly.Block.prototype.getNextBlock = function() {
  return this.nextConnection && this.nextConnection.targetBlock();
};

/**
 * Return the connection on the first statement input on this block, or null if
 * there are none.
 * @return {Blockly.Connection} The first statement connection or null.
 */
Blockly.Block.prototype.getFirstStatementConnection = function() {
  for (var i = 0, input; input = this.inputList[i]; i++) {
    if (input.connection && input.connection.type == Blockly.NEXT_STATEMENT) {
      return input.connection;
    }
  }
  return null;
};

/**
 * Return the top-most block in this block's tree.
 * This will return itself if this block is at the top level.
 * @return {!Blockly.Block} The root block.
 */
Blockly.Block.prototype.getRootBlock = function() {
  var rootBlock;
  var block = this;
  do {
    rootBlock = block;
    block = rootBlock.parentBlock_;
  } while (block);
  return rootBlock;
};

/**
 * Find all the blocks that are directly nested inside this one.
 * Includes value and block inputs, as well as any following statement.
 * Excludes any connection on an output tab or any preceding statement.
 * @return {!Array.<!Blockly.Block>} Array of blocks.
 */
Blockly.Block.prototype.getChildren = function() {
  return this.childBlocks_;
};

/**
 * Set parent of this block to be a new block or null.
 * @param {Blockly.Block} newParent New parent block.
 */
Blockly.Block.prototype.setParent = function(newParent) {
  if (newParent == this.parentBlock_) {
    return;
  }
  if (this.parentBlock_) {
    // Remove this block from the old parent's child list.
    var children = this.parentBlock_.childBlocks_;
    for (var child, x = 0; child = children[x]; x++) {
      if (child == this) {
        children.splice(x, 1);
        break;
      }
    }

    // Disconnect from superior blocks.
    if (this.previousConnection && this.previousConnection.isConnected()) {
      throw 'Still connected to previous block.';
    }
    if (this.outputConnection && this.outputConnection.isConnected()) {
      throw 'Still connected to parent block.';
    }
    this.parentBlock_ = null;
    // This block hasn't actually moved on-screen, so there's no need to update
    // its connection locations.
  } else {
    // Remove this block from the workspace's list of top-most blocks.
    this.workspace.removeTopBlock(this);
  }

  this.parentBlock_ = newParent;
  if (newParent) {
    // Add this block to the new parent's child list.
    newParent.childBlocks_.push(this);
  } else {
    this.workspace.addTopBlock(this);
  }
};

/**
 * Find all the blocks that are directly or indirectly nested inside this one.
 * Includes this block in the list.
 * Includes value and block inputs, as well as any following statements.
 * Excludes any connection on an output tab or any preceding statements.
 * @param {boolean=} opt_ignoreShadows If set, don't include shadow blocks.
 * @return {!Array.<!Blockly.Block>} Flattened array of blocks.
 */
Blockly.Block.prototype.getDescendants = function(opt_ignoreShadows) {
  var blocks = [this];
  for (var child, x = 0; child = this.childBlocks_[x]; x++) {
    if (!opt_ignoreShadows || !child.isShadow_) {
      blocks.push.apply(blocks, child.getDescendants(opt_ignoreShadows));
    }
  }
  return blocks;
};

/**
 * Get whether this block is deletable or not.
 * @return {boolean} True if deletable.
 */
Blockly.Block.prototype.isDeletable = function() {
  return this.deletable_ && !this.isShadow_ &&
      !(this.workspace && this.workspace.options.readOnly);
};

/**
 * Set whether this block is deletable or not.
 * @param {boolean} deletable True if deletable.
 */
Blockly.Block.prototype.setDeletable = function(deletable) {
  this.deletable_ = deletable;
};

/**
 * Get whether this block is movable or not.
 * @return {boolean} True if movable.
 */
Blockly.Block.prototype.isMovable = function() {
  return this.movable_ && !this.isShadow_ &&
      !(this.workspace && this.workspace.options.readOnly);
};

/**
 * Set whether this block is movable or not.
 * @param {boolean} movable True if movable.
 */
Blockly.Block.prototype.setMovable = function(movable) {
  this.movable_ = movable;
};

/**
 * Get whether this block is a shadow block or not.
 * @return {boolean} True if a shadow.
 */
Blockly.Block.prototype.isShadow = function() {
  return this.isShadow_;
};

/**
 * Set whether this block is a shadow block or not.
 * @param {boolean} shadow True if a shadow.
 */
Blockly.Block.prototype.setShadow = function(shadow) {
  this.isShadow_ = shadow;
};

/**
 * Get whether this block is an insertion marker block or not.
 * @return {boolean} True if an insertion marker.
 */
Blockly.Block.prototype.isInsertionMarker = function() {
  return this.isInsertionMarker_;
};

/**
 * Set whether this block is an insertion marker block or not.
 * @param {boolean} insertionMarker True if an insertion marker.
 */
Blockly.Block.prototype.setInsertionMarker = function(insertionMarker) {
  if (this.isInsertionMarker_ == insertionMarker) {
    return;  // No change.
  }
  this.isInsertionMarker_ = insertionMarker;
  if (this.isInsertionMarker_) {
    this.setColour(Blockly.Colours.insertionMarker);
    this.setOpacity(Blockly.Colours.insertionMarkerOpacity);
  }
};

/**
 * Get whether this block is editable or not.
 * @return {boolean} True if editable.
 */
Blockly.Block.prototype.isEditable = function() {
  return this.editable_ && !(this.workspace && this.workspace.options.readOnly);
};

/**
 * Set whether this block is editable or not.
 * @param {boolean} editable True if editable.
 */
Blockly.Block.prototype.setEditable = function(editable) {
  this.editable_ = editable;
  for (var i = 0, input; input = this.inputList[i]; i++) {
    for (var j = 0, field; field = input.fieldRow[j]; j++) {
      field.updateEditable();
    }
  }
};

/**
 * Set whether the connections are hidden (not tracked in a database) or not.
 * Recursively walk down all child blocks (except collapsed blocks).
 * @param {boolean} hidden True if connections are hidden.
 */
Blockly.Block.prototype.setConnectionsHidden = function(hidden) {
  if (!hidden && this.isCollapsed()) {
    if (this.outputConnection) {
      this.outputConnection.setHidden(hidden);
    }
    if (this.previousConnection) {
      this.previousConnection.setHidden(hidden);
    }
    if (this.nextConnection) {
      this.nextConnection.setHidden(hidden);
      var child = this.nextConnection.targetBlock();
      if (child) {
        child.setConnectionsHidden(hidden);
      }
    }
  } else {
    var myConnections = this.getConnections_(true);
    for (var i = 0, connection; connection = myConnections[i]; i++) {
      connection.setHidden(hidden);
      if (connection.isSuperior()) {
        var child = connection.targetBlock();
        if (child) {
          child.setConnectionsHidden(hidden);
        }
      }
    }
  }
};

/**
 * Find the connection on this block that corresponds to the given connection
 * on the other block.
 * Used to match connections between a block and its insertion marker.
 * @param {!Blockly.Block} otherBlock The other block to match against.
 * @param {!Blockly.Connection} conn The other connection to match.
 * @return {Blockly.Connection} the matching connection on this block, or null.
 */
Blockly.Block.prototype.getMatchingConnection = function(otherBlock, conn) {
  var connections = this.getConnections_(true);
  var otherConnections = otherBlock.getConnections_(true);
  if (connections.length != otherConnections.length) {
    throw "Connection lists did not match in length.";
  }
  for (var i = 0; i < otherConnections.length; i++) {
    if (otherConnections[i] == conn) {
      return connections[i];
    }
  }
  return null;
};

/**
 * Set the URL of this block's help page.
 * @param {string|Function} url URL string for block help, or function that
 *     returns a URL.  Null for no help.
 */
Blockly.Block.prototype.setHelpUrl = function(url) {
  this.helpUrl = url;
};

/**
 * Change the tooltip text for a block.
 * @param {string|!Function} newTip Text for tooltip or a parent element to
 *     link to for its tooltip.  May be a function that returns a string.
 */
Blockly.Block.prototype.setTooltip = function(newTip) {
  this.tooltip = newTip;
};

/**
 * Get the colour of a block.
 * @return {string} #RRGGBB string.
 */
Blockly.Block.prototype.getColour = function() {
  return this.colour_;
};

/**
 * Get the secondary colour of a block.
 * @return {string} #RRGGBB string.
 */
Blockly.Block.prototype.getColourSecondary = function() {
  return this.colourSecondary_;
};

/**
 * Get the tertiary colour of a block.
 * @return {string} #RRGGBB string.
 */
Blockly.Block.prototype.getColourTertiary = function() {
  return this.colourTertiary_;
};


/**
* Create an #RRGGBB string colour from a colour HSV hue value or #RRGGBB string.
* @param {number|string} colour HSV hue value, or #RRGGBB string.
* @return {string} #RRGGBB string.
* @private
*/
Blockly.Block.prototype.makeColour_ = function(colour) {
  var hue = parseFloat(colour);
  if (!isNaN(hue)) {
    return Blockly.hueToRgb(hue);
  } else if (goog.isString(colour) && colour.match(/^#[0-9a-fA-F]{6}$/)) {
    return colour;
  } else {
    throw 'Invalid colour: ' + colour;
  }
};

/**
 * Change the colour of a block, and optional secondary/teriarty colours.
 * @param {number|string} colour HSV hue value, or #RRGGBB string.
 * @param {number|string} colourSecondary HSV hue value, or #RRGGBB string.
 * @param {number|string} colourTertiary HSV hue value, or #RRGGBB string.
 */
Blockly.Block.prototype.setColour = function(colour, colourSecondary, colourTertiary) {
  this.colour_ = this.makeColour_(colour);
  if (colourSecondary !== undefined) {
    this.colourSecondary_ = this.makeColour_(colourSecondary);
  } else {
    this.colourSecondary_ = goog.color.darken(goog.color.hexToRgb(this.colour_),
        0.1);
  }
  if (colourTertiary !== undefined) {
    this.colourTertiary_ = this.makeColour_(colourTertiary);
  } else {
    this.colourTertiary_ = goog.color.darken(goog.color.hexToRgb(this.colour_),
        0.2);
  }
  if (this.rendered) {
    this.updateColour();
  }
};

/**
 * Returns the named field from a block.
 * @param {string} name The name of the field.
 * @return {Blockly.Field} Named field, or null if field does not exist.
 */
Blockly.Block.prototype.getField = function(name) {
  for (var i = 0, input; input = this.inputList[i]; i++) {
    for (var j = 0, field; field = input.fieldRow[j]; j++) {
      if (field.name === name) {
        return field;
      }
    }
  }
  return null;
};

/**
 * Return all variables referenced by this block.
 * @return {!Array.<string>} List of variable names.
 */
Blockly.Block.prototype.getVars = function() {
  var vars = [];
  for (var i = 0, input; input = this.inputList[i]; i++) {
    for (var j = 0, field; field = input.fieldRow[j]; j++) {
      if (field instanceof Blockly.FieldVariable) {
        vars.push(field.getValue());
      }
    }
  }
  return vars;
};

/**
 * Notification that a variable is renaming.
 * If the name matches one of this block's variables, rename it.
 * @param {string} oldName Previous name of variable.
 * @param {string} newName Renamed variable.
 */
Blockly.Block.prototype.renameVar = function(oldName, newName) {
  for (var i = 0, input; input = this.inputList[i]; i++) {
    for (var j = 0, field; field = input.fieldRow[j]; j++) {
      if (field instanceof Blockly.FieldVariable &&
          Blockly.Names.equals(oldName, field.getValue())) {
        field.setValue(newName);
      }
    }
  }
};

/**
 * Returns the language-neutral value from the field of a block.
 * @param {string} name The name of the field.
 * @return {?string} Value from the field or null if field does not exist.
 */
Blockly.Block.prototype.getFieldValue = function(name) {
  var field = this.getField(name);
  if (field) {
    return field.getValue();
  }
  return null;
};

/**
 * Change the field value for a block (e.g. 'CHOOSE' or 'REMOVE').
 * @param {string} newValue Value to be the new field.
 * @param {string} name The name of the field.
 */
Blockly.Block.prototype.setFieldValue = function(newValue, name) {
  var field = this.getField(name);
  goog.asserts.assertObject(field, 'Field "%s" not found.', name);
  field.setValue(newValue);
};

/**
 * Set whether this block can chain onto the bottom of another block.
 * @param {boolean} newBoolean True if there can be a previous statement.
 * @param {string|Array.<string>|null|undefined} opt_check Statement type or
 *     list of statement types.  Null/undefined if any type could be connected.
 */
Blockly.Block.prototype.setPreviousStatement = function(newBoolean, opt_check) {
  if (newBoolean) {
    if (opt_check === undefined) {
      opt_check = null;
    }
    if (!this.previousConnection) {
      goog.asserts.assert(!this.outputConnection,
          'Remove output connection prior to adding previous connection.');
      this.previousConnection =
          this.makeConnection_(Blockly.PREVIOUS_STATEMENT);
    }
    this.previousConnection.setCheck(opt_check);
  } else {
    if (this.previousConnection) {
      goog.asserts.assert(!this.previousConnection.isConnected(),
          'Must disconnect previous statement before removing connection.');
      this.previousConnection.dispose();
      this.previousConnection = null;
    }
  }
};

/**
 * Set whether another block can chain onto the bottom of this block.
 * @param {boolean} newBoolean True if there can be a next statement.
 * @param {string|Array.<string>|null|undefined} opt_check Statement type or
 *     list of statement types.  Null/undefined if any type could be connected.
 */
Blockly.Block.prototype.setNextStatement = function(newBoolean, opt_check) {
  if (newBoolean) {
    if (opt_check === undefined) {
      opt_check = null;
    }
    if (!this.nextConnection) {
      this.nextConnection = this.makeConnection_(Blockly.NEXT_STATEMENT);
    }
    this.nextConnection.setCheck(opt_check);
  } else {
    if (this.nextConnection) {
      goog.asserts.assert(!this.nextConnection.isConnected(),
          'Must disconnect next statement before removing connection.');
      this.nextConnection.dispose();
      this.nextConnection = null;
    }
  }
};

/**
 * Set whether this block returns a value.
 * @param {boolean} newBoolean True if there is an output.
 * @param {string|Array.<string>|null|undefined} opt_check Returned type or list
 *     of returned types.  Null or undefined if any type could be returned
 *     (e.g. variable get).
 */
Blockly.Block.prototype.setOutput = function(newBoolean, opt_check) {
  if (newBoolean) {
    if (opt_check === undefined) {
      opt_check = null;
    }
    if (!this.outputConnection) {
      goog.asserts.assert(!this.previousConnection,
          'Remove previous connection prior to adding output connection.');
      this.outputConnection = this.makeConnection_(Blockly.OUTPUT_VALUE);
    }
    this.outputConnection.setCheck(opt_check);
  } else {
    if (this.outputConnection) {
      goog.asserts.assert(!this.outputConnection.isConnected(),
          'Must disconnect output value before removing connection.');
      this.outputConnection.dispose();
      this.outputConnection = null;
    }
  }
};

/**
 * Set whether value inputs are arranged horizontally or vertically.
 * @param {boolean} newBoolean True if inputs are horizontal.
 */
Blockly.Block.prototype.setInputsInline = function(newBoolean) {
  if (this.inputsInline != newBoolean) {
    Blockly.Events.fire(new Blockly.Events.Change(
        this, 'inline', null, this.inputsInline, newBoolean));
    this.inputsInline = newBoolean;
  }
};

/**
 * Get whether value inputs are arranged horizontally or vertically.
 * @return {boolean} True if inputs are horizontal.
 */
Blockly.Block.prototype.getInputsInline = function() {
  if (this.inputsInline != undefined) {
    // Set explicitly.
    return this.inputsInline;
  }
  // Not defined explicitly.  Figure out what would look best.
  for (var i = 1; i < this.inputList.length; i++) {
    if (this.inputList[i - 1].type == Blockly.DUMMY_INPUT &&
        this.inputList[i].type == Blockly.DUMMY_INPUT) {
      // Two dummy inputs in a row.  Don't inline them.
      return false;
    }
  }
  for (var i = 1; i < this.inputList.length; i++) {
    if (this.inputList[i - 1].type == Blockly.INPUT_VALUE &&
        this.inputList[i].type == Blockly.DUMMY_INPUT) {
      // Dummy input after a value input.  Inline them.
      return true;
    }
  }
  return false;
};

/**
 * Set whether the block is disabled or not.
 * @param {boolean} disabled True if disabled.
 */
Blockly.Block.prototype.setDisabled = function(disabled) {
  if (this.disabled != disabled) {
    Blockly.Events.fire(new Blockly.Events.Change(
        this, 'disabled', null, this.disabled, disabled));
    this.disabled = disabled;
  }
};

/**
 * Get whether the block is disabled or not due to parents.
 * The block's own disabled property is not considered.
 * @return {boolean} True if disabled.
 */
Blockly.Block.prototype.getInheritedDisabled = function() {
  var block = this;
  while (true) {
    block = block.getSurroundParent();
    if (!block) {
      // Ran off the top.
      return false;
    } else if (block.disabled) {
      return true;
    }
  }
};

/**
 * Get whether the block is collapsed or not.
 * @return {boolean} True if collapsed.
 */
Blockly.Block.prototype.isCollapsed = function() {
  return this.collapsed_;
};

/**
 * Set whether the block is collapsed or not.
 * @param {boolean} collapsed True if collapsed.
 */
Blockly.Block.prototype.setCollapsed = function(collapsed) {
  if (this.collapsed_ != collapsed) {
    Blockly.Events.fire(new Blockly.Events.Change(
        this, 'collapsed', null, this.collapsed_, collapsed));
    this.collapsed_ = collapsed;
  }
};

/**
 * Create a human-readable text representation of this block and any children.
 * @param {number=} opt_maxLength Truncate the string to this length.
 * @return {string} Text of block.
 */
Blockly.Block.prototype.toString = function(opt_maxLength) {
  var text = [];
  if (this.collapsed_) {
    text.push(this.getInput('_TEMP_COLLAPSED_INPUT').fieldRow[0].text_);
  } else {
    for (var i = 0, input; input = this.inputList[i]; i++) {
      for (var j = 0, field; field = input.fieldRow[j]; j++) {
        text.push(field.getText());
      }
      if (input.connection) {
        var child = input.connection.targetBlock();
        if (child) {
          text.push(child.toString());
        } else {
          text.push('?');
        }
      }
    }
  }
  text = goog.string.trim(text.join(' ')) || '???';
  if (opt_maxLength) {
    // TODO: Improve truncation so that text from this block is given priority.
    // E.g. "1+2+3+4+5+6+7+8+9=0" should be "...6+7+8+9=0", not "1+2+3+4+5...".
    // E.g. "1+2+3+4+5=6+7+8+9+0" should be "...4+5=6+7...".
    text = goog.string.truncate(text, opt_maxLength);
  }
  return text;
};

/**
 * Shortcut for appending a value input row.
 * @param {string} name Language-neutral identifier which may used to find this
 *     input again.  Should be unique to this block.
 * @return {!Blockly.Input} The input object created.
 */
Blockly.Block.prototype.appendValueInput = function(name) {
  return this.appendInput_(Blockly.INPUT_VALUE, name);
};

/**
 * Shortcut for appending a statement input row.
 * @param {string} name Language-neutral identifier which may used to find this
 *     input again.  Should be unique to this block.
 * @return {!Blockly.Input} The input object created.
 */
Blockly.Block.prototype.appendStatementInput = function(name) {
  return this.appendInput_(Blockly.NEXT_STATEMENT, name);
};

/**
 * Shortcut for appending a dummy input row.
 * @param {string=} opt_name Language-neutral identifier which may used to find
 *     this input again.  Should be unique to this block.
 * @return {!Blockly.Input} The input object created.
 */
Blockly.Block.prototype.appendDummyInput = function(opt_name) {
  return this.appendInput_(Blockly.DUMMY_INPUT, opt_name || '');
};

/**
 * Initialize this block using a cross-platform, internationalization-friendly
 * JSON description.
 * @param {!Object} json Structured data describing the block.
 */
Blockly.Block.prototype.jsonInit = function(json) {
  // Validate inputs.
  goog.asserts.assert(json['output'] == undefined ||
      json['previousStatement'] == undefined,
      'Must not have both an output and a previousStatement.');

  // Set basic properties of block.
  if (json['colour'] !== undefined) {
    this.setColour(json['colour'], json['colourSecondary'], json['colourTertiary']);
  }

  // Interpolate the message blocks.
  var i = 0;
  while (json['message' + i] !== undefined) {
    this.interpolate_(json['message' + i], json['args' + i] || [],
        json['lastDummyAlign' + i]);
    i++;
  }

  if (json['inputsInline'] !== undefined) {
    this.setInputsInline(json['inputsInline']);
  }
  // Set output and previous/next connections.
  if (json['output'] !== undefined) {
    this.setOutput(true, json['output']);
  }
  if (json['previousStatement'] !== undefined) {
    this.setPreviousStatement(true, json['previousStatement']);
  }
  if (json['nextStatement'] !== undefined) {
    this.setNextStatement(true, json['nextStatement']);
  }
  if (json['tooltip'] !== undefined) {
    this.setTooltip(json['tooltip']);
  }
  if (json['helpUrl'] !== undefined) {
    this.setHelpUrl(json['helpUrl']);
  }
  if (json['outputShape'] !== undefined) {
    this.setOutputShape(json['outputShape']);
  }
  if (json['checkboxInFlyout'] !== undefined) {
    this.setCheckboxInFlyout(json['checkboxInFlyout']);
  }
};

/**
 * Interpolate a message description onto the block.
 * @param {string} message Text contains interpolation tokens (%1, %2, ...)
 *     that match with fields or inputs defined in the args array.
 * @param {!Array} args Array of arguments to be interpolated.
 * @param {=string} lastDummyAlign If a dummy input is added at the end,
 *     how should it be aligned?
 * @private
 */
Blockly.Block.prototype.interpolate_ = function(message, args, lastDummyAlign) {
  var tokens = Blockly.utils.tokenizeInterpolation(message);
  // Interpolate the arguments.  Build a list of elements.
  var indexDup = [];
  var indexCount = 0;
  var elements = [];
  for (var i = 0; i < tokens.length; i++) {
    var token = tokens[i];
    if (typeof token == 'number') {
      goog.asserts.assert(token > 0 && token <= args.length,
          'Message index "%s" out of range.', token);
      goog.asserts.assert(!indexDup[token],
          'Message index "%s" duplicated.', token);
      indexDup[token] = true;
      indexCount++;
      elements.push(args[token - 1]);
    } else {
      token = token.trim();
      if (token) {
        elements.push(token);
      }
    }
  }
  goog.asserts.assert(indexCount == args.length,
      'Message does not reference all %s arg(s).', args.length);
  // Add last dummy input if needed.
  if (elements.length && (typeof elements[elements.length - 1] == 'string' ||
      elements[elements.length - 1]['type'].indexOf('field_') == 0)) {
    var dummyInput = {type: 'input_dummy'};
    if (lastDummyAlign) {
      dummyInput['align'] = lastDummyAlign;
    }
    elements.push(dummyInput);
  }
  // Lookup of alignment constants.
  var alignmentLookup = {
    'LEFT': Blockly.ALIGN_LEFT,
    'RIGHT': Blockly.ALIGN_RIGHT,
    'CENTRE': Blockly.ALIGN_CENTRE
  };
  // Populate block with inputs and fields.
  var fieldStack = [];
  for (var i = 0; i < elements.length; i++) {
    var element = elements[i];
    if (typeof element == 'string') {
      fieldStack.push([element, undefined]);
    } else {
      var field = null;
      var input = null;
      do {
        var altRepeat = false;
        switch (element['type']) {
          case 'input_value':
            input = this.appendValueInput(element['name']);
            break;
          case 'input_statement':
            input = this.appendStatementInput(element['name']);
            break;
          case 'input_dummy':
            input = this.appendDummyInput(element['name']);
            break;
          case 'field_label':
            field = new Blockly.FieldLabel(element['text'], element['class']);
            break;
          case 'field_input':
            field = new Blockly.FieldTextInput(element['text']);
            if (typeof element['spellcheck'] == 'boolean') {
              field.setSpellcheck(element['spellcheck']);
            }
            break;
          case 'field_angle':
            field = new Blockly.FieldAngle(element['angle']);
            break;
          case 'field_number':
            field = new Blockly.FieldNumber(element['number'], null,
              element['precision'], element['min'], element['max']);
            break;
          case 'field_checkbox':
            field = new Blockly.FieldCheckbox(
                element['checked'] ? 'TRUE' : 'FALSE');
            break;
          case 'field_colour':
            field = new Blockly.FieldColour(element['colour']);
            break;
          case 'field_variable':
            field = new Blockly.FieldVariable(element['variable']);
            break;
          case 'field_dropdown':
            field = new Blockly.FieldDropdown(element['options']);
            break;
          case 'field_iconmenu':
            field = new Blockly.FieldIconMenu(element['options']);
            break;
          case 'field_image':
            field = new Blockly.FieldImage(element['src'],
<<<<<<< HEAD
                element['width'], element['height'], element['alt'],
                element['flip_rtl']);
=======
                element['width'], element['height'], element['alt']);
            break;
          case 'field_number':
            field = new Blockly.FieldNumber(element['value'],
                element['min'], element['max'], element['precision']);
>>>>>>> efc2ca3d
            break;
          case 'field_date':
            if (Blockly.FieldDate) {
              field = new Blockly.FieldDate(element['date']);
              break;
            }
            // Fall through if FieldDate is not compiled in.
          default:
            // Unknown field.
            if (element['alt']) {
              element = element['alt'];
              altRepeat = true;
            }
        }
      } while (altRepeat);
      if (field) {
        fieldStack.push([field, element['name']]);
      } else if (input) {
        if (element['check']) {
          input.setCheck(element['check']);
        }
        if (element['align']) {
          input.setAlign(alignmentLookup[element['align']]);
        }
        for (var j = 0; j < fieldStack.length; j++) {
          input.appendField(fieldStack[j][0], fieldStack[j][1]);
        }
        fieldStack.length = 0;
      }
    }
  }
};

/**
 * Add a value input, statement input or local variable to this block.
 * @param {number} type Either Blockly.INPUT_VALUE or Blockly.NEXT_STATEMENT or
 *     Blockly.DUMMY_INPUT.
 * @param {string} name Language-neutral identifier which may used to find this
 *     input again.  Should be unique to this block.
 * @return {!Blockly.Input} The input object created.
 * @private
 */
Blockly.Block.prototype.appendInput_ = function(type, name) {
  var connection = null;
  if (type == Blockly.INPUT_VALUE || type == Blockly.NEXT_STATEMENT) {
    connection = this.makeConnection_(type);
  }
  var input = new Blockly.Input(type, name, this, connection);
  // Append input to list.
  this.inputList.push(input);
  return input;
};

/**
 * Move a named input to a different location on this block.
 * @param {string} name The name of the input to move.
 * @param {?string} refName Name of input that should be after the moved input,
 *   or null to be the input at the end.
 */
Blockly.Block.prototype.moveInputBefore = function(name, refName) {
  if (name == refName) {
    return;
  }
  // Find both inputs.
  var inputIndex = -1;
  var refIndex = refName ? -1 : this.inputList.length;
  for (var i = 0, input; input = this.inputList[i]; i++) {
    if (input.name == name) {
      inputIndex = i;
      if (refIndex != -1) {
        break;
      }
    } else if (refName && input.name == refName) {
      refIndex = i;
      if (inputIndex != -1) {
        break;
      }
    }
  }
  goog.asserts.assert(inputIndex != -1, 'Named input "%s" not found.', name);
  goog.asserts.assert(refIndex != -1, 'Reference input "%s" not found.',
                      refName);
  this.moveNumberedInputBefore(inputIndex, refIndex);
};

/**
 * Move a numbered input to a different location on this block.
 * @param {number} inputIndex Index of the input to move.
 * @param {number} refIndex Index of input that should be after the moved input.
 */
Blockly.Block.prototype.moveNumberedInputBefore = function(
    inputIndex, refIndex) {
  // Validate arguments.
  goog.asserts.assert(inputIndex != refIndex, 'Can\'t move input to itself.');
  goog.asserts.assert(inputIndex < this.inputList.length,
                      'Input index ' + inputIndex + ' out of bounds.');
  goog.asserts.assert(refIndex <= this.inputList.length,
                      'Reference input ' + refIndex + ' out of bounds.');
  // Remove input.
  var input = this.inputList[inputIndex];
  this.inputList.splice(inputIndex, 1);
  if (inputIndex < refIndex) {
    refIndex--;
  }
  // Reinsert input.
  this.inputList.splice(refIndex, 0, input);
};

/**
 * Remove an input from this block.
 * @param {string} name The name of the input.
 * @param {boolean=} opt_quiet True to prevent error if input is not present.
 * @throws {goog.asserts.AssertionError} if the input is not present and
 *     opt_quiet is not true.
 */
Blockly.Block.prototype.removeInput = function(name, opt_quiet) {
  for (var i = 0, input; input = this.inputList[i]; i++) {
    if (input.name == name) {
      if (input.connection && input.connection.isConnected()) {
        input.connection.setShadowDom(null);
        var block = input.connection.targetBlock();
        if (block.isShadow()) {
          // Destroy any attached shadow block.
          block.dispose();
        } else {
          // Disconnect any attached normal block.
          block.unplug();
        }
      }
      input.dispose();
      this.inputList.splice(i, 1);
      return;
    }
  }
  if (!opt_quiet) {
    goog.asserts.fail('Input "%s" not found.', name);
  }
};

/**
 * Fetches the named input object.
 * @param {string} name The name of the input.
 * @return {Blockly.Input} The input object, or null if input does not exist.
 */
Blockly.Block.prototype.getInput = function(name) {
  for (var i = 0, input; input = this.inputList[i]; i++) {
    if (input.name == name) {
      return input;
    }
  }
  // This input does not exist.
  return null;
};

/**
 * Fetches the block attached to the named input.
 * @param {string} name The name of the input.
 * @return {Blockly.Block} The attached value block, or null if the input is
 *     either disconnected or if the input does not exist.
 */
Blockly.Block.prototype.getInputTargetBlock = function(name) {
  var input = this.getInput(name);
  return input && input.connection && input.connection.targetBlock();
};

/**
 * Returns the comment on this block (or '' if none).
 * @return {string} Block's comment.
 */
Blockly.Block.prototype.getCommentText = function() {
  return this.comment || '';
};

/**
 * Set this block's comment text.
 * @param {?string} text The text, or null to delete.
 */
Blockly.Block.prototype.setCommentText = function(text) {
  if (this.comment != text) {
    Blockly.Events.fire(new Blockly.Events.Change(
        this, 'comment', null, this.comment, text || ''));
    this.comment = text;
  }
};

/**
 * Set this block's output shape.
 * e.g., null, OUTPUT_SHAPE_HEXAGONAL, OUTPUT_SHAPE_ROUND, OUTPUT_SHAPE_SQUARE.
 * @param {?number} outputShape Value representing output shape
 *     (see constants.js).
 */
Blockly.Block.prototype.setOutputShape = function(outputShape) {
  this.outputShape_ = outputShape;
};

/**
 * Get this block's output shape.
 * @return {?number} Value representing output shape (see constants.js).
 */
Blockly.Block.prototype.getOutputShape = function() {
  return this.outputShape_;
};

/**
 * Set whether this block has a checkbox next to it in the flyout.
 * @param {boolean} hasCheckbox True if this block should have a checkbox.
 */
Blockly.Block.prototype.setCheckboxInFlyout = function(hasCheckbox) {
  this.checkboxInFlyout_ = hasCheckbox;
};

/**
 * Get whether this block has a checkbox next to it in the flyout.
 * @return {boolean} True if this block should have a checkbox.
 */
Blockly.Block.prototype.hasCheckboxInFlyout = function() {
  return this.checkboxInFlyout_;
};

/**
 * Set this block's warning text.
 * @param {?string} text The text, or null to delete.
 */
Blockly.Block.prototype.setWarningText = function(text) {
  // NOP.
};

/**
 * Give this block a mutator dialog.
 * @param {Blockly.Mutator} mutator A mutator dialog instance or null to remove.
 */
Blockly.Block.prototype.setMutator = function(mutator) {
  // NOP.
};

/**
 * Return the coordinates of the top-left corner of this block relative to the
 * drawing surface's origin (0,0).
 * @return {!goog.math.Coordinate} Object with .x and .y properties.
 */
Blockly.Block.prototype.getRelativeToSurfaceXY = function() {
  return this.xy_;
};

/**
 * Move a block by a relative offset.
 * @param {number} dx Horizontal offset.
 * @param {number} dy Vertical offset.
 */
Blockly.Block.prototype.moveBy = function(dx, dy) {
  goog.asserts.assert(!this.parentBlock_, 'Block has parent.');
  var event = new Blockly.Events.Move(this);
  this.xy_.translate(dx, dy);
  event.recordNew();
  Blockly.Events.fire(event);
};

/**
 * Create a connection of the specified type.
 * @param {number} type The type of the connection to create.
 * @return {!Blockly.Connection} A new connection of the specified type.
 * @private
 */
Blockly.Block.prototype.makeConnection_ = function(type) {
  return new Blockly.Connection(this, type);
};<|MERGE_RESOLUTION|>--- conflicted
+++ resolved
@@ -237,28 +237,10 @@
     // well as corruption of the connection database.  Therefore we must
     // methodically step through the blocks and carefully disassemble them.
 
-<<<<<<< HEAD
-  if (Blockly.selected == this) {
-    Blockly.selected = null;
-  }
-
-  // First, dispose of all my children.
-  for (var i = this.childBlocks_.length - 1; i >= 0; i--) {
-    this.childBlocks_[i].dispose(false);
-  }
-  // Then dispose of myself.
-  // Dispose of all inputs and their fields.
-  for (var i = 0, input; input = this.inputList[i]; i++) {
-    input.dispose();
-  }
-  this.inputList.length = 0;
-  // Dispose of any remaining connections (next/previous/output).
-  var connections = this.getConnections_(true);
-  for (var i = 0; i < connections.length; i++) {
-    var connection = connections[i];
-    if (connection.isConnected()) {
-      connection.disconnect();
-=======
+    if (Blockly.selected == this) {
+      Blockly.selected = null;
+    }
+
     // First, dispose of all my children.
     for (var i = this.childBlocks_.length - 1; i >= 0; i--) {
       this.childBlocks_[i].dispose(false);
@@ -276,8 +258,6 @@
       if (connection.isConnected()) {
         connection.disconnect();
       }
-      connections[i].dispose();
->>>>>>> efc2ca3d
     }
   } finally {
     Blockly.Events.enable();
@@ -1264,16 +1244,8 @@
             break;
           case 'field_image':
             field = new Blockly.FieldImage(element['src'],
-<<<<<<< HEAD
                 element['width'], element['height'], element['alt'],
                 element['flip_rtl']);
-=======
-                element['width'], element['height'], element['alt']);
-            break;
-          case 'field_number':
-            field = new Blockly.FieldNumber(element['value'],
-                element['min'], element['max'], element['precision']);
->>>>>>> efc2ca3d
             break;
           case 'field_date':
             if (Blockly.FieldDate) {
