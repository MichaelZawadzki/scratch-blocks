/**
 * @license
 * Visual Blocks Editor
 *
 * Copyright 2012 Google Inc.
 * https://developers.google.com/blockly/
 *
 * Licensed under the Apache License, Version 2.0 (the "License");
 * you may not use this file except in compliance with the License.
 * You may obtain a copy of the License at
 *
 *   http://www.apache.org/licenses/LICENSE-2.0
 *
 * Unless required by applicable law or agreed to in writing, software
 * distributed under the License is distributed on an "AS IS" BASIS,
 * WITHOUT WARRANTIES OR CONDITIONS OF ANY KIND, either express or implied.
 * See the License for the specific language governing permissions and
 * limitations under the License.
 */

/**
 * @fileoverview Methods for graphically rendering a block as SVG.
 * @author fraser@google.com (Neil Fraser)
 */
'use strict';

goog.provide('Blockly.BlockSvg.render');

goog.require('Blockly.BlockSvg');
goog.require('Blockly.Colours');
goog.require('Blockly.utils');


// UI constants for rendering blocks.
/**
* Grid unit to pixels conversion
* @const
*/
Blockly.BlockSvg.GRID_UNIT = 4;

/**
 * Horizontal space between elements.
 * @const
 */
Blockly.BlockSvg.SEP_SPACE_X = 2 * Blockly.BlockSvg.GRID_UNIT;

/**
 * Vertical space between elements.
 * @const
 */
Blockly.BlockSvg.SEP_SPACE_Y = 2 * Blockly.BlockSvg.GRID_UNIT;

/**
 * Minimum width of a block.
 * MAXIM: Actually this seems to only be used to compute the right edge of a block....
 * @const
 */
Blockly.BlockSvg.MIN_BLOCK_X = 16 * Blockly.BlockSvg.GRID_UNIT;

/**
 * Minimum width of a block with output (reporters).
 * @const
 */
Blockly.BlockSvg.MIN_BLOCK_X_OUTPUT = 12 * Blockly.BlockSvg.GRID_UNIT;

/**
 * Minimum width of a shadow block with output (single fields).
 * MAXIM: affects width of things like an empty circle input and a numbered input on a repeat block
 * @const
 */
Blockly.BlockSvg.MIN_BLOCK_X_SHADOW_OUTPUT = 10 * Blockly.BlockSvg.GRID_UNIT;

/**
 * Minimum height of a block.
 * MAXIM: height of a 'normal' block, or the height of the top of a C block
 * @const
 */
Blockly.BlockSvg.MIN_BLOCK_Y = 12 * Blockly.BlockSvg.GRID_UNIT;

/**
 * Height of extra row after a statement input.
 * MAXIM: This is the BOTTOM height of a "C" block
 * @const
 */
Blockly.BlockSvg.EXTRA_STATEMENT_ROW_Y = 8 * Blockly.BlockSvg.GRID_UNIT;

/**
 * Minimum width of a C- or E-shaped block.
 * @const
 */
Blockly.BlockSvg.MIN_BLOCK_X_WITH_STATEMENT = 40 * Blockly.BlockSvg.GRID_UNIT;

/**
 * Minimum height of a shadow block with output and a single field.
 * This is used for shadow blocks that only contain a field - which are smaller than even reporters.
 * MAXIM: Changing this will affect the height of blocks which contain a single input (like a number) but NOT a double input () == () 
 * @const
 */
Blockly.BlockSvg.MIN_BLOCK_Y_SINGLE_FIELD_OUTPUT = 8 * Blockly.BlockSvg.GRID_UNIT;

/**
 * Minimum height of a non-shadow block with output, i.e. a reporter.
 * MAXIM: This is the height of a draggable input block. <()==()> or <> or () 
 * @const
 */
Blockly.BlockSvg.MIN_BLOCK_Y_REPORTER = 10 * Blockly.BlockSvg.GRID_UNIT;

/**
 * Minimum space for a statement input height.
 * MAXIM: Space that shows up inside an empty C or E block
 * @const
 */
Blockly.BlockSvg.MIN_STATEMENT_INPUT_HEIGHT = 6 * Blockly.BlockSvg.GRID_UNIT;

/**
 * Width of vertical notch.
 * MAXIM: Doesnt change the drawing of the notch on it's own, just moves it left or right
 * @const
 */
Blockly.BlockSvg.NOTCH_WIDTH = 8 * Blockly.BlockSvg.GRID_UNIT;

/**
 * Height of vertical notch.
 * MAXIM: Doesnt change the drawing of the notch...just for reference? 
 * @const
 */
Blockly.BlockSvg.NOTCH_HEIGHT = 2 * Blockly.BlockSvg.GRID_UNIT;

/**
 * Rounded corner radius.
 * @const
 */
Blockly.BlockSvg.CORNER_RADIUS = 1 * Blockly.BlockSvg.GRID_UNIT;

/**
 * Minimum width of statement input edge on the left, in px.
 * MAXIM: This is the width of the vertical part of the C or E
 * @const
 */
Blockly.BlockSvg.STATEMENT_INPUT_EDGE_WIDTH = 4 * Blockly.BlockSvg.GRID_UNIT;

/**
 * Inner space between edge of statement input and notch.
 * @const
 */
Blockly.BlockSvg.STATEMENT_INPUT_INNER_SPACE = 2 * Blockly.BlockSvg.GRID_UNIT;

/**
 * Width of a dummy input block (used to display text acting like a reflowable block)
 * @const
 */
Blockly.BlockSvg.DUMMY_INPUT_WIDTH = 0 * Blockly.BlockSvg.GRID_UNIT;

/**
 * Height of a dummy input block (used to display text acting like a reflowable block)
 * @const
 */
Blockly.BlockSvg.DUMMY_INPUT_HEIGHT = 1 * Blockly.BlockSvg.GRID_UNIT;


/**
* Amount of margin from the top left of a reflowed block to indent to draw the top left
* of the shape. non-reflowed hex blocks use the HEIGHT of the block as this indent which doesnt work when the block is taller. 
* @const
*/
Blockly.BlockSvg.REFLOW_EDGE_SHAPE_MARGIN =  5* Blockly.BlockSvg.GRID_UNIT;

/**
 * Height of the top hat.
 * @const
 */
Blockly.BlockSvg.START_HAT_HEIGHT = 16;

/**
 * Ratio of height to pointy-bit in the reflowed HEX input
 * @const
 * */
Blockly.BlockSvg.REFLOWED_HEX_EDGE_HEIGHT_RATIO = 0.6;
Blockly.BlockSvg.REFLOWED_HEX_EDGE_POINTER_RATIO = 1 - Blockly.BlockSvg.REFLOWED_HEX_EDGE_HEIGHT_RATIO;


/**
 * Path of the top hat's curve.
 * @const
 */
Blockly.BlockSvg.START_HAT_PATH = 'c 25,-22 71,-22 96,0';

/**
 * SVG path for drawing next/previous notch from left to right.
 * @const
 */
Blockly.BlockSvg.NOTCH_PATH_LEFT = (
  'c 2,0 3,1 4,2 ' +
  'l 4,4 ' +
  'c 1,1 2,2 4,2 ' +
  'h 12 ' +
  'c 2,0 3,-1 4,-2 ' +
  'l 4,-4 ' +
  'c 1,-1 2,-2 4,-2'
);

/**
 * SVG path for drawing next/previous notch from right to left.
 * @const
 */
Blockly.BlockSvg.NOTCH_PATH_RIGHT = (
  'c -2,0 -3,1 -4,2 '+
  'l -4,4 ' +
  'c -1,1 -2,2 -4,2 ' +
  'h -12 ' +
  'c -2,0 -3,-1 -4,-2 ' +
  'l -4,-4 ' +
  'c -1,-1 -2,-2 -4,-2'
);

/**
 * Amount of padding before the notch.
 * @const
 */
Blockly.BlockSvg.NOTCH_START_PADDING = 3 * Blockly.BlockSvg.GRID_UNIT;

/**
 * SVG start point for drawing the top-left corner.
 * @const
 */
Blockly.BlockSvg.TOP_LEFT_CORNER_START =
    'm 0,' + Blockly.BlockSvg.CORNER_RADIUS;

/**
 * SVG path for drawing the rounded top-left corner.
 * @const
 */
Blockly.BlockSvg.TOP_LEFT_CORNER =
    'A ' + Blockly.BlockSvg.CORNER_RADIUS + ',' +
    Blockly.BlockSvg.CORNER_RADIUS + ' 0 0,1 ' +
    Blockly.BlockSvg.CORNER_RADIUS + ',0';

/**
 * SVG path for drawing the rounded top-right corner.
 * @const
 */
Blockly.BlockSvg.TOP_RIGHT_CORNER =
    'a ' + Blockly.BlockSvg.CORNER_RADIUS + ',' +
    Blockly.BlockSvg.CORNER_RADIUS + ' 0 0,1 ' +
    Blockly.BlockSvg.CORNER_RADIUS + ',' +
    Blockly.BlockSvg.CORNER_RADIUS;

/**
 * SVG path for drawing the rounded bottom-right corner.
 * @const
 */
Blockly.BlockSvg.BOTTOM_RIGHT_CORNER =
    ' a ' + Blockly.BlockSvg.CORNER_RADIUS + ',' +
    Blockly.BlockSvg.CORNER_RADIUS + ' 0 0,1 -' +
    Blockly.BlockSvg.CORNER_RADIUS + ',' +
    Blockly.BlockSvg.CORNER_RADIUS;

/**
 * SVG path for drawing the rounded bottom-left corner.
 * @const
 */
Blockly.BlockSvg.BOTTOM_LEFT_CORNER =
    'a ' + Blockly.BlockSvg.CORNER_RADIUS + ',' +
     Blockly.BlockSvg.CORNER_RADIUS + ' 0 0,1 -' +
     Blockly.BlockSvg.CORNER_RADIUS + ',-' +
     Blockly.BlockSvg.CORNER_RADIUS;

/**
 * SVG path for drawing the top-left corner of a statement input.
 * @const
 */
Blockly.BlockSvg.INNER_TOP_LEFT_CORNER =
    ' a ' + Blockly.BlockSvg.CORNER_RADIUS + ',' +
    Blockly.BlockSvg.CORNER_RADIUS + ' 0 0,0 -' +
    Blockly.BlockSvg.CORNER_RADIUS + ',' +
    Blockly.BlockSvg.CORNER_RADIUS;

/**
 * SVG path for drawing the bottom-left corner of a statement input.
 * Includes the rounded inside corner.
 * @const
 */
Blockly.BlockSvg.INNER_BOTTOM_LEFT_CORNER =
    'a ' + Blockly.BlockSvg.CORNER_RADIUS + ',' +
    Blockly.BlockSvg.CORNER_RADIUS + ' 0 0,0 ' +
    Blockly.BlockSvg.CORNER_RADIUS + ',' +
    Blockly.BlockSvg.CORNER_RADIUS;

/**
 * SVG path for an empty hexagonal input shape.
 * @const
 */
Blockly.BlockSvg.INPUT_SHAPE_HEXAGONAL =
    'M ' + 4 * Blockly.BlockSvg.GRID_UNIT + ',0 ' +
    ' h ' + 4 * Blockly.BlockSvg.GRID_UNIT +
    ' l ' + 4 * Blockly.BlockSvg.GRID_UNIT + ',' + 4 * Blockly.BlockSvg.GRID_UNIT +
    ' l ' + -4 * Blockly.BlockSvg.GRID_UNIT + ',' + 4 * Blockly.BlockSvg.GRID_UNIT +
    ' h ' + -4 * Blockly.BlockSvg.GRID_UNIT +
    ' l ' + -4 * Blockly.BlockSvg.GRID_UNIT + ',' + -4 * Blockly.BlockSvg.GRID_UNIT +
    ' l ' + 4 * Blockly.BlockSvg.GRID_UNIT + ',' + -4 * Blockly.BlockSvg.GRID_UNIT +
    ' z';

/**
 * Width of empty boolean input shape.
 * @const
 */
Blockly.BlockSvg.INPUT_SHAPE_HEXAGONAL_WIDTH = 12 * Blockly.BlockSvg.GRID_UNIT;

/**
 * SVG path for an empty square input shape.
 * @const
 */
Blockly.BlockSvg.INPUT_SHAPE_SQUARE =
    Blockly.BlockSvg.TOP_LEFT_CORNER_START +
    Blockly.BlockSvg.TOP_LEFT_CORNER +
    ' h ' + (12 * Blockly.BlockSvg.GRID_UNIT - 2 * Blockly.BlockSvg.CORNER_RADIUS) +
    Blockly.BlockSvg.TOP_RIGHT_CORNER +
    ' v ' + (8 * Blockly.BlockSvg.GRID_UNIT - 2 * Blockly.BlockSvg.CORNER_RADIUS) +
    Blockly.BlockSvg.BOTTOM_RIGHT_CORNER +
    ' h ' + (-12 * Blockly.BlockSvg.GRID_UNIT + 2 * Blockly.BlockSvg.CORNER_RADIUS) +
    Blockly.BlockSvg.BOTTOM_LEFT_CORNER +
    ' z';

/**
 * Width of empty square input shape.
 * @const
 */
Blockly.BlockSvg.INPUT_SHAPE_SQUARE_WIDTH = 12 * Blockly.BlockSvg.GRID_UNIT;

/**
 * SVG path for an empty round input shape.
 * @const
 */

Blockly.BlockSvg.INPUT_SHAPE_ROUND =
  'M ' + (4 * Blockly.BlockSvg.GRID_UNIT) + ',0' +
  ' h ' + (4 * Blockly.BlockSvg.GRID_UNIT) +
  ' a ' + (4 * Blockly.BlockSvg.GRID_UNIT) + ' ' +
      (4 * Blockly.BlockSvg.GRID_UNIT) + ' 0 0 1 0 ' + (8 * Blockly.BlockSvg.GRID_UNIT) +
  ' h ' + (-4 * Blockly.BlockSvg.GRID_UNIT) +
  ' a ' + (4 * Blockly.BlockSvg.GRID_UNIT) + ' ' +
      (4 * Blockly.BlockSvg.GRID_UNIT) + ' 0 0 1 0 -' + (8 * Blockly.BlockSvg.GRID_UNIT) +
  ' z';

/**
 * Width of empty round input shape.
 * @const
 */
Blockly.BlockSvg.INPUT_SHAPE_ROUND_WIDTH = 12 * Blockly.BlockSvg.GRID_UNIT;

/**
 * Height of empty input shape.
 * @const
 */
Blockly.BlockSvg.INPUT_SHAPE_HEIGHT = 8 * Blockly.BlockSvg.GRID_UNIT;

/**
 * Height of user inputs
 * @const
 */
Blockly.BlockSvg.FIELD_HEIGHT = 8 * Blockly.BlockSvg.GRID_UNIT;

/**
 * Width of user inputs
 * @const
 */
Blockly.BlockSvg.FIELD_WIDTH = 6 * Blockly.BlockSvg.GRID_UNIT;

/**
 * Editable field padding (left/right of the text).
 * @const
 */
Blockly.BlockSvg.EDITABLE_FIELD_PADDING = 6;

/**
 * Square box field padding (left/right of the text).
 * @const
 */
Blockly.BlockSvg.BOX_FIELD_PADDING = 2 * Blockly.BlockSvg.GRID_UNIT;

/**
 * Drop-down arrow padding.
 * @const
 */
Blockly.BlockSvg.DROPDOWN_ARROW_PADDING = 2 * Blockly.BlockSvg.GRID_UNIT;

/**
 * Minimum width of user inputs during editing
 * @const
 */
Blockly.BlockSvg.FIELD_WIDTH_MIN_EDIT = 8 * Blockly.BlockSvg.GRID_UNIT;

/**
 * Maximum width of user inputs during editing
 * @const
 */
Blockly.BlockSvg.FIELD_WIDTH_MAX_EDIT = Infinity;

/**
 * Maximum height of user inputs during editing
 * @const
 */
Blockly.BlockSvg.FIELD_HEIGHT_MAX_EDIT = Blockly.BlockSvg.FIELD_HEIGHT;

/**
 * Top padding of user inputs
 * @const
 */
Blockly.BlockSvg.FIELD_TOP_PADDING = 0.5 * Blockly.BlockSvg.GRID_UNIT;

/**
 * Corner radius of number inputs
 * @const
 */
Blockly.BlockSvg.NUMBER_FIELD_CORNER_RADIUS = 4 * Blockly.BlockSvg.GRID_UNIT;

/**
 * Corner radius of text inputs
 * @const
 */
Blockly.BlockSvg.TEXT_FIELD_CORNER_RADIUS = 1 * Blockly.BlockSvg.GRID_UNIT;

/**
 * Default radius for a field, in px.
 * @const
 */
Blockly.BlockSvg.FIELD_DEFAULT_CORNER_RADIUS = 4 * Blockly.BlockSvg.GRID_UNIT;

/**
 * Max text display length for a field (per-horizontal/vertical)
 * @const
 */
Blockly.BlockSvg.MAX_DISPLAY_LENGTH = Infinity;

/**
 * Minimum X of inputs and fields for blocks with a previous connection.
 * Ensures that inputs will not overlap with the top notch of blocks.
 * @const
 */
Blockly.BlockSvg.INPUT_AND_FIELD_MIN_X = 12 * Blockly.BlockSvg.GRID_UNIT;

/**
 * Vertical padding around inline elements.
 * @const
 */
Blockly.BlockSvg.INLINE_PADDING_Y = 1 * Blockly.BlockSvg.GRID_UNIT;

/**
 * Point size of text field before animation. Must match size in CSS.
 * See implementation in field_textinput.
 */
Blockly.BlockSvg.FIELD_TEXTINPUT_FONTSIZE_INITIAL = 12;

/**
 * Point size of text field after animation.
 * See implementation in field_textinput.
 */
Blockly.BlockSvg.FIELD_TEXTINPUT_FONTSIZE_FINAL = 12;

/**
 * Whether text fields are allowed to expand past their truncated block size.
 * @const{boolean}
 */
Blockly.BlockSvg.FIELD_TEXTINPUT_EXPAND_PAST_TRUNCATION = false;

/**
 * Whether text fields should animate their positioning.
 * @const{boolean}
 */
Blockly.BlockSvg.FIELD_TEXTINPUT_ANIMATE_POSITIONING = false;

/**
 * Map of output/input shapes and the amount they should cause a block to be padded.
 * Outer key is the outer shape, inner key is the inner shape.
 * When a block with the outer shape contains an input block with the inner shape
 * on its left or right edge, that side is extended by the padding specified.
 * See also: `Blockly.BlockSvg.computeOutputPadding_`.
 */
Blockly.BlockSvg.SHAPE_IN_SHAPE_PADDING = {
  1: { // Outer shape: hexagon.
    0: 5 * Blockly.BlockSvg.GRID_UNIT, // Field in hexagon.
    1: 2 * Blockly.BlockSvg.GRID_UNIT, // Hexagon in hexagon.
    2: 5 * Blockly.BlockSvg.GRID_UNIT, // Round in hexagon.
    3: 5 * Blockly.BlockSvg.GRID_UNIT // Square in hexagon.
  },
  2: { // Outer shape: round.
    0: 3 * Blockly.BlockSvg.GRID_UNIT, // Field in round.
    1: 3 * Blockly.BlockSvg.GRID_UNIT, // Hexagon in round.
    2: 1 * Blockly.BlockSvg.GRID_UNIT, // Round in round.
    3: 2 * Blockly.BlockSvg.GRID_UNIT // Square in round.
  },
  3: { // Outer shape: square.
    0: 2 * Blockly.BlockSvg.GRID_UNIT, // Field in square.
    1: 2 * Blockly.BlockSvg.GRID_UNIT, // Hexagon in square.
    2: 2 * Blockly.BlockSvg.GRID_UNIT, // Round in square.
    3: 2 * Blockly.BlockSvg.GRID_UNIT // Square in square.
  }
};

/**
 * Corner radius of the hat on the define block.
 * @const
 */
Blockly.BlockSvg.DEFINE_HAT_CORNER_RADIUS = 5 * Blockly.BlockSvg.GRID_UNIT;

/**
 * SVG path for drawing the rounded top-left corner.
 * @const
 */
Blockly.BlockSvg.TOP_LEFT_CORNER_DEFINE_HAT =
    'a ' + Blockly.BlockSvg.DEFINE_HAT_CORNER_RADIUS + ',' +
    Blockly.BlockSvg.DEFINE_HAT_CORNER_RADIUS + ' 0 0,1 ' +
    Blockly.BlockSvg.DEFINE_HAT_CORNER_RADIUS + ',-' +
    Blockly.BlockSvg.DEFINE_HAT_CORNER_RADIUS;

/**
 * SVG path for drawing the rounded top-left corner.
 * @const
 */
Blockly.BlockSvg.TOP_RIGHT_CORNER_DEFINE_HAT =
    'a ' + Blockly.BlockSvg.DEFINE_HAT_CORNER_RADIUS + ',' +
    Blockly.BlockSvg.DEFINE_HAT_CORNER_RADIUS + ' 0 0,1 ' +
    Blockly.BlockSvg.DEFINE_HAT_CORNER_RADIUS + ',' +
    Blockly.BlockSvg.DEFINE_HAT_CORNER_RADIUS;

/**
 * Padding on the right side of the internal block on the define block.
 * @const
 */
Blockly.BlockSvg.DEFINE_BLOCK_PADDING_RIGHT = 2 * Blockly.BlockSvg.GRID_UNIT;

/**
 * Change the colour of a block.
 */
Blockly.BlockSvg.prototype.updateColour = function() {

  var strokeColour = this.getColourTertiary(this.useAltColours_);
  var renderShadowed =
      this.isShadow() && !Blockly.utils.isShadowArgumentReporter(this);

  if (renderShadowed && this.parentBlock_) {
    // Pull shadow block stroke colour from parent block's tertiary if possible.
    strokeColour = this.parentBlock_.getColourTertiary(this.parentBlock_.useAltColours_);
    // Special case: if we contain a colour field, set to a special stroke colour.
    if (this.inputList[0] &&
        this.inputList[0].fieldRow[0] &&
        (this.inputList[0].fieldRow[0] instanceof Blockly.FieldColour ||
        this.inputList[0].fieldRow[0] instanceof Blockly.FieldColourSlider)) {
      strokeColour = Blockly.Colours.colourPickerStroke;
    }
  }

  // Render block stroke
  this.svgPath_.setAttribute('stroke', strokeColour);

  // Render block fill


  var fillColour = (this.isGlowingBlock_) ? Blockly.Colours.execute_color : this.getColour(this.useAltColours_);

  // TODO: MMZ Use getColourSecondary() for isShadow() blocks?
  //var fillColour = (this.isGlowingBlock_ || this.isShadow()) ? this.getColourSecondary() : this.getColour();


  this.svgPath_.setAttribute('fill', fillColour);

  // Render opacity
  this.svgPath_.setAttribute('fill-opacity', this.getOpacity());

  var shapeFillColour = this.getColourQuaternary(this.useAltColours_) ? this.getColourQuaternary(this.useAltColours_) : this.getColourTertiary(this.useAltColours_);
  // Update colours of input shapes.
<<<<<<< HEAD
  for (var shape in this.inputShapes_) {
    this.inputShapes_[shape].setAttribute('fill', shapeFillColour);
    this.inputShapes_[shape].setAttribute('fill-opacity', Blockly.Colours.inputShapeOpacity);
=======
  for (var i = 0, input; input = this.inputList[i]; i++) {
    if (input.outlinePath) {
      input.outlinePath.setAttribute('fill', this.getColourTertiary());
    }
>>>>>>> f9cd4fa8
  }

  // Render icon(s) if applicable
  var icons = this.getIcons();
  for (var i = 0; i < icons.length; i++) {
    icons[i].updateColour();
  }

  // Bump every dropdown to change its colour.
  for (var x = 0, input; input = this.inputList[x]; x++) {
    for (var y = 0, field; field = input.fieldRow[y]; y++) {
      field.setText(null);
    }
  }
};

/**
 * Visual effect to show that if the dragging block is dropped, this block will
 * be replaced.  If a shadow block it will disappear.  Otherwise it will bump.
 * @param {boolean} add True if highlighting should be added.
 */
Blockly.BlockSvg.prototype.highlightForReplacement = function(add) {
  if (add) {
    this.svgPath_.setAttribute('filter', 'url(#blocklyReplacementGlowFilter)');
    Blockly.utils.addClass(/** @type {!Element} */ (this.svgGroup_),
        'blocklyReplaceable');
  } else {
    this.svgPath_.removeAttribute('filter');
    Blockly.utils.removeClass(/** @type {!Element} */ (this.svgGroup_),
        'blocklyReplaceable');
  }
};

/**
 * Visual effect to show that if the dragging block is dropped it will connect
 * to this input.
 * @param {Blockly.Connection} conn The connection on the input to highlight.
 * @param {boolean} add True if highlighting should be added.
 */
Blockly.BlockSvg.prototype.highlightShapeForInput = function(conn, add) {
  var input = this.getInputWithConnection(conn);
  if (!input) {
    throw 'No input found for the connection';
  }
  if (!input.outlinePath) {
    return;
  }
  if (add) {
    input.outlinePath.setAttribute('filter',
        'url(#blocklyReplacementGlowFilter)');
    Blockly.utils.addClass(/** @type {!Element} */ (this.svgGroup_),
        'blocklyReplaceable');
  } else {
    input.outlinePath.removeAttribute('filter');
    Blockly.utils.removeClass(/** @type {!Element} */ (this.svgGroup_),
        'blocklyReplaceable');
  }
};

/**
 * Returns a bounding box describing the dimensions of this block
 * and any blocks stacked below it.
 * @return {!{height: number, width: number}} Object with height and width properties.
 */
Blockly.BlockSvg.prototype.getHeightWidth = function() {
  var height = this.height;
  var width = this.width;
  // Recursively add size of subsequent blocks.
  var nextBlock = this.getNextBlock();
  if (nextBlock) {
    var nextHeightWidth = nextBlock.getHeightWidth();
    height += nextHeightWidth.height;
    height -= Blockly.BlockSvg.NOTCH_HEIGHT; // Exclude height of connected notch.
    width = Math.max(width, nextHeightWidth.width);
  }
  return {height: height, width: width};
};

/**
 * Render the block.
 * Lays out and reflows a block based on its contents and settings.
 * @param {boolean=} opt_bubble If false, just render this block.
 *   If true, also render block's parent, grandparent, etc.  Defaults to true.
 */
Blockly.BlockSvg.prototype.render = function(opt_bubble) {
  Blockly.Field.startCache();
  this.rendered = true;

  var cursorX = Blockly.BlockSvg.SEP_SPACE_X;
  if (this.RTL) {
    cursorX = -cursorX;
  }
  // Move the icons into position.
  var icons = this.getIcons();
  for (var i = 0; i < icons.length; i++) {
    cursorX = icons[i].renderIcon(cursorX);
  }
  cursorX += this.RTL ?
      Blockly.BlockSvg.SEP_SPACE_X : -Blockly.BlockSvg.SEP_SPACE_X;
  // If there are no icons, cursorX will be 0, otherwise it will be the
  // width that the first label needs to move over by.

  var inputRows = this.renderCompute_(cursorX);
  this.renderDraw_(cursorX, inputRows);
  this.renderMoveConnections_();

  this.renderClassify_();

  if (opt_bubble !== false) {
    // Render all blocks above this one (propagate a reflow).
    var parentBlock = this.getParent();
    if (parentBlock) {
      parentBlock.render(true);
    } else {
      // Top-most block.  Fire an event to allow scrollbars to resize.
      Blockly.resizeSvgContents(this.workspace);
    }
  }
  Blockly.Field.stopCache();
};

/**
 * Render a list of fields starting at the specified location.
 * @param {!Array.<!Blockly.Field>} fieldList List of fields.
 * @param {number} cursorX X-coordinate to start the fields.
 * @param {number} cursorY Y-coordinate around which fields are centered.
 * @return {number} X-coordinate of the end of the field row (plus a gap).
 * @private
 */
Blockly.BlockSvg.prototype.renderFields_ =
    function(fieldList, cursorX, cursorY) {
  /* eslint-disable indent */
  if (this.RTL) {
    cursorX = -cursorX;
  }
  for (var t = 0, field; field = fieldList[t]; t++) {
    var root = field.getSvgRoot();
    if (!root) {
      continue;
    }
    // In blocks with a notch, fields should be bumped to a min X,
    // to avoid overlapping with the notch. Label and image fields are
    // excluded.
    if (this.previousConnection && !(field instanceof Blockly.FieldLabel) &&
        !(field instanceof Blockly.FieldImage)) {
      cursorX = this.RTL ?
        Math.min(cursorX, -Blockly.BlockSvg.INPUT_AND_FIELD_MIN_X) :
        Math.max(cursorX, Blockly.BlockSvg.INPUT_AND_FIELD_MIN_X);
    }
    // Offset the field upward by half its height.
    // This vertically centers the fields around cursorY.
    var yOffset = -field.getSize().height / 2;
    var translateX, translateY;
    var scale = '';
    if (this.RTL) {
      cursorX -= field.renderSep + field.renderWidth;
      translateX = cursorX;
      translateY = cursorY + yOffset;
      if (field.renderWidth) {
        cursorX -= Blockly.BlockSvg.SEP_SPACE_X;
      }
    } else {
      translateX = cursorX + field.renderSep;
      translateY = cursorY + yOffset;
      if (field.renderWidth) {
        cursorX += field.renderSep + field.renderWidth +
            Blockly.BlockSvg.SEP_SPACE_X;
      }
    }
    if (this.RTL &&
        field instanceof Blockly.FieldImage &&
        field.getFlipRTL()) {
      scale = 'scale(-1 1)';
      translateX += field.renderWidth;
    }
    root.setAttribute('transform',
      'translate(' + translateX + ', ' + translateY + ') ' + scale
    );
    // Fields are invisible on insertion marker.
    if (this.isInsertionMarker()) {
      root.setAttribute('display', 'none');
    }
  }
  return this.RTL ? -cursorX : cursorX;
}; /* eslint-enable indent */

/**
 * Computes the height and widths for each row and field.
 * @param {number} iconWidth Offset of first row due to icons.
 * @return {!Array.<!Array.<!Object>>} 2D array of objects, each containing
 *     position information.
 * @private
 */

 /* MAXIM Reflow Notes: 
 *  To determine if we need to reflow, we will need to do several things here:
 *  Either add a 'var canReflow = bool' property to blocks and apply it to the ones we know may reflow or (since at
 *  the moment, it's ONLY blocks that contain a <() == ()> block) we specifically check the ones that we know may reflow. 
 *  We will need to compute the width of the block using the code below (or a special width-only calculation), and if we detect that the width is larger than the
 *  current workspace.minimumReflowWidth (a variable which we will also need to add and compute) then we will need to add 
 *  rows to the block and recompute it before sending it to the render.  
 *  An alternative to having to recompute would be to know that a "next input" was going to exceed the reflow-width (because the current row
 *  is calculated to be some width such that we would just assume that the width of the next input would exceed the max) and simply
 *  Add it to the next row. We would do this because we dont calculate the width of the input until AFTER we have decided to add it to the next row or not)
 */

Blockly.BlockSvg.prototype.renderCompute_ = function(iconWidth) {
  var inputList = this.inputList;
  var inputRows = [];
  // Block will be drawn from 0 (left edge) to rightEdge, in px.
  inputRows.rightEdge = 0;
  // Drawn from 0 to bottomEdge vertically.
  inputRows.bottomEdge = 0;
  var fieldValueWidth = 0;  // Width of longest external value field.
  var fieldStatementWidth = 0;  // Width of longest statement field.
  var hasValue = false;
  var hasStatement = false;
  var hasDummy = false;
  var lastType = undefined;

  var rowTotalWidth = 0;
  // Previously created row, for special-casing row heights on C- and E- shaped blocks.
  var previousRow;
  this.isReflowed = false; 
  //We need to precalculate the input width of the ENTIRE list of inputs first, NOT row by row because if the row is reflowed some elements are a different width!
  for (var i = 0, input; input = inputList[i]; i++) {
    rowTotalWidth += this.precalculateInputWidth_(input);
  }


  for (var i = 0, input; input = inputList[i]; i++) {
    if (!input.isVisible()) {
      continue;
    }
    var row;
    if((this.canReflow() && rowTotalWidth > this.calculateBlockMaxWidth()))
    {
      this.isReflowed = true; 
    }
    if (!lastType ||
        lastType == Blockly.NEXT_STATEMENT ||
        input.type == Blockly.NEXT_STATEMENT || 
        this.isReflowed)
    { 
      //new row
      lastType = input.type;
      row = this.createRowForInput_(input);
      inputRows.push(row);
    } else {
      row = inputRows[inputRows.length - 1];
    }
    row.push(input);

    // Compute minimum dimensions for this input.
    input.renderHeight = this.computeInputHeight_(input, row, previousRow);
    input.renderWidth = this.computeInputWidth_(input);

    // If the input is a statement input, determine if a notch
    // should be drawn at the inner bottom of the C.
    row.statementNotchAtBottom = true;
    if (input.connection && input.connection.type === Blockly.NEXT_STATEMENT) {
      var linkedBlock = input.connection.targetBlock();
      if (linkedBlock && !linkedBlock.lastConnectionInStack()) {
        row.statementNotchAtBottom = false;
      }
    }

    // Expand input size.
    if (input.connection) {
      var linkedBlock = input.connection.targetBlock();
      var paddedHeight = 0;
      var paddedWidth = 0;
      if (linkedBlock) {
        // A block is connected to the input - use its size.
        var bBox = linkedBlock.getHeightWidth();
        paddedHeight = bBox.height;
        paddedWidth = bBox.width;
      } else if(input.name == "DUMMY_REFLOW_INPUT"){
        paddedWidth = Blockly.BlockSvg.DUMMY_INPUT_WIDTH;
        paddedHeight = Blockly.BlockSvg.DUMMY_INPUT_HEIGHT;
      }else{
        // No block connected - use the size of the rendered empty input shape.
        paddedHeight = Blockly.BlockSvg.INPUT_SHAPE_HEIGHT;
      }
      if (input.connection.type === Blockly.INPUT_VALUE) {
        paddedHeight += 2 * Blockly.BlockSvg.INLINE_PADDING_Y;
      }
      if (input.connection.type === Blockly.NEXT_STATEMENT) {
        // Subtract height of notch, only if the last block in the stack has a next connection.
        if (row.statementNotchAtBottom) {
          paddedHeight -= Blockly.BlockSvg.NOTCH_HEIGHT;
        }
      }
      input.renderHeight = Math.max(input.renderHeight, paddedHeight);
      input.renderWidth = Math.max(input.renderWidth, paddedWidth);
    }
    row.height = Math.max(row.height, input.renderHeight);
    input.fieldWidth = 0;
    if (inputRows.length == 1) {
      // The first row gets shifted to accommodate any icons.
      input.fieldWidth += this.RTL ? -iconWidth : iconWidth;
    }
    var previousFieldEditable = false;
    for (var j = 0, field; field = input.fieldRow[j]; j++) {
      if (j != 0) {
        input.fieldWidth += Blockly.BlockSvg.SEP_SPACE_X;
      }
      // Get the dimensions of the field.
      var fieldSize = field.getSize();
      field.renderWidth = fieldSize.width;
      field.renderSep = (previousFieldEditable && field.EDITABLE) ?
          Blockly.BlockSvg.SEP_SPACE_X : 0;
      input.fieldWidth += field.renderWidth + field.renderSep;
      row.height = Math.max(row.height, fieldSize.height);
      previousFieldEditable = field.EDITABLE;
    }

    if (row.type != Blockly.BlockSvg.INLINE) {
      if (row.type == Blockly.NEXT_STATEMENT) {
        hasStatement = true;
        fieldStatementWidth = Math.max(fieldStatementWidth, input.fieldWidth);
      } else {
        if (row.type == Blockly.INPUT_VALUE) {
          hasValue = true;
        } else if (row.type == Blockly.DUMMY_INPUT) {
          hasDummy = true;
        }
        fieldValueWidth = Math.max(fieldValueWidth, input.fieldWidth);
      }
    }
    previousRow = row;
  }
  // Compute padding for output blocks.
  // Data is attached to the row.
  this.computeOutputPadding_(inputRows);
  // Compute the statement edge.
  // This is the width of a block where statements are nested.
  inputRows.statementEdge = Blockly.BlockSvg.STATEMENT_INPUT_EDGE_WIDTH +
      fieldStatementWidth;

  // Compute the preferred right edge.
  inputRows.rightEdge = this.computeRightEdge_(inputRows.rightEdge,
      hasStatement);

  // Bottom edge is sum of row heights
  for (var i = 0; i < inputRows.length; i++) {
    inputRows.bottomEdge += inputRows[i].height;
  }

  inputRows.hasValue = hasValue;
  inputRows.hasStatement = hasStatement;
  inputRows.hasDummy = hasDummy;
  return inputRows;
};

/**
 * Compute the minimum width of this input based on the connection type and
 * outputs.
 * @param {!Blockly.Input} input The input to measure.
 * @return {number} the computed width of this input.
 * @private
 */
Blockly.BlockSvg.prototype.computeInputWidth_ = function(input) {
  // Empty input shape widths.
  if (input.type == Blockly.INPUT_VALUE &&
      (!input.connection || !input.connection.isConnected())) {
    if (input.name == "DUMMY_REFLOW_INPUT"){
      return Blockly.BlockSvg.DUMMY_INPUT_WIDTH;
    }
    switch (input.connection.getOutputShape()) {
      case Blockly.OUTPUT_SHAPE_SQUARE:
        return Blockly.BlockSvg.INPUT_SHAPE_SQUARE_WIDTH;
      case Blockly.OUTPUT_SHAPE_ROUND:
        return Blockly.BlockSvg.INPUT_SHAPE_ROUND_WIDTH;
      case Blockly.OUTPUT_SHAPE_HEXAGONAL:
        return Blockly.BlockSvg.INPUT_SHAPE_HEXAGONAL_WIDTH;
      default:
        return 0;
    }
  } else {
    return 0;
  }
};

/**
 * Compute the minimum height of this input.
 * @param {!Blockly.Input} input The input to measure.
 * @param {!Object} row The row of the block that is currently being measured.
 * @param {!Object} previousRow The previous row of the block, which was just
 *     measured.
 * @return {number} the computed height of this input.
 * @private
 */
Blockly.BlockSvg.prototype.computeInputHeight_ = function(input, row,
    previousRow) {
  if (this.inputList.length === 1 && this.outputConnection &&
      (this.isShadow() &&  !Blockly.utils.isShadowArgumentReporter(this))) {
    // "Lone" field blocks are smaller.
    return Blockly.BlockSvg.MIN_BLOCK_Y_SINGLE_FIELD_OUTPUT;
  }  else if (input.name == "DUMMY_REFLOW_INPUT"){
    return Blockly.BlockSvg.DUMMY_INPUT_HEIGHT;
  }
  else if (this.outputConnection) {
    // All other reporters.
    return Blockly.BlockSvg.MIN_BLOCK_Y_REPORTER;
  } else if (row.type == Blockly.NEXT_STATEMENT) {
    // Statement input.
    return Blockly.BlockSvg.MIN_STATEMENT_INPUT_HEIGHT;
  } else if (previousRow && previousRow.type == Blockly.NEXT_STATEMENT) {
    // Extra row for below statement input.
    return Blockly.BlockSvg.EXTRA_STATEMENT_ROW_Y;
  } else {
    // All other blocks.
    return Blockly.BlockSvg.MIN_BLOCK_Y;
  }
};

/**
 * Create a row for an input and associated fields.
 * @param {!Blockly.Input} input The input that the row is based on.
 * @return {!Object} The new row, with the correct type and default sizing info.
 */
Blockly.BlockSvg.prototype.createRowForInput_ = function(input) {
  // Create new row.
  var row = [];
  if (input.type != Blockly.NEXT_STATEMENT) {
    row.type = Blockly.BlockSvg.INLINE;
  } else {
    row.type = input.type;
  }
  row.height = 0;
  // Default padding for a block: same as separators between fields/inputs.
  if(this.isReflowed)
  {
    //MAXIM: This is really awful, temporary harded code. 
    //It only works for very specific input sizes. The problem is that the width of the
    //inputs / parent block have not yet been determined/assigned. We need a way to 
    //calculate the proper spacing based on the size of the inputs. (Pre-calculate and assign 
    //during the check for re-flowing?) 
    if(input.name == "DUMMY_REFLOW_INPUT")
    {
      row.paddingStart = 100;
    } else{
      row.paddingStart = Blockly.BlockSvg.SEP_SPACE_X*3;
    }
  }else
  {
    row.paddingStart = Blockly.BlockSvg.SEP_SPACE_X;
  }
  row.paddingEnd = Blockly.BlockSvg.SEP_SPACE_X;
  return row;
};

/**
 * Compute the preferred right edge of the block.
 * @param {number} curEdge The previously calculated right edge.
 * @param {boolean} hasStatement Whether this block has a statement input.
 * @return {number} The preferred right edge of the block.
 */
Blockly.BlockSvg.prototype.computeRightEdge_ = function(curEdge, hasStatement) {
  var edge = curEdge;
  if (this.previousConnection || this.nextConnection) {
    // Blocks with notches
    edge = Math.max(edge, Blockly.BlockSvg.MIN_BLOCK_X);
  } else if (this.outputConnection) {
    if (this.isShadow() && !Blockly.utils.isShadowArgumentReporter(this)) {
      // Single-fields
      edge = Math.max(edge, Blockly.BlockSvg.MIN_BLOCK_X_SHADOW_OUTPUT);
    } else {
      // Reporters
      edge = Math.max(edge, Blockly.BlockSvg.MIN_BLOCK_X_OUTPUT);
    }
  }
  if (hasStatement) {
    // Statement blocks (C- or E- shaped) have a longer minimum width.
    edge = Math.max(edge, Blockly.BlockSvg.MIN_BLOCK_X_WITH_STATEMENT);
  }

  // Ensure insertion markers are at least insertionMarkerMinWidth_ wide.
  if (this.insertionMarkerMinWidth_ > 0) {
    edge = Math.max(edge, this.insertionMarkerMinWidth_);
  }
  return edge;


};


//MAXIM : this is NOT currently calculating the width of the text in the fields...
//we should investigate this when we need to reflow other blocks that contain more text than just "="
Blockly.BlockSvg.prototype.precalculateInputWidth_ = function(input)
{
  var rowWidth = 0;
   if (input.type == Blockly.INPUT_VALUE &&
        (!input.connection || !input.connection.isConnected())) {
      if(input.name == "DUMMY_REFLOW_INPUT"){
        rowWidth = Blockly.BlockSvg.DUMMY_INPUT_WIDTH;
      }else{
        switch (input.connection.getOutputShape()) {
          case Blockly.OUTPUT_SHAPE_SQUARE:
            rowWidth = Blockly.BlockSvg.INPUT_SHAPE_SQUARE_WIDTH;
            break;
          case Blockly.OUTPUT_SHAPE_ROUND:
            rowWidth = Blockly.BlockSvg.INPUT_SHAPE_ROUND_WIDTH;
            break;
          case Blockly.OUTPUT_SHAPE_HEXAGONAL:
            rowWidth = Blockly.BlockSvg.INPUT_SHAPE_HEXAGONAL_WIDTH;
            break;
          default:
            rowWidth = 0;
        }
      }
    } else {
      rowWidth = 0;
    }

    // Expand input size.
    if (input.connection) {
      var linkedBlock = input.connection.targetBlock();
      var paddedHeight = 0;
      var paddedWidth = 0;
      if (linkedBlock) {
        // A block is connected to the input - use its size.
        var bBox = linkedBlock.getHeightWidth();
        paddedWidth = bBox.width;
      }
      rowWidth = Math.max(rowWidth, paddedWidth);
    }

    return rowWidth;
}

Blockly.BlockSvg.prototype.calculateBlockMaxWidth = function()
{
   var maxWidth = this.workspace.reflowBlockMaxWidth;
   var nbSurroundAncestors = -1;
   var currentChild = this;
   var count = 0;
   while(currentChild)
   {
      nbSurroundAncestors++;
      currentChild = currentChild.getSurroundParent();
   }

   maxWidth -= nbSurroundAncestors * Blockly.BlockSvg.STATEMENT_INPUT_EDGE_WIDTH;
   return maxWidth;
}

/**
 * For a block with output,
 * determine start and end padding, based on connected inputs.
 * Padding will depend on the shape of the output, the shape of the input,
 * and possibly the size of the input.
 * @param {!Array.<!Array.<!Object>>} inputRows Partially calculated rows.
 */
Blockly.BlockSvg.prototype.computeOutputPadding_ = function(inputRows) {
  // Only apply to blocks with outputs and not single fields (shadows).
  if (!this.getOutputShape() || !this.outputConnection ||
      (this.isShadow() && !Blockly.utils.isShadowArgumentReporter(this))) {
    return;
  }
  // Blocks with outputs must have single row to be padded.
  //Maxim: What?? Why? This just makes things break! This code checks if extra padding is needed
  //when the height of the content is greater than the height of the generic height...which it is ESPECIALLY
  //when a block grows to multiple rows! 
  // if (inputRows.length > 1) {
  // return;
  // }
  var row = inputRows[0];
  var shape = this.getOutputShape();
  // Reset any padding: it's about to be set.
  row.paddingStart = 0;
  row.paddingEnd = 0;
  // Start row padding: based on first input or first field.
  var firstInput = row[0];
  var firstField = firstInput.fieldRow[0];
  var otherShape;
  // In checking the left/start side, a field takes precedence over any input.
  // That's because a field will be rendered before any value input.
  if (firstField) {
    otherShape = 0; // Field comes first in the row.
  } else {
    // Value input comes first in the row.
    var inputConnection = firstInput.connection;
    if (!inputConnection.targetConnection) {
      // Not connected: use the drawn shape.
      otherShape = inputConnection.getOutputShape();
    } else {
      // Connected: use the connected block's output shape.
      otherShape = inputConnection.targetConnection.getSourceBlock().getOutputShape();
    }
    // Special case for hexagonal output: if the connection is larger height
    // than a standard reporter, add some start padding.
    // https://github.com/LLK/scratch-blocks/issues/376
    if (shape == Blockly.OUTPUT_SHAPE_HEXAGONAL &&
        otherShape != Blockly.OUTPUT_SHAPE_HEXAGONAL) {
      var deltaHeight = firstInput.renderHeight - Blockly.BlockSvg.MIN_BLOCK_Y_REPORTER;
      // One grid unit per level of nesting.
      row.paddingStart += deltaHeight / 2;
    }
  }
  row.paddingStart += Blockly.BlockSvg.SHAPE_IN_SHAPE_PADDING[shape][otherShape];
  // End row padding: based on last input or last field.
  var lastInput = row[row.length - 1];
  // In checking the right/end side, any value input takes precedence over any field.
  // That's because fields are rendered before inputs...the last item
  // in the row will be an input, if one exists.
  if (lastInput.connection) {
    // Value input last in the row.
    var inputConnection = lastInput.connection;
    if (!inputConnection.targetConnection) {
      // Not connected: use the drawn shape.
      otherShape = inputConnection.getOutputShape();
    } else {
      // Connected: use the connected block's output shape.
      otherShape = inputConnection.targetConnection.getSourceBlock().getOutputShape();
    }
    // Special case for hexagonal output: if the connection is larger height
    // than a standard reporter, add some end padding.
    // https://github.com/LLK/scratch-blocks/issues/376
    if (shape == Blockly.OUTPUT_SHAPE_HEXAGONAL &&
        otherShape != Blockly.OUTPUT_SHAPE_HEXAGONAL) {
      var deltaHeight = lastInput.renderHeight - Blockly.BlockSvg.MIN_BLOCK_Y_REPORTER;
      // One grid unit per level of nesting.
      row.paddingEnd += deltaHeight / 2;
    }
  } else {
    // No input in this row - mark as field.
    otherShape = 0;
  }
  row.paddingEnd += Blockly.BlockSvg.SHAPE_IN_SHAPE_PADDING[shape][otherShape];
};

/**
 * Draw the path of the block.
 * Move the fields to the correct locations.
 * @param {number} iconWidth Offset of first row due to icons.
 * @param {!Array.<!Array.<!Object>>} inputRows 2D array of objects, each
 *     containing position information.
 * @private
 */
Blockly.BlockSvg.prototype.renderDraw_ = function(iconWidth, inputRows) {
  this.startHat_ = false;
  // Should the top left corners be rounded or square?
  // Currently, it is squared only if it's a hat.
  this.squareTopLeftCorner_ = false;
  if (!this.outputConnection && !this.previousConnection) {
    // No output or previous connection.
    this.squareTopLeftCorner_ = true;
    this.startHat_ = true;
    inputRows.rightEdge = Math.max(inputRows.rightEdge, 100);
  }

  // Amount of space to skip drawing the top and bottom,
  // to make room for the left and right to draw shapes (curves or angles).
  this.edgeShapeWidth_ = 0;
  this.edgeShape_ = null;
  if (this.outputConnection) {
    // Width of the curve/pointy-curve
    var shape = this.getOutputShape();
    if (shape === Blockly.OUTPUT_SHAPE_HEXAGONAL || shape === Blockly.OUTPUT_SHAPE_ROUND) {
      this.edgeShapeWidth_ = inputRows.bottomEdge / 2;
      this.edgeShape_ = shape;
      this.squareTopLeftCorner_ = true;
    }
  }

  // Assemble the block's path.
  var steps = [];

  this.renderDrawTop_(steps, inputRows.rightEdge);
  var cursorY = this.renderDrawRight_(steps, inputRows, iconWidth);
  this.renderDrawBottom_(steps, cursorY);
  this.renderDrawLeft_(steps);

  var pathString = steps.join(' ');
  this.svgPath_.setAttribute('d', pathString);

  if (this.RTL) {
    // Mirror the block's path.
    // This is awesome.
    this.svgPath_.setAttribute('transform', 'scale(-1 1)');
  }
};

/**
 * Give the block an attribute 'data-shapes' that lists its shape[s], and an
 *     attribute 'data-category' with its category.
 * @private
 */
Blockly.BlockSvg.prototype.renderClassify_ = function() {
  var shapes = [];

  if (this.outputConnection) {
    if (this.isShadow_) {
      shapes.push('argument');
    } else {
      shapes.push('reporter');
    }
    if (this.edgeShape_ === Blockly.OUTPUT_SHAPE_HEXAGONAL) {
      shapes.push('boolean');
    } else if (this.edgeShape_ === Blockly.OUTPUT_SHAPE_ROUND) {
      shapes.push('round');
    }
  } else {
    // count the number of statement inputs
    var inputList = this.inputList;
    var statementCount = 0;
    for (var i = 0, input; input = inputList[i]; i++) {
      if (input.connection && input.connection.type === Blockly.NEXT_STATEMENT) {
        statementCount++;
      }
    }

    if (statementCount) {
      shapes.push('c-block');
      shapes.push('c-' + statementCount);
    }
    if (this.startHat_) {
      shapes.push('hat'); // c-block+hats are possible (e.x. reprter procedures)
    } else if (!statementCount) {
      shapes.push('stack'); //only call it "stack" if it's not a c-block
    }
    if (!this.nextConnection) {
      shapes.push('end');
    }
  }

  this.svgGroup_.setAttribute('data-shapes', shapes.join(' '));

  if (this.getCategory()) {
    this.svgGroup_.setAttribute('data-category', this.getCategory());
  }
};

/**
 * Render the top edge of the block.
 * @param {!Array.<string>} steps Path of block outline.
 * @param {number} rightEdge Minimum width of block.
 * @private
 */
Blockly.BlockSvg.prototype.renderDrawTop_ = function(steps, rightEdge) {
  /* eslint-disable indent */
  if (this.type == Blockly.PROCEDURES_DEFINITION_BLOCK_TYPE) {
    steps.push('m 0, 0');
    steps.push(Blockly.BlockSvg.TOP_LEFT_CORNER_DEFINE_HAT);
  } else {
    // Position the cursor at the top-left starting point.
    if (this.squareTopLeftCorner_) {
      steps.push('m 0,0');
      if (this.startHat_) {
        steps.push(Blockly.BlockSvg.START_HAT_PATH);
      }
      // Skip space for the output shape
      if (this.edgeShapeWidth_) {
        if(this.isReflowed)
        {
          steps.push('m ' + Blockly.BlockSvg.REFLOW_EDGE_SHAPE_MARGIN + ',0');

        }else
        {
          steps.push('m ' + this.edgeShapeWidth_ + ',0');
        }
      }
    } else {
      steps.push(Blockly.BlockSvg.TOP_LEFT_CORNER_START);
      // Top-left rounded corner.
      steps.push(Blockly.BlockSvg.TOP_LEFT_CORNER);
    }

    // Top edge.
    if (this.previousConnection) {
      // Space before the notch
      steps.push('H', Blockly.BlockSvg.NOTCH_START_PADDING);
      steps.push(Blockly.BlockSvg.NOTCH_PATH_LEFT);
      // Create previous block connection.
      var connectionX = (this.RTL ?
          -Blockly.BlockSvg.NOTCH_WIDTH : Blockly.BlockSvg.NOTCH_WIDTH);
      this.previousConnection.setOffsetInBlock(connectionX, 0);
    }
  }
  this.width = rightEdge;
};  /* eslint-enable indent */

/**
 * Render the right edge of the block.
 * @param {!Array.<string>} steps Path of block outline.
 * @param {!Array.<!Array.<!Object>>} inputRows 2D array of objects, each
 *     containing position information.
 * @param {number} iconWidth Offset of first row due to icons.
 * @return {number} Height of block.
 * @private
 */
Blockly.BlockSvg.prototype.renderDrawRight_ = function(steps,
    inputRows, iconWidth) {
  var cursorX = 0;
  var cursorY = 0;
  var connectionX, connectionY;
  for (var y = 0, row; row = inputRows[y]; y++) {
    cursorX = row.paddingStart;
    if (y == 0) {
      cursorX += this.RTL ? -iconWidth : iconWidth;
    }

    if (row.type == Blockly.BlockSvg.INLINE) {
      // Inline inputs.
      for (var x = 0, input; input = row[x]; x++) {
        // Align fields vertically within the row.
        // Moves the field to half of the row's height.
        // In renderFields_, the field is further centered
        // by its own rendered height.
        var fieldY = cursorY + row.height / 2;

        var fieldX = Blockly.BlockSvg.getAlignedCursor_(cursorX, input,
            inputRows.rightEdge);

        cursorX = this.renderFields_(input.fieldRow, fieldX, fieldY);
        if (input.type == Blockly.INPUT_VALUE) {
          // Create inline input connection.
          // In blocks with a notch, inputs should be bumped to a min X,
          // to avoid overlapping with the notch.
          if (this.previousConnection) {
            cursorX = Math.max(cursorX, Blockly.BlockSvg.INPUT_AND_FIELD_MIN_X);
          }
          connectionX = this.RTL ? -cursorX : cursorX;
          // Attempt to center the connection vertically.
          var connectionYOffset = row.height / 2;
          connectionY = cursorY + connectionYOffset;
          input.connection.setOffsetInBlock(connectionX, connectionY);
          this.renderInputShape_(input, cursorX, cursorY + connectionYOffset);
          cursorX += input.renderWidth + Blockly.BlockSvg.SEP_SPACE_X;
        }
      }
      // Remove final separator and replace it with right-padding.
      cursorX -= Blockly.BlockSvg.SEP_SPACE_X;
      cursorX += row.paddingEnd;
      // Update right edge for all inputs, such that all rows
      // stretch to be at least the size of all previous rows.
      inputRows.rightEdge = Math.max(cursorX, inputRows.rightEdge);
      // Move to the right edge
      cursorX = Math.max(cursorX, inputRows.rightEdge);
      this.width = Math.max(this.width, cursorX);
      if (!this.edgeShape_) {
        // Include corner radius in drawing the horizontal line.
        steps.push('H', cursorX - Blockly.BlockSvg.CORNER_RADIUS - this.edgeShapeWidth_);
        steps.push(Blockly.BlockSvg.TOP_RIGHT_CORNER);
      } else {
        // Don't include corner radius - no corner (edge shape drawn).
        if(this.isReflowed)
        {
          steps.push('H', cursorX -  Blockly.BlockSvg.REFLOW_EDGE_SHAPE_MARGIN);
        }else{
          steps.push('H', cursorX - this.edgeShapeWidth_);
        }
      }
      // Subtract CORNER_RADIUS * 2 to account for the top right corner
      // and also the bottom right corner. Only move vertically the non-corner length.
      if (!this.edgeShape_) {
        steps.push('v', row.height - Blockly.BlockSvg.CORNER_RADIUS * 2);
      }
    } else if (row.type == Blockly.NEXT_STATEMENT) {
      // Nested statement.
      var input = row[0];
      var fieldX = cursorX;
      // Align fields vertically within the row.
      // In renderFields_, the field is further centered by its own height.
      var fieldY = cursorY;
      fieldY += Blockly.BlockSvg.MIN_STATEMENT_INPUT_HEIGHT;
      this.renderFields_(input.fieldRow, fieldX, fieldY);
      // Move to the start of the notch.
      cursorX = inputRows.statementEdge + Blockly.BlockSvg.NOTCH_WIDTH;

      if (this.type == Blockly.PROCEDURES_DEFINITION_BLOCK_TYPE) {
        this.renderDefineBlock_(steps, inputRows, input, row);
      } else {
        Blockly.BlockSvg.drawStatementInputFromTopRight_(steps, cursorX,
            inputRows.rightEdge, row);
      }

      // Create statement connection.
      connectionX = this.RTL ? -cursorX : cursorX;
      input.connection.setOffsetInBlock(connectionX, cursorY);
      if (input.connection.isConnected()) {
        this.width = Math.max(this.width, inputRows.statementEdge +
          input.connection.targetBlock().getHeightWidth().width);
      }
      if (this.type != Blockly.PROCEDURES_DEFINITION_BLOCK_TYPE &&
        (y == inputRows.length - 1 ||
          inputRows[y + 1].type == Blockly.NEXT_STATEMENT)) {
        // If the final input is a statement stack, add a small row underneath.
        // Consecutive statement stacks are also separated by a small divider.
        steps.push(Blockly.BlockSvg.TOP_RIGHT_CORNER);
        steps.push('v', Blockly.BlockSvg.EXTRA_STATEMENT_ROW_Y - 2 * Blockly.BlockSvg.CORNER_RADIUS);
        cursorY += Blockly.BlockSvg.EXTRA_STATEMENT_ROW_Y;
      }
    }
    cursorY += row.height;
  }

  this.drawEdgeShapeRight_(steps);

  if (!inputRows.length) {
    cursorY = Blockly.BlockSvg.MIN_BLOCK_Y;
    steps.push('V', cursorY);
  }
  return cursorY;
};

/**
 * Render the input shapes.
 * If there's a connected block, hide the input shape.
 * Otherwise, draw and set the position of the input shape.
 * @param {!Blockly.Input} input Input to be rendered.
 * @param {Number} x X offset of input.
 * @param {Number} y Y offset of input.
 */
Blockly.BlockSvg.prototype.renderInputShape_ = function(input, x, y) {
<<<<<<< HEAD
  var inputShape = this.inputShapes_[input.name];
  if (!inputShape || input.name == "DUMMY_REFLOW_INPUT") {
=======
  var inputShape = input.outlinePath;
  if (!inputShape) {
>>>>>>> f9cd4fa8
    // No input shape for this input - e.g., the block is an insertion marker.
    return;
  }
  // Input shapes are only visibly rendered on non-connected slots.
  if (input.connection.targetConnection) {
    inputShape.setAttribute('style', 'visibility: hidden');
  } else {
    var inputShapeX = 0, inputShapeY = 0;
    var inputShapeInfo =
        Blockly.BlockSvg.getInputShapeInfo_(input.connection.getOutputShape());
    if (this.RTL) {
      inputShapeX = -x - inputShapeInfo.width;
    } else {
      inputShapeX = x;
    }
    inputShapeY = y - (Blockly.BlockSvg.INPUT_SHAPE_HEIGHT / 2);
    inputShape.setAttribute('d', inputShapeInfo.path);
    inputShape.setAttribute('transform',
      'translate(' + inputShapeX + ',' + inputShapeY + ')'
    );
    inputShape.setAttribute('data-argument-type', inputShapeInfo.argType);
    inputShape.setAttribute('style', 'visibility: visible');
  }
};

/**
 * Render the bottom edge of the block.
 * @param {!Array.<string>} steps Path of block outline.
 * @param {number} cursorY Height of block.
 * @private
 */
Blockly.BlockSvg.prototype.renderDrawBottom_ = function(steps, cursorY) {
  this.height = cursorY;
  if (!this.edgeShape_) {
    steps.push(Blockly.BlockSvg.BOTTOM_RIGHT_CORNER);
  }
  if (this.nextConnection) {
    // Move to the right-side of the notch.
    var notchStart = (
      Blockly.BlockSvg.NOTCH_WIDTH +
      Blockly.BlockSvg.NOTCH_START_PADDING +
      Blockly.BlockSvg.CORNER_RADIUS
    );
    steps.push('H', notchStart, ' ');
    steps.push(Blockly.BlockSvg.NOTCH_PATH_RIGHT);
    // Create next block connection.
    var connectionX = this.RTL ? -Blockly.BlockSvg.NOTCH_WIDTH :
        Blockly.BlockSvg.NOTCH_WIDTH;
    this.nextConnection.setOffsetInBlock(connectionX, cursorY);
    // Include height of notch in block height.
    this.height += Blockly.BlockSvg.NOTCH_HEIGHT;
  }
  // Bottom horizontal line
  if (!this.edgeShape_) {
    steps.push('H', Blockly.BlockSvg.CORNER_RADIUS);
    // Bottom left corner
    steps.push(Blockly.BlockSvg.BOTTOM_LEFT_CORNER);
  } else {
    if(this.isReflowed)
    {
      steps.push('H', Blockly.BlockSvg.REFLOW_EDGE_SHAPE_MARGIN); 
    }else{
      steps.push('H', this.edgeShapeWidth_);
    }
  }
};

/**
 * Render the left edge of the block.
 * @param {!Array.<string>} steps Path of block outline.
 * @param {number} cursorY Height of block.
 * @private
 */
Blockly.BlockSvg.prototype.renderDrawLeft_ = function(steps) {
  if (this.outputConnection) {
    // Scratch-style reporters have output connection y at half block height.
    this.outputConnection.setOffsetInBlock(0, this.height / 2);
  }
  if (this.edgeShape_) {
    // Draw the left-side edge shape.
    if (this.edgeShape_ === Blockly.OUTPUT_SHAPE_ROUND) {
      // Draw a rounded arc.
      steps.push('a ' + this.edgeShapeWidth_ + ' ' + this.edgeShapeWidth_ + ' 0 0 1 0 -' + this.edgeShapeWidth_*2);
    } else if (this.edgeShape_ === Blockly.OUTPUT_SHAPE_HEXAGONAL) {
      // Draw a half-hexagon.
      if(this.isReflowed)
      {
        steps.push('v' + -this.edgeShapeWidth_ * Blockly.BlockSvg.REFLOWED_HEX_EDGE_HEIGHT_RATIO +
                   'l ' + -this.edgeShapeWidth_ * Blockly.BlockSvg.REFLOWED_HEX_EDGE_POINTER_RATIO + 
                   ' ' + -this.edgeShapeWidth_* Blockly.BlockSvg.REFLOWED_HEX_EDGE_POINTER_RATIO +
                   'l ' + this.edgeShapeWidth_ * Blockly.BlockSvg.REFLOWED_HEX_EDGE_POINTER_RATIO + 
                   ' ' + -this.edgeShapeWidth_* Blockly.BlockSvg.REFLOWED_HEX_EDGE_POINTER_RATIO + 
                   'v' + -this.edgeShapeWidth_* Blockly.BlockSvg.REFLOWED_HEX_EDGE_HEIGHT_RATIO);
      }else{
        steps.push('l ' + -this.edgeShapeWidth_ + ' ' + -this.edgeShapeWidth_ +
        ' l ' + this.edgeShapeWidth_ + ' ' + -this.edgeShapeWidth_);
      }
    }
  }
  steps.push('z');
};

/**
 * Draw the edge shape (rounded or hexagonal) on the right side of a block with
 * an output.
 * @param {!Array.<string>} steps Path of block outline.
 * @private
 */
Blockly.BlockSvg.prototype.drawEdgeShapeRight_ = function(steps) {
  if (this.edgeShape_) {
    // Draw the right-side edge shape.
    if (this.edgeShape_ === Blockly.OUTPUT_SHAPE_ROUND) {
      // Draw a rounded arc.
      steps.push('a ' + this.edgeShapeWidth_ + ' ' + this.edgeShapeWidth_ +
          ' 0 0 1 0 ' + this.edgeShapeWidth_ * 2);
    } else if (this.edgeShape_ === Blockly.OUTPUT_SHAPE_HEXAGONAL) {
      if(this.isReflowed)
      {
        steps.push('v' + this.edgeShapeWidth_* Blockly.BlockSvg.REFLOWED_HEX_EDGE_HEIGHT_RATIO +  
                   'l ' + this.edgeShapeWidth_* Blockly.BlockSvg.REFLOWED_HEX_EDGE_POINTER_RATIO + 
                   ' ' + this.edgeShapeWidth_* Blockly.BlockSvg.REFLOWED_HEX_EDGE_POINTER_RATIO +
                   'l ' + -this.edgeShapeWidth_* Blockly.BlockSvg.REFLOWED_HEX_EDGE_POINTER_RATIO +
                   ' ' + this.edgeShapeWidth_* Blockly.BlockSvg.REFLOWED_HEX_EDGE_POINTER_RATIO + 
                   'v' + this.edgeShapeWidth_* Blockly.BlockSvg.REFLOWED_HEX_EDGE_HEIGHT_RATIO);
      }else{
        // Draw an half-hexagon.
        steps.push('l ' + this.edgeShapeWidth_ + ' ' + this.edgeShapeWidth_ +
           ' l ' + -this.edgeShapeWidth_ + ' ' + this.edgeShapeWidth_);
      }
    }
  }
};

/**
 * Position an new block correctly, so that it doesn't move the existing block
 * when connected to it.
 * @param {!Blockly.Block} newBlock The block to position - either the first
 *     block in a dragged stack or an insertion marker.
 * @param {!Blockly.Connection} newConnection The connection on the new block's
 *     stack - either a connection on newBlock, or the last NEXT_STATEMENT
 *     connection on the stack if the stack's being dropped before another
 *     block.
 * @param {!Blockly.Connection} existingConnection The connection on the
 *     existing block, which newBlock should line up with.
 */
Blockly.BlockSvg.prototype.positionNewBlock =
    function(newBlock, newConnection, existingConnection) {
  /* eslint-disable indent */
  // We only need to position the new block if it's before the existing one,
  // otherwise its position is set by the previous block.
  if (newConnection.type == Blockly.NEXT_STATEMENT) {
    var dx = existingConnection.x_ - newConnection.x_;
    var dy = existingConnection.y_ - newConnection.y_;

    newBlock.moveBy(dx, dy);
  }
};  /* eslint-enable indent */

/**
 * Draw the outline of a statement input, starting at the top right corner.
 * @param {!Array.<string>} steps Path of block outline.
 * @param {number} cursorX The x position of the start of the notch at the top
 *     of the input.
 * @param {number} rightEdge The far right edge of the block, which determines
 *     how wide the statement input is.
 * @param {!Array.<!Object>} row An object containing information about the
 *     current row, including its height and whether it should have a notch at
 *     the bottom.
 * @private
 */
Blockly.BlockSvg.drawStatementInputFromTopRight_ = function(steps, cursorX,
    rightEdge, row) {
  Blockly.BlockSvg.drawStatementInputTop_(steps, cursorX);
  steps.push('v', row.height - 2 * Blockly.BlockSvg.CORNER_RADIUS);
  Blockly.BlockSvg.drawStatementInputBottom_(steps, rightEdge, row);
};

/**
 * Draw the top of the outline of a statement input, starting at the top right
 * corner.
 * @param {!Array.<string>} steps Path of block outline.
 * @param {number} cursorX The x position of the start of the notch at the top
 *     of the input.
 * @private
 */
Blockly.BlockSvg.drawStatementInputTop_ = function(steps, cursorX) {
  steps.push(Blockly.BlockSvg.BOTTOM_RIGHT_CORNER);
  steps.push('H', cursorX + Blockly.BlockSvg.STATEMENT_INPUT_INNER_SPACE +
    2 * Blockly.BlockSvg.CORNER_RADIUS);
  steps.push(Blockly.BlockSvg.NOTCH_PATH_RIGHT);
  steps.push('h', '-' + Blockly.BlockSvg.STATEMENT_INPUT_INNER_SPACE);
  steps.push(Blockly.BlockSvg.INNER_TOP_LEFT_CORNER);
};

/**
 * Draw the bottom of the outline of a statement input, starting at the inner
 * left corner.
 * @param {!Array.<string>} steps Path of block outline.
 * @param {number} rightEdge The far right edge of the block, which determines
 *     how wide the statement input is.
 * @param {!Array.<!Object>} row An object containing information about the
 *     current row, including its height and whether it should have a notch at
 *     the bottom.
 * @private
 */
Blockly.BlockSvg.drawStatementInputBottom_ = function(steps, rightEdge, row) {
  steps.push(Blockly.BlockSvg.INNER_BOTTOM_LEFT_CORNER);
  if (row.statementNotchAtBottom) {
    steps.push('h ', Blockly.BlockSvg.STATEMENT_INPUT_INNER_SPACE);
    steps.push(Blockly.BlockSvg.NOTCH_PATH_LEFT);
  }
  steps.push('H', rightEdge - Blockly.BlockSvg.CORNER_RADIUS);
};

/**
 * Render part of the hat and the right side of the define block to fully wrap
 * the connected statement block.
 * Scratch-specific.
 * @param {!Array.<string>} steps Path of block outline.
 * @param {!Array.<!Array.<!Object>>} inputRows 2D array of objects, each
 *     containing position information.
 * @param {!Blockly.Input} input The input that is currently being rendered.
 * @param {!Array.<!Object>} row An object containing information about the
 *     current row, including its height and whether it should have a notch at
 *     the bottom.
 * @private
 */
Blockly.BlockSvg.prototype.renderDefineBlock_ = function(steps, inputRows,
    input, row) {
  // Figure out where the right side of the block is.
  var rightSide = inputRows.rightEdge;
  if (input.connection && input.connection.targetBlock()) {
    rightSide = inputRows.statementEdge +
        input.connection.targetBlock().getHeightWidth().width +
        Blockly.BlockSvg.DEFINE_BLOCK_PADDING_RIGHT;
  } else {
    rightSide = Blockly.BlockSvg.MIN_BLOCK_X_WITH_STATEMENT;
  }
  rightSide -= Blockly.BlockSvg.DEFINE_HAT_CORNER_RADIUS;

  // Draw the top and the right corner of the hat.
  steps.push('H', rightSide);
  steps.push(Blockly.BlockSvg.TOP_RIGHT_CORNER_DEFINE_HAT);
  row.height += 3 * Blockly.BlockSvg.GRID_UNIT;
  // Draw the right side of the block around the statement input.
  steps.push('v', row.height);
  // row.height will be used to update the cursor in the calling function.
  row.height += Blockly.BlockSvg.GRID_UNIT;

};

/**
 * Get some information about the input shape to draw, based on the type of the
 * connection.
 * @param {number} shape An enum representing the shape of the connection we're
 *     drawing around.
 * @return {!Object} An object containing an SVG path, a string representation
 *     of the argument type, and a width.
 * @private
 */
Blockly.BlockSvg.getInputShapeInfo_ = function(shape) {
  var inputShapePath = null;
  var inputShapeArgType = null;
  var inputShapeWidth = 0;

  switch (shape) {
    case Blockly.OUTPUT_SHAPE_HEXAGONAL:
      inputShapePath = Blockly.BlockSvg.INPUT_SHAPE_HEXAGONAL;
      inputShapeWidth = Blockly.BlockSvg.INPUT_SHAPE_HEXAGONAL_WIDTH;
      inputShapeArgType = 'boolean';
      break;
    case Blockly.OUTPUT_SHAPE_ROUND:
      inputShapePath = Blockly.BlockSvg.INPUT_SHAPE_ROUND;
      inputShapeWidth = Blockly.BlockSvg.INPUT_SHAPE_ROUND_WIDTH;
      inputShapeArgType = 'round';
      break;
    case Blockly.OUTPUT_SHAPE_SQUARE:
    default:  // If the input connection is not connected, draw a hole shape.
      inputShapePath = Blockly.BlockSvg.INPUT_SHAPE_SQUARE;
      inputShapeWidth = Blockly.BlockSvg.INPUT_SHAPE_SQUARE_WIDTH;
      inputShapeArgType = 'square';
      break;
  }
  return {
    path: inputShapePath,
    argType: inputShapeArgType,
    width: inputShapeWidth
  };
};

/**
 * Get the correct cursor position for the given input, based on alignment,
 * the total size of the block, and the size of the input.
 * @param {number} cursorX The minimum x value of the cursor.
 * @param {!Blockly.Input} input The input to align the fields for.
 * @param {number} rightEdge The maximum width of the block.  Right-aligned
 *     fields are positioned based on this number.
 * @return {number} The new cursor position.
 * @private
 */
Blockly.BlockSvg.getAlignedCursor_ = function(cursorX, input, rightEdge) {
  // Align inline field rows (left/right/centre).
  if (input.align === Blockly.ALIGN_RIGHT) {
    cursorX += rightEdge - input.fieldWidth -
      (2 * Blockly.BlockSvg.SEP_SPACE_X);
  } else if (input.align === Blockly.ALIGN_CENTRE) {
    cursorX = Math.max(cursorX, rightEdge / 2 - input.fieldWidth / 2);
  }
  return cursorX;
};

/**
 * Update all of the connections on this block with the new locaitons calculated
 * in renderCompute, and move all of the connected blocks based on the new
 * connection locations.
 * @private
 */
Blockly.BlockSvg.prototype.renderMoveConnections_ = function() {
  var blockTL = this.getRelativeToSurfaceXY();
  // Don't tighten previous or output connections because they are inferior.
  if (this.previousConnection) {
    this.previousConnection.moveToOffset(blockTL);
  }
  if (this.outputConnection) {
    this.outputConnection.moveToOffset(blockTL);
  }

  for (var i = 0; i < this.inputList.length; i++) {
    var conn = this.inputList[i].connection;
    if (conn) {
      conn.moveToOffset(blockTL);
      if (conn.isConnected()) {
        conn.tighten_();
      }
    }
  }

  if (this.nextConnection) {
    this.nextConnection.moveToOffset(blockTL);
    if (this.nextConnection.isConnected()) {
      this.nextConnection.tighten_();
    }
  }
};<|MERGE_RESOLUTION|>--- conflicted
+++ resolved
@@ -569,16 +569,11 @@
 
   var shapeFillColour = this.getColourQuaternary(this.useAltColours_) ? this.getColourQuaternary(this.useAltColours_) : this.getColourTertiary(this.useAltColours_);
   // Update colours of input shapes.
-<<<<<<< HEAD
-  for (var shape in this.inputShapes_) {
-    this.inputShapes_[shape].setAttribute('fill', shapeFillColour);
-    this.inputShapes_[shape].setAttribute('fill-opacity', Blockly.Colours.inputShapeOpacity);
-=======
   for (var i = 0, input; input = this.inputList[i]; i++) {
     if (input.outlinePath) {
-      input.outlinePath.setAttribute('fill', this.getColourTertiary());
-    }
->>>>>>> f9cd4fa8
+      input.outlinePath.setAttribute('fill', shapeFillColour);
+      input.outlinePath.setAttribute('fill-opacity', Blockly.Colours.inputShapeOpacity);
+    }
   }
 
   // Render icon(s) if applicable
@@ -1496,13 +1491,8 @@
  * @param {Number} y Y offset of input.
  */
 Blockly.BlockSvg.prototype.renderInputShape_ = function(input, x, y) {
-<<<<<<< HEAD
-  var inputShape = this.inputShapes_[input.name];
+  var inputShape = input.outlinePath;
   if (!inputShape || input.name == "DUMMY_REFLOW_INPUT") {
-=======
-  var inputShape = input.outlinePath;
-  if (!inputShape) {
->>>>>>> f9cd4fa8
     // No input shape for this input - e.g., the block is an insertion marker.
     return;
   }
