/**
 * @license
 * Visual Blocks Editor
 *
 * Copyright 2012 Google Inc.
 * https://developers.google.com/blockly/
 *
 * Licensed under the Apache License, Version 2.0 (the "License");
 * you may not use this file except in compliance with the License.
 * You may obtain a copy of the License at
 *
 *   http://www.apache.org/licenses/LICENSE-2.0
 *
 * Unless required by applicable law or agreed to in writing, software
 * distributed under the License is distributed on an "AS IS" BASIS,
 * WITHOUT WARRANTIES OR CONDITIONS OF ANY KIND, either express or implied.
 * See the License for the specific language governing permissions and
 * limitations under the License.
 */

/**
 * @fileoverview Methods for graphically rendering a block as SVG.
 * @author fraser@google.com (Neil Fraser)
 */
'use strict';

goog.provide('Blockly.BlockSvg.render');

goog.require('Blockly.BlockSvg');
goog.require('Blockly.Colours');
goog.require('Blockly.utils');


// UI constants for rendering blocks.
/**
* Grid unit to pixels conversion
* @const
*/
Blockly.BlockSvg.GRID_UNIT = 4;

/**
 * Horizontal space between elements.
 * @const
 */
Blockly.BlockSvg.SEP_SPACE_X = 2 * Blockly.BlockSvg.GRID_UNIT;


/**
 * Base left side padding for reflowed inputs (may be more if other siblings are wider)
 * @const
 */
Blockly.BlockSvg.BASE_REFLOWED_PADDING = 3 * Blockly.BlockSvg.SEP_SPACE_X;

/**
 * Vertical space between elements.
 * @const
 */
Blockly.BlockSvg.SEP_SPACE_Y = 2 * Blockly.BlockSvg.GRID_UNIT;

/**
 * Minimum width of a block.
 * MAXIM: Actually this seems to only be used to compute the right edge of a block....
 * @const
 */
Blockly.BlockSvg.MIN_BLOCK_X = 16 * Blockly.BlockSvg.GRID_UNIT;

/**
 * Minimum width of a block with output (reporters).
 * @const
 */
Blockly.BlockSvg.MIN_BLOCK_X_OUTPUT = 12 * Blockly.BlockSvg.GRID_UNIT;

/**
 * Minimum width of a shadow block with output (single fields).
 * MAXIM: affects width of things like an empty circle input and a numbered input on a repeat block
 * @const
 */
Blockly.BlockSvg.MIN_BLOCK_X_SHADOW_OUTPUT = 10 * Blockly.BlockSvg.GRID_UNIT;

/**
 * Minimum height of a block.
 * MAXIM: height of a 'normal' block, or the height of the top of a C block
 * @const
 */
Blockly.BlockSvg.MIN_BLOCK_Y = 12 * Blockly.BlockSvg.GRID_UNIT;

/**
 * Height of extra row after a statement input.
 * MAXIM: This is the BOTTOM height of a "C" block
 * @const
 */
Blockly.BlockSvg.EXTRA_STATEMENT_ROW_Y = 8 * Blockly.BlockSvg.GRID_UNIT;

/**
 * Minimum width of a C- or E-shaped block.
 * @const
 */
Blockly.BlockSvg.MIN_BLOCK_X_WITH_STATEMENT = 40 * Blockly.BlockSvg.GRID_UNIT;

/**
 * Minimum height of a shadow block with output and a single field.
 * This is used for shadow blocks that only contain a field - which are smaller than even reporters.
 * MAXIM: Changing this will affect the height of blocks which contain a single input (like a number) but NOT a double input () == () 
 * @const
 */
Blockly.BlockSvg.MIN_BLOCK_Y_SINGLE_FIELD_OUTPUT = 8 * Blockly.BlockSvg.GRID_UNIT;

/**
 * Minimum height of a non-shadow block with output, i.e. a reporter.
 * MAXIM: This is the height of a draggable input block. <()==()> or <> or () 
 * @const
 */
Blockly.BlockSvg.MIN_BLOCK_Y_REPORTER = 10 * Blockly.BlockSvg.GRID_UNIT;

/**
 * Minimum space for a statement input height.
 * MAXIM: Space that shows up inside an empty C or E block
 * @const
 */
Blockly.BlockSvg.MIN_STATEMENT_INPUT_HEIGHT = 6 * Blockly.BlockSvg.GRID_UNIT;

/**
 * Width of vertical notch.
 * MAXIM: Doesnt change the drawing of the notch on it's own, just moves it left or right
 * @const
 */
Blockly.BlockSvg.NOTCH_WIDTH = 8 * Blockly.BlockSvg.GRID_UNIT;

/**
 * Height of vertical notch.
 * MAXIM: Doesnt change the drawing of the notch...just for reference? 
 * @const
 */
Blockly.BlockSvg.NOTCH_HEIGHT = 2 * Blockly.BlockSvg.GRID_UNIT;

/**
 * Rounded corner radius.
 * @const
 */
Blockly.BlockSvg.CORNER_RADIUS = 1 * Blockly.BlockSvg.GRID_UNIT;

/**
 * Minimum width of statement input edge on the left, in px.
 * MAXIM: This is the width of the vertical part of the C or E
 * @const
 */
Blockly.BlockSvg.STATEMENT_INPUT_EDGE_WIDTH = 4 * Blockly.BlockSvg.GRID_UNIT;

/**
 * Inner space between edge of statement input and notch.
 * @const
 */
Blockly.BlockSvg.STATEMENT_INPUT_INNER_SPACE = 2 * Blockly.BlockSvg.GRID_UNIT;

/**
 * Width of a dummy input block (used to display text acting like a reflowable block)
 * @const
 */
Blockly.BlockSvg.DUMMY_INPUT_WIDTH = 0 * Blockly.BlockSvg.GRID_UNIT;

/**
 * Height of a dummy input block (used to display text acting like a reflowable block)
 * @const
 */
Blockly.BlockSvg.DUMMY_INPUT_HEIGHT = 1 * Blockly.BlockSvg.GRID_UNIT;


/**
* Amount of margin from the top left of a reflowed block to indent to draw the top left
* of the shape. non-reflowed hex blocks use the HEIGHT of the block as this indent which doesnt work when the block is taller. 
* @const
*/
Blockly.BlockSvg.REFLOW_EDGE_SHAPE_MARGIN =  5* Blockly.BlockSvg.GRID_UNIT;

/**
 * Height of the top hat.
 * @const
 */
Blockly.BlockSvg.START_HAT_HEIGHT = 16;

/**
<<<<<<< HEAD
 * Ratio of height to pointy-bit in the reflowed HEX input
 * @const
 * */
Blockly.BlockSvg.REFLOWED_HEX_EDGE_HEIGHT_RATIO = 0.6;
Blockly.BlockSvg.REFLOWED_HEX_EDGE_POINTER_RATIO = 1 - Blockly.BlockSvg.REFLOWED_HEX_EDGE_HEIGHT_RATIO;

=======
 * Height of the vertical separator line for icons that appear at the left edge
 * of a block, such as extension icons.
 * @const
 */
Blockly.BlockSvg.ICON_SEPARATOR_HEIGHT = 10 * Blockly.BlockSvg.GRID_UNIT;
>>>>>>> fd59d168

/**
 * Path of the top hat's curve.
 * @const
 */
Blockly.BlockSvg.START_HAT_PATH = 'c 25,-22 71,-22 96,0';

/**
 * SVG path for drawing next/previous notch from left to right.
 * @const
 */
Blockly.BlockSvg.NOTCH_PATH_LEFT = (
  'c 2,0 3,1 4,2 ' +
  'l 4,4 ' +
  'c 1,1 2,2 4,2 ' +
  'h 12 ' +
  'c 2,0 3,-1 4,-2 ' +
  'l 4,-4 ' +
  'c 1,-1 2,-2 4,-2'
);

/**
 * SVG path for drawing next/previous notch from right to left.
 * @const
 */
Blockly.BlockSvg.NOTCH_PATH_RIGHT = (
  'c -2,0 -3,1 -4,2 '+
  'l -4,4 ' +
  'c -1,1 -2,2 -4,2 ' +
  'h -12 ' +
  'c -2,0 -3,-1 -4,-2 ' +
  'l -4,-4 ' +
  'c -1,-1 -2,-2 -4,-2'
);

/**
 * Amount of padding before the notch.
 * @const
 */
Blockly.BlockSvg.NOTCH_START_PADDING = 3 * Blockly.BlockSvg.GRID_UNIT;

/**
 * SVG start point for drawing the top-left corner.
 * @const
 */
Blockly.BlockSvg.TOP_LEFT_CORNER_START =
    'm 0,' + Blockly.BlockSvg.CORNER_RADIUS;

/**
 * SVG path for drawing the rounded top-left corner.
 * @const
 */
Blockly.BlockSvg.TOP_LEFT_CORNER =
    'A ' + Blockly.BlockSvg.CORNER_RADIUS + ',' +
    Blockly.BlockSvg.CORNER_RADIUS + ' 0 0,1 ' +
    Blockly.BlockSvg.CORNER_RADIUS + ',0';

/**
 * SVG path for drawing the rounded top-right corner.
 * @const
 */
Blockly.BlockSvg.TOP_RIGHT_CORNER =
    'a ' + Blockly.BlockSvg.CORNER_RADIUS + ',' +
    Blockly.BlockSvg.CORNER_RADIUS + ' 0 0,1 ' +
    Blockly.BlockSvg.CORNER_RADIUS + ',' +
    Blockly.BlockSvg.CORNER_RADIUS;

/**
 * SVG path for drawing the rounded bottom-right corner.
 * @const
 */
Blockly.BlockSvg.BOTTOM_RIGHT_CORNER =
    ' a ' + Blockly.BlockSvg.CORNER_RADIUS + ',' +
    Blockly.BlockSvg.CORNER_RADIUS + ' 0 0,1 -' +
    Blockly.BlockSvg.CORNER_RADIUS + ',' +
    Blockly.BlockSvg.CORNER_RADIUS;

/**
 * SVG path for drawing the rounded bottom-left corner.
 * @const
 */
Blockly.BlockSvg.BOTTOM_LEFT_CORNER =
    'a ' + Blockly.BlockSvg.CORNER_RADIUS + ',' +
     Blockly.BlockSvg.CORNER_RADIUS + ' 0 0,1 -' +
     Blockly.BlockSvg.CORNER_RADIUS + ',-' +
     Blockly.BlockSvg.CORNER_RADIUS;

/**
 * SVG path for drawing the top-left corner of a statement input.
 * @const
 */
Blockly.BlockSvg.INNER_TOP_LEFT_CORNER =
    ' a ' + Blockly.BlockSvg.CORNER_RADIUS + ',' +
    Blockly.BlockSvg.CORNER_RADIUS + ' 0 0,0 -' +
    Blockly.BlockSvg.CORNER_RADIUS + ',' +
    Blockly.BlockSvg.CORNER_RADIUS;

/**
 * SVG path for drawing the bottom-left corner of a statement input.
 * Includes the rounded inside corner.
 * @const
 */
Blockly.BlockSvg.INNER_BOTTOM_LEFT_CORNER =
    'a ' + Blockly.BlockSvg.CORNER_RADIUS + ',' +
    Blockly.BlockSvg.CORNER_RADIUS + ' 0 0,0 ' +
    Blockly.BlockSvg.CORNER_RADIUS + ',' +
    Blockly.BlockSvg.CORNER_RADIUS;

/**
 * SVG path for an empty hexagonal input shape.
 * @const
 */
Blockly.BlockSvg.INPUT_SHAPE_HEXAGONAL =
    'M ' + 4 * Blockly.BlockSvg.GRID_UNIT + ',0 ' +
    ' h ' + 4 * Blockly.BlockSvg.GRID_UNIT +
    ' l ' + 4 * Blockly.BlockSvg.GRID_UNIT + ',' + 4 * Blockly.BlockSvg.GRID_UNIT +
    ' l ' + -4 * Blockly.BlockSvg.GRID_UNIT + ',' + 4 * Blockly.BlockSvg.GRID_UNIT +
    ' h ' + -4 * Blockly.BlockSvg.GRID_UNIT +
    ' l ' + -4 * Blockly.BlockSvg.GRID_UNIT + ',' + -4 * Blockly.BlockSvg.GRID_UNIT +
    ' l ' + 4 * Blockly.BlockSvg.GRID_UNIT + ',' + -4 * Blockly.BlockSvg.GRID_UNIT +
    ' z';

/**
 * Width of empty boolean input shape.
 * @const
 */
Blockly.BlockSvg.INPUT_SHAPE_HEXAGONAL_WIDTH = 12 * Blockly.BlockSvg.GRID_UNIT;

/**
 * SVG path for an empty square input shape.
 * @const
 */
Blockly.BlockSvg.INPUT_SHAPE_SQUARE =
    Blockly.BlockSvg.TOP_LEFT_CORNER_START +
    Blockly.BlockSvg.TOP_LEFT_CORNER +
    ' h ' + (12 * Blockly.BlockSvg.GRID_UNIT - 2 * Blockly.BlockSvg.CORNER_RADIUS) +
    Blockly.BlockSvg.TOP_RIGHT_CORNER +
    ' v ' + (8 * Blockly.BlockSvg.GRID_UNIT - 2 * Blockly.BlockSvg.CORNER_RADIUS) +
    Blockly.BlockSvg.BOTTOM_RIGHT_CORNER +
    ' h ' + (-12 * Blockly.BlockSvg.GRID_UNIT + 2 * Blockly.BlockSvg.CORNER_RADIUS) +
    Blockly.BlockSvg.BOTTOM_LEFT_CORNER +
    ' z';

/**
 * Width of empty square input shape.
 * @const
 */
Blockly.BlockSvg.INPUT_SHAPE_SQUARE_WIDTH = 12 * Blockly.BlockSvg.GRID_UNIT;

/**
 * SVG path for an empty round input shape.
 * @const
 */

Blockly.BlockSvg.INPUT_SHAPE_ROUND =
  'M ' + (4 * Blockly.BlockSvg.GRID_UNIT) + ',0' +
  ' h ' + (4 * Blockly.BlockSvg.GRID_UNIT) +
  ' a ' + (4 * Blockly.BlockSvg.GRID_UNIT) + ' ' +
      (4 * Blockly.BlockSvg.GRID_UNIT) + ' 0 0 1 0 ' + (8 * Blockly.BlockSvg.GRID_UNIT) +
  ' h ' + (-4 * Blockly.BlockSvg.GRID_UNIT) +
  ' a ' + (4 * Blockly.BlockSvg.GRID_UNIT) + ' ' +
      (4 * Blockly.BlockSvg.GRID_UNIT) + ' 0 0 1 0 -' + (8 * Blockly.BlockSvg.GRID_UNIT) +
  ' z';

/**
 * Width of empty round input shape.
 * @const
 */
Blockly.BlockSvg.INPUT_SHAPE_ROUND_WIDTH = 12 * Blockly.BlockSvg.GRID_UNIT;

/**
 * Height of empty input shape.
 * @const
 */
Blockly.BlockSvg.INPUT_SHAPE_HEIGHT = 8 * Blockly.BlockSvg.GRID_UNIT;

/**
 * Height of user inputs
 * @const
 */
Blockly.BlockSvg.FIELD_HEIGHT = 8 * Blockly.BlockSvg.GRID_UNIT;

/**
 * Width of user inputs
 * @const
 */
Blockly.BlockSvg.FIELD_WIDTH = 6 * Blockly.BlockSvg.GRID_UNIT;

/**
 * Editable field padding (left/right of the text).
 * @const
 */
Blockly.BlockSvg.EDITABLE_FIELD_PADDING = 6;

/**
 * Square box field padding (left/right of the text).
 * @const
 */
Blockly.BlockSvg.BOX_FIELD_PADDING = 2 * Blockly.BlockSvg.GRID_UNIT;

/**
 * Drop-down arrow padding.
 * @const
 */
Blockly.BlockSvg.DROPDOWN_ARROW_PADDING = 2 * Blockly.BlockSvg.GRID_UNIT;

/**
 * Minimum width of user inputs during editing
 * @const
 */
Blockly.BlockSvg.FIELD_WIDTH_MIN_EDIT = 8 * Blockly.BlockSvg.GRID_UNIT;

/**
 * Maximum width of user inputs during editing
 * @const
 */
Blockly.BlockSvg.FIELD_WIDTH_MAX_EDIT = Infinity;

/**
 * Maximum height of user inputs during editing
 * @const
 */
Blockly.BlockSvg.FIELD_HEIGHT_MAX_EDIT = Blockly.BlockSvg.FIELD_HEIGHT;

/**
 * Top padding of user inputs
 * @const
 */
Blockly.BlockSvg.FIELD_TOP_PADDING = 0.5 * Blockly.BlockSvg.GRID_UNIT;

/**
 * Corner radius of number inputs
 * @const
 */
Blockly.BlockSvg.NUMBER_FIELD_CORNER_RADIUS = 4 * Blockly.BlockSvg.GRID_UNIT;

/**
 * Corner radius of text inputs
 * @const
 */
Blockly.BlockSvg.TEXT_FIELD_CORNER_RADIUS = 1 * Blockly.BlockSvg.GRID_UNIT;

/**
 * Default radius for a field, in px.
 * @const
 */
Blockly.BlockSvg.FIELD_DEFAULT_CORNER_RADIUS = 4 * Blockly.BlockSvg.GRID_UNIT;

/**
 * Max text display length for a field (per-horizontal/vertical)
 * @const
 */
Blockly.BlockSvg.MAX_DISPLAY_LENGTH = Infinity;

/**
 * Minimum X of inputs and fields for blocks with a previous connection.
 * Ensures that inputs will not overlap with the top notch of blocks.
 * @const
 */
Blockly.BlockSvg.INPUT_AND_FIELD_MIN_X = 12 * Blockly.BlockSvg.GRID_UNIT;

/**
 * Vertical padding around inline elements.
 * @const
 */
Blockly.BlockSvg.INLINE_PADDING_Y = 1 * Blockly.BlockSvg.GRID_UNIT;

/**
 * Point size of text field before animation. Must match size in CSS.
 * See implementation in field_textinput.
 */
Blockly.BlockSvg.FIELD_TEXTINPUT_FONTSIZE_INITIAL = 12;

/**
 * Point size of text field after animation.
 * See implementation in field_textinput.
 */
Blockly.BlockSvg.FIELD_TEXTINPUT_FONTSIZE_FINAL = 12;

/**
 * Whether text fields are allowed to expand past their truncated block size.
 * @const{boolean}
 */
Blockly.BlockSvg.FIELD_TEXTINPUT_EXPAND_PAST_TRUNCATION = false;

/**
 * Whether text fields should animate their positioning.
 * @const{boolean}
 */
Blockly.BlockSvg.FIELD_TEXTINPUT_ANIMATE_POSITIONING = false;

/**
 * Map of output/input shapes and the amount they should cause a block to be padded.
 * Outer key is the outer shape, inner key is the inner shape.
 * When a block with the outer shape contains an input block with the inner shape
 * on its left or right edge, that side is extended by the padding specified.
 * See also: `Blockly.BlockSvg.computeOutputPadding_`.
 */
Blockly.BlockSvg.SHAPE_IN_SHAPE_PADDING = {
  1: { // Outer shape: hexagon.
    0: 5 * Blockly.BlockSvg.GRID_UNIT, // Field in hexagon.
    1: 2 * Blockly.BlockSvg.GRID_UNIT, // Hexagon in hexagon.
    2: 5 * Blockly.BlockSvg.GRID_UNIT, // Round in hexagon.
    3: 5 * Blockly.BlockSvg.GRID_UNIT // Square in hexagon.
  },
  2: { // Outer shape: round.
    0: 3 * Blockly.BlockSvg.GRID_UNIT, // Field in round.
    1: 3 * Blockly.BlockSvg.GRID_UNIT, // Hexagon in round.
    2: 1 * Blockly.BlockSvg.GRID_UNIT, // Round in round.
    3: 2 * Blockly.BlockSvg.GRID_UNIT // Square in round.
  },
  3: { // Outer shape: square.
    0: 2 * Blockly.BlockSvg.GRID_UNIT, // Field in square.
    1: 2 * Blockly.BlockSvg.GRID_UNIT, // Hexagon in square.
    2: 2 * Blockly.BlockSvg.GRID_UNIT, // Round in square.
    3: 2 * Blockly.BlockSvg.GRID_UNIT // Square in square.
  }
};

/**
 * Corner radius of the hat on the define block.
 * @const
 */
Blockly.BlockSvg.DEFINE_HAT_CORNER_RADIUS = 5 * Blockly.BlockSvg.GRID_UNIT;

/**
 * SVG path for drawing the rounded top-left corner.
 * @const
 */
Blockly.BlockSvg.TOP_LEFT_CORNER_DEFINE_HAT =
    'a ' + Blockly.BlockSvg.DEFINE_HAT_CORNER_RADIUS + ',' +
    Blockly.BlockSvg.DEFINE_HAT_CORNER_RADIUS + ' 0 0,1 ' +
    Blockly.BlockSvg.DEFINE_HAT_CORNER_RADIUS + ',-' +
    Blockly.BlockSvg.DEFINE_HAT_CORNER_RADIUS;

/**
 * SVG path for drawing the rounded top-left corner.
 * @const
 */
Blockly.BlockSvg.TOP_RIGHT_CORNER_DEFINE_HAT =
    'a ' + Blockly.BlockSvg.DEFINE_HAT_CORNER_RADIUS + ',' +
    Blockly.BlockSvg.DEFINE_HAT_CORNER_RADIUS + ' 0 0,1 ' +
    Blockly.BlockSvg.DEFINE_HAT_CORNER_RADIUS + ',' +
    Blockly.BlockSvg.DEFINE_HAT_CORNER_RADIUS;

/**
 * Padding on the right side of the internal block on the define block.
 * @const
 */
Blockly.BlockSvg.DEFINE_BLOCK_PADDING_RIGHT = 2 * Blockly.BlockSvg.GRID_UNIT;

/**
 * Change the colour of a block.
 */
Blockly.BlockSvg.prototype.updateColour = function() {

  var strokeColour = this.getColourTertiary(this.useAltColours_);
  var renderShadowed =
      this.isShadow() && !Blockly.utils.isShadowArgumentReporter(this);

  if (renderShadowed && this.parentBlock_) {
    // Pull shadow block stroke colour from parent block's tertiary if possible.
    strokeColour = this.parentBlock_.getColourTertiary(this.parentBlock_.useAltColours_);
    // Special case: if we contain a colour field, set to a special stroke colour.
    if (this.inputList[0] &&
        this.inputList[0].fieldRow[0] &&
        (this.inputList[0].fieldRow[0] instanceof Blockly.FieldColour ||
        this.inputList[0].fieldRow[0] instanceof Blockly.FieldColourSlider)) {
      strokeColour = Blockly.Colours.colourPickerStroke;
    }
  }

  // Render block stroke
  this.svgPath_.setAttribute('stroke', strokeColour);

  // Render block fill


  var fillColour = (this.isGlowingBlock_) ? Blockly.Colours.execute_color : this.getColour(this.useAltColours_);

  // TODO: MMZ Use getColourSecondary() for isShadow() blocks?
  //var fillColour = (this.isGlowingBlock_ || this.isShadow()) ? this.getColourSecondary() : this.getColour();


  this.svgPath_.setAttribute('fill', fillColour);

  // Render opacity
  this.svgPath_.setAttribute('fill-opacity', this.getOpacity());

  var shapeFillColour = this.getColourQuaternary(this.useAltColours_) ? this.getColourQuaternary(this.useAltColours_) : this.getColourTertiary(this.useAltColours_);
  // Update colours of input shapes.
  for (var i = 0, input; input = this.inputList[i]; i++) {
    if (input.outlinePath) {
      input.outlinePath.setAttribute('fill', shapeFillColour);
      input.outlinePath.setAttribute('fill-opacity', Blockly.Colours.inputShapeOpacity);
    }
  }

  // Render icon(s) if applicable
  var icons = this.getIcons();
  for (var i = 0; i < icons.length; i++) {
    icons[i].updateColour();
  }

  // Bump every dropdown to change its colour.
  for (var x = 0, input; input = this.inputList[x]; x++) {
    for (var y = 0, field; field = input.fieldRow[y]; y++) {
      field.setText(null);
    }
  }
};

/**
 * Visual effect to show that if the dragging block is dropped, this block will
 * be replaced.  If a shadow block it will disappear.  Otherwise it will bump.
 * @param {boolean} add True if highlighting should be added.
 */
Blockly.BlockSvg.prototype.highlightForReplacement = function(add) {
  if (add) {
    this.svgPath_.setAttribute('filter', 'url(#blocklyReplacementGlowFilter)');
    Blockly.utils.addClass(/** @type {!Element} */ (this.svgGroup_),
        'blocklyReplaceable');
  } else {
    this.svgPath_.removeAttribute('filter');
    Blockly.utils.removeClass(/** @type {!Element} */ (this.svgGroup_),
        'blocklyReplaceable');
  }
};

/**
 * Visual effect to show that if the dragging block is dropped it will connect
 * to this input.
 * @param {Blockly.Connection} conn The connection on the input to highlight.
 * @param {boolean} add True if highlighting should be added.
 */
Blockly.BlockSvg.prototype.highlightShapeForInput = function(conn, add) {
  var input = this.getInputWithConnection(conn);
  if (!input) {
    throw 'No input found for the connection';
  }
  if (!input.outlinePath) {
    return;
  }
  if (add) {
    input.outlinePath.setAttribute('filter',
        'url(#blocklyReplacementGlowFilter)');
    Blockly.utils.addClass(/** @type {!Element} */ (this.svgGroup_),
        'blocklyReplaceable');
  } else {
    input.outlinePath.removeAttribute('filter');
    Blockly.utils.removeClass(/** @type {!Element} */ (this.svgGroup_),
        'blocklyReplaceable');
  }
};

/**
 * Returns a bounding box describing the dimensions of this block
 * and any blocks stacked below it.
 * @return {!{height: number, width: number}} Object with height and width properties.
 */
Blockly.BlockSvg.prototype.getHeightWidth = function() {
  var height = this.height;
  var width = this.width;
  // Recursively add size of subsequent blocks.
  var nextBlock = this.getNextBlock();
  if (nextBlock) {
    var nextHeightWidth = nextBlock.getHeightWidth();
    height += nextHeightWidth.height;
    height -= Blockly.BlockSvg.NOTCH_HEIGHT; // Exclude height of connected notch.
    width = Math.max(width, nextHeightWidth.width);
  }
  return {height: height, width: width};
};

/**
 * Render the block.
 * Lays out and reflows a block based on its contents and settings.
 * @param {boolean=} opt_bubble If false, just render this block.
 *   If true, also render block's parent, grandparent, etc.  Defaults to true.
 */
Blockly.BlockSvg.prototype.render = function(opt_bubble) {
  Blockly.Field.startCache();
  this.rendered = true;

  var cursorX = Blockly.BlockSvg.SEP_SPACE_X;
  if (this.RTL) {
    cursorX = -cursorX;
  }
  // Move the icons into position.
  var icons = this.getIcons();
  for (var i = 0; i < icons.length; i++) {
    cursorX = icons[i].renderIcon(cursorX);
  }
  cursorX += this.RTL ?
      Blockly.BlockSvg.SEP_SPACE_X : -Blockly.BlockSvg.SEP_SPACE_X;
  // If there are no icons, cursorX will be 0, otherwise it will be the
  // width that the first label needs to move over by.

  // If this is an extension reporter block, add a horizontal offset.
  if (this.isScratchExtension && this.outputConnection) {
    cursorX += this.RTL ?
      -Blockly.BlockSvg.GRID_UNIT : Blockly.BlockSvg.GRID_UNIT;
  }

  var inputRows = this.renderCompute_(cursorX);
  this.renderDraw_(cursorX, inputRows);
  this.renderMoveConnections_();

  this.renderClassify_();

  if (opt_bubble !== false) {
    // Render all blocks above this one (propagate a reflow).
    var parentBlock = this.getParent();
    if (parentBlock) {
      parentBlock.render(true);
    } else {
      // Top-most block.  Fire an event to allow scrollbars to resize.
      Blockly.resizeSvgContents(this.workspace);
    }
  }
  Blockly.Field.stopCache();
};

/**
 * Render a list of fields starting at the specified location.
 * @param {!Array.<!Blockly.Field>} fieldList List of fields.
 * @param {number} cursorX X-coordinate to start the fields.
 * @param {number} cursorY Y-coordinate around which fields are centered.
 * @return {number} X-coordinate of the end of the field row (plus a gap).
 * @private
 */
Blockly.BlockSvg.prototype.renderFields_ =
    function(fieldList, cursorX, cursorY) {
  /* eslint-disable indent */
  if (this.RTL) {
    cursorX = -cursorX;
  }
  for (var t = 0, field; field = fieldList[t]; t++) {
    var root = field.getSvgRoot();
    if (!root) {
      continue;
    }
    // In blocks with a notch, fields should be bumped to a min X,
    // to avoid overlapping with the notch. Label and image fields are
    // excluded.
    if (this.previousConnection && !(field instanceof Blockly.FieldLabel) &&
        !(field instanceof Blockly.FieldImage)) {
      cursorX = this.RTL ?
        Math.min(cursorX, -Blockly.BlockSvg.INPUT_AND_FIELD_MIN_X) :
        Math.max(cursorX, Blockly.BlockSvg.INPUT_AND_FIELD_MIN_X);
    }
    // Offset the field upward by half its height.
    // This vertically centers the fields around cursorY.
    var yOffset = -field.getSize().height / 2;

    // If this is an extension block, and this field is the first field, and
    // it is an image field, and this block has a previous connection, bump
    // the image down by one grid unit to align it vertically.
    if (this.isScratchExtension && (field === this.inputList[0].fieldRow[0])
        && (field instanceof Blockly.FieldImage) && this.previousConnection) {
      yOffset += Blockly.BlockSvg.GRID_UNIT;
    }

    // If this is an extension hat block, adjust the height of the vertical
    // separator without adjusting the field height. The effect is to move
    // the bottom end of the line up one grid unit.
    if (this.isScratchExtension &&
        !this.previousConnection && this.nextConnection &&
        field instanceof Blockly.FieldVerticalSeparator) {
      field.setLineHeight(Blockly.BlockSvg.ICON_SEPARATOR_HEIGHT -
          Blockly.BlockSvg.GRID_UNIT);
    }

    var translateX, translateY;
    var scale = '';
    if (this.RTL) {
      cursorX -= field.renderSep + field.renderWidth;
      translateX = cursorX;
      translateY = cursorY + yOffset;
      if (field.renderWidth) {
        cursorX -= Blockly.BlockSvg.SEP_SPACE_X;
      }
    } else {
      translateX = cursorX + field.renderSep;
      translateY = cursorY + yOffset;
      if (field.renderWidth) {
        cursorX += field.renderSep + field.renderWidth +
            Blockly.BlockSvg.SEP_SPACE_X;
      }
    }
    if (this.RTL &&
        field instanceof Blockly.FieldImage &&
        field.getFlipRTL()) {
      scale = 'scale(-1 1)';
      translateX += field.renderWidth;
    }
    root.setAttribute('transform',
      'translate(' + translateX + ', ' + translateY + ') ' + scale
    );

    // Fields are invisible on insertion marker.
    if (this.isInsertionMarker()) {
      root.setAttribute('display', 'none');
    }
  }
  return this.RTL ? -cursorX : cursorX;
}; /* eslint-enable indent */

/**
 * Computes the height and widths for each row and field.
 * @param {number} iconWidth Offset of first row due to icons.
 * @return {!Array.<!Array.<!Object>>} 2D array of objects, each containing
 *     position information.
 * @private
 */

 /* MAXIM Reflow Notes: 
 *  To determine if we need to reflow, we will need to do several things here:
 *  Either add a 'var canReflow = bool' property to blocks and apply it to the ones we know may reflow or (since at
 *  the moment, it's ONLY blocks that contain a <() == ()> block) we specifically check the ones that we know may reflow. 
 *  We will need to compute the width of the block using the code below (or a special width-only calculation), and if we detect that the width is larger than the
 *  current workspace.minimumReflowWidth (a variable which we will also need to add and compute) then we will need to add 
 *  rows to the block and recompute it before sending it to the render.  
 *  An alternative to having to recompute would be to know that a "next input" was going to exceed the reflow-width (because the current row
 *  is calculated to be some width such that we would just assume that the width of the next input would exceed the max) and simply
 *  Add it to the next row. We would do this because we dont calculate the width of the input until AFTER we have decided to add it to the next row or not)
 */

Blockly.BlockSvg.prototype.renderCompute_ = function(iconWidth) {
  var inputList = this.inputList;
  var inputRows = [];
  // Block will be drawn from 0 (left edge) to rightEdge, in px.
  inputRows.rightEdge = 0;
  // Drawn from 0 to bottomEdge vertically.
  inputRows.bottomEdge = 0;
  var fieldValueWidth = 0;  // Width of longest external value field.
  var fieldStatementWidth = 0;  // Width of longest statement field.
  var hasValue = false;
  var hasStatement = false;
  var hasDummy = false;
  var lastType = undefined;

  var rowTotalWidth = 0;
  // Previously created row, for special-casing row heights on C- and E- shaped blocks.
  var previousRow;
  this.isReflowed = false; 
  //We need to precalculate the input width of the ENTIRE list of inputs first, NOT row by row because if the row is reflowed some elements are a different width!
  for (var i = 0, input; input = inputList[i]; i++) {
    rowTotalWidth += this.precalculateInputWidth_(input);
  }


  for (var i = 0, input; input = inputList[i]; i++) {
    if (!input.isVisible()) {
      continue;
    }
    var row;
    if((this.canReflow() && rowTotalWidth > this.calculateBlockMaxWidth()))
    {
      this.isReflowed = true; 
    }
    if (!lastType ||
        lastType == Blockly.NEXT_STATEMENT ||
        input.type == Blockly.NEXT_STATEMENT || 
        this.isReflowed)
    { 
      //new row
      lastType = input.type;
      row = this.createRowForInput_(input);
      inputRows.push(row);
    } else {
      row = inputRows[inputRows.length - 1];
    }
    row.push(input);

    // Compute minimum dimensions for this input.
    input.renderHeight = this.computeInputHeight_(input, row, previousRow);
    input.renderWidth = this.computeInputWidth_(input);

    // If the input is a statement input, determine if a notch
    // should be drawn at the inner bottom of the C.
    row.statementNotchAtBottom = true;
    if (input.connection && input.connection.type === Blockly.NEXT_STATEMENT) {
      var linkedBlock = input.connection.targetBlock();
      if (linkedBlock && !linkedBlock.lastConnectionInStack()) {
        row.statementNotchAtBottom = false;
      }
    }

    // Expand input size.
    if (input.connection) {
      var linkedBlock = input.connection.targetBlock();
      var paddedHeight = 0;
      var paddedWidth = 0;
      if (linkedBlock) {
        // A block is connected to the input - use its size.
        var bBox = linkedBlock.getHeightWidth();
        paddedHeight = bBox.height;
        paddedWidth = bBox.width;
      } else if(input.name == "DUMMY_REFLOW_INPUT"){
        paddedWidth = Blockly.BlockSvg.DUMMY_INPUT_WIDTH;
        paddedHeight = Blockly.BlockSvg.DUMMY_INPUT_HEIGHT;
      }else{
        // No block connected - use the size of the rendered empty input shape.
        paddedHeight = Blockly.BlockSvg.INPUT_SHAPE_HEIGHT;
      }
      if (input.connection.type === Blockly.INPUT_VALUE) {
        paddedHeight += 2 * Blockly.BlockSvg.INLINE_PADDING_Y;
      }
      if (input.connection.type === Blockly.NEXT_STATEMENT) {
        // Subtract height of notch, only if the last block in the stack has a next connection.
        if (row.statementNotchAtBottom) {
          paddedHeight -= Blockly.BlockSvg.NOTCH_HEIGHT;
        }
      }
      input.renderHeight = Math.max(input.renderHeight, paddedHeight);
      input.renderWidth = Math.max(input.renderWidth, paddedWidth);
    }
    row.height = Math.max(row.height, input.renderHeight);
    input.fieldWidth = 0;
    if (inputRows.length == 1) {
      // The first row gets shifted to accommodate any icons.
      input.fieldWidth += this.RTL ? -iconWidth : iconWidth;
    }
    var previousFieldEditable = false;
    for (var j = 0, field; field = input.fieldRow[j]; j++) {
      if (j != 0) {
        input.fieldWidth += Blockly.BlockSvg.SEP_SPACE_X;
      }
      // Get the dimensions of the field.
      var fieldSize = field.getSize();
      field.renderWidth = fieldSize.width;
      field.renderSep = (previousFieldEditable && field.EDITABLE) ?
          Blockly.BlockSvg.SEP_SPACE_X : 0;
      input.fieldWidth += field.renderWidth + field.renderSep;
      row.height = Math.max(row.height, fieldSize.height);
      previousFieldEditable = field.EDITABLE;
    }

    if (row.type != Blockly.BlockSvg.INLINE) {
      if (row.type == Blockly.NEXT_STATEMENT) {
        hasStatement = true;
        fieldStatementWidth = Math.max(fieldStatementWidth, input.fieldWidth);
      } else {
        if (row.type == Blockly.INPUT_VALUE) {
          hasValue = true;
        } else if (row.type == Blockly.DUMMY_INPUT) {
          hasDummy = true;
        }
        fieldValueWidth = Math.max(fieldValueWidth, input.fieldWidth);
      }
    }
    previousRow = row;
  }
  // Compute padding for output blocks.
  // Data is attached to the row.
  this.computeOutputPadding_(inputRows);
  // Compute the statement edge.
  // This is the width of a block where statements are nested.
  inputRows.statementEdge = Blockly.BlockSvg.STATEMENT_INPUT_EDGE_WIDTH +
      fieldStatementWidth;

  // Compute the preferred right edge.
  inputRows.rightEdge = this.computeRightEdge_(inputRows.rightEdge,
      hasStatement);

  // Bottom edge is sum of row heights
  for (var i = 0; i < inputRows.length; i++) {
    inputRows.bottomEdge += inputRows[i].height;
  }

  inputRows.hasValue = hasValue;
  inputRows.hasStatement = hasStatement;
  inputRows.hasDummy = hasDummy;
  return inputRows;
};

/**
 * Compute the minimum width of this input based on the connection type and
 * outputs.
 * @param {!Blockly.Input} input The input to measure.
 * @return {number} the computed width of this input.
 * @private
 */
Blockly.BlockSvg.prototype.computeInputWidth_ = function(input) {
  // Empty input shape widths.
  if (input.type == Blockly.INPUT_VALUE &&
      (!input.connection || !input.connection.isConnected())) {
    if (input.name == "DUMMY_REFLOW_INPUT"){
      return Blockly.BlockSvg.DUMMY_INPUT_WIDTH;
    }
    switch (input.connection.getOutputShape()) {
      case Blockly.OUTPUT_SHAPE_SQUARE:
        return Blockly.BlockSvg.INPUT_SHAPE_SQUARE_WIDTH;
      case Blockly.OUTPUT_SHAPE_ROUND:
        return Blockly.BlockSvg.INPUT_SHAPE_ROUND_WIDTH;
      case Blockly.OUTPUT_SHAPE_HEXAGONAL:
        return Blockly.BlockSvg.INPUT_SHAPE_HEXAGONAL_WIDTH;
      default:
        return 0;
    }
  } else {
    return 0;
  }
};

/**
 * Compute the minimum height of this input.
 * @param {!Blockly.Input} input The input to measure.
 * @param {!Object} row The row of the block that is currently being measured.
 * @param {!Object} previousRow The previous row of the block, which was just
 *     measured.
 * @return {number} the computed height of this input.
 * @private
 */
Blockly.BlockSvg.prototype.computeInputHeight_ = function(input, row,
    previousRow) {
  if (this.inputList.length === 1 && this.outputConnection &&
      (this.isShadow() &&  !Blockly.utils.isShadowArgumentReporter(this))) {
    // "Lone" field blocks are smaller.
    return Blockly.BlockSvg.MIN_BLOCK_Y_SINGLE_FIELD_OUTPUT;
<<<<<<< HEAD
  }  else if (input.name == "DUMMY_REFLOW_INPUT"){
    return Blockly.BlockSvg.DUMMY_INPUT_HEIGHT;
  }
  else if (this.outputConnection) {
=======
  } else if (this.outputConnection) {
    // If this is an extension reporter block, make it taller.
    if (this.isScratchExtension) {
      return Blockly.BlockSvg.MIN_BLOCK_Y_REPORTER + 2 * Blockly.BlockSvg.GRID_UNIT;
    }
>>>>>>> fd59d168
    // All other reporters.
    return Blockly.BlockSvg.MIN_BLOCK_Y_REPORTER;
  } else if (row.type == Blockly.NEXT_STATEMENT) {
    // Statement input.
    return Blockly.BlockSvg.MIN_STATEMENT_INPUT_HEIGHT;
  } else if (previousRow && previousRow.type == Blockly.NEXT_STATEMENT) {
    // Extra row for below statement input.
    return Blockly.BlockSvg.EXTRA_STATEMENT_ROW_Y;
  } else {
    // If this is an extension block, and it has a previous connection,
    // make it taller.
    if (this.isScratchExtension && this.previousConnection) {
      return Blockly.BlockSvg.MIN_BLOCK_Y + 2 * Blockly.BlockSvg.GRID_UNIT;
    }
    // All other blocks.
    return Blockly.BlockSvg.MIN_BLOCK_Y;
  }
};

/**
 * Create a row for an input and associated fields.
 * @param {!Blockly.Input} input The input that the row is based on.
 * @return {!Object} The new row, with the correct type and default sizing info.
 */
Blockly.BlockSvg.prototype.createRowForInput_ = function(input) {
  // Create new row.
  var row = [];
  if (input.type != Blockly.NEXT_STATEMENT) {
    row.type = Blockly.BlockSvg.INLINE;
  } else {
    row.type = input.type;
  }
  row.height = 0;
  // Default padding for a block: same as separators between fields/inputs.
  if(this.isReflowed)
  {
    //To center the inputs we need to determine the widest sibling in the block
    var maxSiblingWidth = this.getMaxInputSiblingWidth(input);
    //and compare it to this block's width
    var inputWidth = (input.renderWidth === undefined ? 0 : input.renderWidth);
    if(input.name == "OPERAND1" && input.sourceBlock_.childBlocks_.length > 0)
    {
      inputWidth = Math.max(inputWidth, input.sourceBlock_.childBlocks_[0].width);
    }else if(input.name == "OPERAND2" && input.sourceBlock_.childBlocks_.length > 1)
    {
      inputWidth = Math.max(inputWidth, input.sourceBlock_.childBlocks_[1].width);
    }else if(input.fieldWidth !== undefined)
    {
      inputWidth = Math.max(inputWidth, input.fieldWidth);
    }
    var widthDiff = (maxSiblingWidth - inputWidth)/2;
    //Start with a base amount of padding 
    row.paddingStart = Blockly.BlockSvg.BASE_REFLOWED_PADDING;
    //Add the difference / 2 
    row.paddingStart += widthDiff;
  }else
  {
    row.paddingStart = Blockly.BlockSvg.SEP_SPACE_X;
  }
  row.paddingEnd = Blockly.BlockSvg.SEP_SPACE_X;
  return row;
};

Blockly.BlockSvg.prototype.getMaxInputSiblingWidth = function(input)
{
    var maxInputWidth = 0;
    for(var i = 0; i < input.sourceBlock_.childBlocks_.length; i++)
    {
      maxInputWidth = Math.max(input.sourceBlock_.childBlocks_[i].width, maxInputWidth);
    }
    return maxInputWidth;
};

/**
 * Compute the preferred right edge of the block.
 * @param {number} curEdge The previously calculated right edge.
 * @param {boolean} hasStatement Whether this block has a statement input.
 * @return {number} The preferred right edge of the block.
 */
Blockly.BlockSvg.prototype.computeRightEdge_ = function(curEdge, hasStatement) {
  var edge = curEdge;
  if (this.previousConnection || this.nextConnection) {
    // Blocks with notches
    edge = Math.max(edge, Blockly.BlockSvg.MIN_BLOCK_X);
  } else if (this.outputConnection) {
    if (this.isShadow() && !Blockly.utils.isShadowArgumentReporter(this)) {
      // Single-fields
      edge = Math.max(edge, Blockly.BlockSvg.MIN_BLOCK_X_SHADOW_OUTPUT);
    } else {
      // Reporters
      edge = Math.max(edge, Blockly.BlockSvg.MIN_BLOCK_X_OUTPUT);
    }
  }
  if (hasStatement) {
    // Statement blocks (C- or E- shaped) have a longer minimum width.
    edge = Math.max(edge, Blockly.BlockSvg.MIN_BLOCK_X_WITH_STATEMENT);
  }

  // Ensure insertion markers are at least insertionMarkerMinWidth_ wide.
  if (this.insertionMarkerMinWidth_ > 0) {
    edge = Math.max(edge, this.insertionMarkerMinWidth_);
  }
  return edge;


};


//MAXIM : this is NOT currently calculating the width of the text in the fields...
//we should investigate this when we need to reflow other blocks that contain more text than just "="
Blockly.BlockSvg.prototype.precalculateInputWidth_ = function(input)
{
  var rowWidth = 0;
   if (input.type == Blockly.INPUT_VALUE &&
        (!input.connection || !input.connection.isConnected())) {
      if(input.name == "DUMMY_REFLOW_INPUT"){
        rowWidth = Blockly.BlockSvg.DUMMY_INPUT_WIDTH;
      }else{
        switch (input.connection.getOutputShape()) {
          case Blockly.OUTPUT_SHAPE_SQUARE:
            rowWidth = Blockly.BlockSvg.INPUT_SHAPE_SQUARE_WIDTH;
            break;
          case Blockly.OUTPUT_SHAPE_ROUND:
            rowWidth = Blockly.BlockSvg.INPUT_SHAPE_ROUND_WIDTH;
            break;
          case Blockly.OUTPUT_SHAPE_HEXAGONAL:
            rowWidth = Blockly.BlockSvg.INPUT_SHAPE_HEXAGONAL_WIDTH;
            break;
          default:
            rowWidth = 0;
        }
      }
    } else {
      rowWidth = 0;
    }

    // Expand input size.
    if (input.connection) {
      var linkedBlock = input.connection.targetBlock();
      var paddedHeight = 0;
      var paddedWidth = 0;
      if (linkedBlock) {
        // A block is connected to the input - use its size.
        var bBox = linkedBlock.getHeightWidth();
        paddedWidth = bBox.width;
      }
      rowWidth = Math.max(rowWidth, paddedWidth);
    }

    return rowWidth;
}

Blockly.BlockSvg.prototype.calculateBlockMaxWidth = function()
{
   var maxWidth = this.workspace.reflowBlockMaxWidth;
   var nbSurroundAncestors = -1;
   var currentChild = this;
   var count = 0;
   while(currentChild)
   {
      nbSurroundAncestors++;
      currentChild = currentChild.getSurroundParent();
   }

   maxWidth -= nbSurroundAncestors * Blockly.BlockSvg.STATEMENT_INPUT_EDGE_WIDTH;
   return maxWidth;
}

/**
 * For a block with output,
 * determine start and end padding, based on connected inputs.
 * Padding will depend on the shape of the output, the shape of the input,
 * and possibly the size of the input.
 * @param {!Array.<!Array.<!Object>>} inputRows Partially calculated rows.
 */
Blockly.BlockSvg.prototype.computeOutputPadding_ = function(inputRows) {
  // Only apply to blocks with outputs and not single fields (shadows).
  if (!this.getOutputShape() || !this.outputConnection ||
      (this.isShadow() && !Blockly.utils.isShadowArgumentReporter(this))) {
    return;
  }
  // Blocks with outputs must have single row to be padded.
  //Maxim: What?? Why? This just makes things break! This code checks if extra padding is needed
  //when the height of the content is greater than the height of the generic height...which it is ESPECIALLY
  //when a block grows to multiple rows! 
  // if (inputRows.length > 1) {
  // return;
  // }
  var row = inputRows[0];
  var shape = this.getOutputShape();
  // Reset any padding: it's about to be set.
  row.paddingStart = 0;
  row.paddingEnd = 0;
  // Start row padding: based on first input or first field.
  var firstInput = row[0];
  var firstField = firstInput.fieldRow[0];
  var otherShape;
  // In checking the left/start side, a field takes precedence over any input.
  // That's because a field will be rendered before any value input.
  if (firstField) {
    otherShape = 0; // Field comes first in the row.
  } else {
    // Value input comes first in the row.
    var inputConnection = firstInput.connection;
    if (!inputConnection.targetConnection) {
      // Not connected: use the drawn shape.
      otherShape = inputConnection.getOutputShape();
    } else {
      // Connected: use the connected block's output shape.
      otherShape = inputConnection.targetConnection.getSourceBlock().getOutputShape();
    }
    // Special case for hexagonal output: if the connection is larger height
    // than a standard reporter, add some start padding.
    // https://github.com/LLK/scratch-blocks/issues/376
    if (shape == Blockly.OUTPUT_SHAPE_HEXAGONAL &&
        otherShape != Blockly.OUTPUT_SHAPE_HEXAGONAL) {
      var deltaHeight = firstInput.renderHeight - Blockly.BlockSvg.MIN_BLOCK_Y_REPORTER;
      // One grid unit per level of nesting.
      row.paddingStart += deltaHeight / 2;
    }
  }
  row.paddingStart += Blockly.BlockSvg.SHAPE_IN_SHAPE_PADDING[shape][otherShape];
  // End row padding: based on last input or last field.
  var lastInput = row[row.length - 1];
  // In checking the right/end side, any value input takes precedence over any field.
  // That's because fields are rendered before inputs...the last item
  // in the row will be an input, if one exists.
  if (lastInput.connection) {
    // Value input last in the row.
    var inputConnection = lastInput.connection;
    if (!inputConnection.targetConnection) {
      // Not connected: use the drawn shape.
      otherShape = inputConnection.getOutputShape();
    } else {
      // Connected: use the connected block's output shape.
      otherShape = inputConnection.targetConnection.getSourceBlock().getOutputShape();
    }
    // Special case for hexagonal output: if the connection is larger height
    // than a standard reporter, add some end padding.
    // https://github.com/LLK/scratch-blocks/issues/376
    if (shape == Blockly.OUTPUT_SHAPE_HEXAGONAL &&
        otherShape != Blockly.OUTPUT_SHAPE_HEXAGONAL) {
      var deltaHeight = lastInput.renderHeight - Blockly.BlockSvg.MIN_BLOCK_Y_REPORTER;
      // One grid unit per level of nesting.
      row.paddingEnd += deltaHeight / 2;
    }
  } else {
    // No input in this row - mark as field.
    otherShape = 0;
  }
  row.paddingEnd += Blockly.BlockSvg.SHAPE_IN_SHAPE_PADDING[shape][otherShape];
};

/**
 * Draw the path of the block.
 * Move the fields to the correct locations.
 * @param {number} iconWidth Offset of first row due to icons.
 * @param {!Array.<!Array.<!Object>>} inputRows 2D array of objects, each
 *     containing position information.
 * @private
 */
Blockly.BlockSvg.prototype.renderDraw_ = function(iconWidth, inputRows) {
  this.startHat_ = false;
  // Should the top left corners be rounded or square?
  // Currently, it is squared only if it's a hat.
  this.squareTopLeftCorner_ = false;
  if (!this.outputConnection && !this.previousConnection) {
    // No output or previous connection.
    this.squareTopLeftCorner_ = true;
    this.startHat_ = true;
    inputRows.rightEdge = Math.max(inputRows.rightEdge, 100);
  }

  // Amount of space to skip drawing the top and bottom,
  // to make room for the left and right to draw shapes (curves or angles).
  this.edgeShapeWidth_ = 0;
  this.edgeShape_ = null;
  if (this.outputConnection) {
    // Width of the curve/pointy-curve
    var shape = this.getOutputShape();
    if (shape === Blockly.OUTPUT_SHAPE_HEXAGONAL || shape === Blockly.OUTPUT_SHAPE_ROUND) {
      this.edgeShapeWidth_ = inputRows.bottomEdge / 2;
      this.edgeShape_ = shape;
      this.squareTopLeftCorner_ = true;
    }
  }

  // Assemble the block's path.
  var steps = [];

  this.renderDrawTop_(steps, inputRows.rightEdge);
  var cursorY = this.renderDrawRight_(steps, inputRows, iconWidth);
  this.renderDrawBottom_(steps, cursorY);
  this.renderDrawLeft_(steps);

  var pathString = steps.join(' ');
  this.svgPath_.setAttribute('d', pathString);

  if (this.RTL) {
    // Mirror the block's path.
    // This is awesome.
    this.svgPath_.setAttribute('transform', 'scale(-1 1)');
  }
};

/**
 * Give the block an attribute 'data-shapes' that lists its shape[s], and an
 *     attribute 'data-category' with its category.
 * @private
 */
Blockly.BlockSvg.prototype.renderClassify_ = function() {
  var shapes = [];

  if (this.outputConnection) {
    if (this.isShadow_) {
      shapes.push('argument');
    } else {
      shapes.push('reporter');
    }
    if (this.edgeShape_ === Blockly.OUTPUT_SHAPE_HEXAGONAL) {
      shapes.push('boolean');
    } else if (this.edgeShape_ === Blockly.OUTPUT_SHAPE_ROUND) {
      shapes.push('round');
    }
  } else {
    // count the number of statement inputs
    var inputList = this.inputList;
    var statementCount = 0;
    for (var i = 0, input; input = inputList[i]; i++) {
      if (input.connection && input.connection.type === Blockly.NEXT_STATEMENT) {
        statementCount++;
      }
    }

    if (statementCount) {
      shapes.push('c-block');
      shapes.push('c-' + statementCount);
    }
    if (this.startHat_) {
      shapes.push('hat'); // c-block+hats are possible (e.x. reprter procedures)
    } else if (!statementCount) {
      shapes.push('stack'); //only call it "stack" if it's not a c-block
    }
    if (!this.nextConnection) {
      shapes.push('end');
    }
  }

  this.svgGroup_.setAttribute('data-shapes', shapes.join(' '));

  if (this.getCategory()) {
    this.svgGroup_.setAttribute('data-category', this.getCategory());
  }
};

/**
 * Render the top edge of the block.
 * @param {!Array.<string>} steps Path of block outline.
 * @param {number} rightEdge Minimum width of block.
 * @private
 */
Blockly.BlockSvg.prototype.renderDrawTop_ = function(steps, rightEdge) {
  /* eslint-disable indent */
  if (this.type == Blockly.PROCEDURES_DEFINITION_BLOCK_TYPE) {
    steps.push('m 0, 0');
    steps.push(Blockly.BlockSvg.TOP_LEFT_CORNER_DEFINE_HAT);
  } else {
    // Position the cursor at the top-left starting point.
    if (this.squareTopLeftCorner_) {
      steps.push('m 0,0');
      if (this.startHat_) {
        steps.push(Blockly.BlockSvg.START_HAT_PATH);
      }
      // Skip space for the output shape
      if (this.edgeShapeWidth_) {
        if(this.isReflowed)
        {
          steps.push('m ' + Blockly.BlockSvg.REFLOW_EDGE_SHAPE_MARGIN + ',0');

        }else
        {
          steps.push('m ' + this.edgeShapeWidth_ + ',0');
        }
      }
    } else {
      steps.push(Blockly.BlockSvg.TOP_LEFT_CORNER_START);
      // Top-left rounded corner.
      steps.push(Blockly.BlockSvg.TOP_LEFT_CORNER);
    }

    // Top edge.
    if (this.previousConnection) {
      // Space before the notch
      steps.push('H', Blockly.BlockSvg.NOTCH_START_PADDING);
      steps.push(Blockly.BlockSvg.NOTCH_PATH_LEFT);
      // Create previous block connection.
      var connectionX = (this.RTL ?
          -Blockly.BlockSvg.NOTCH_WIDTH : Blockly.BlockSvg.NOTCH_WIDTH);
      this.previousConnection.setOffsetInBlock(connectionX, 0);
    }
  }
  this.width = rightEdge;
};  /* eslint-enable indent */

/**
 * Render the right edge of the block.
 * @param {!Array.<string>} steps Path of block outline.
 * @param {!Array.<!Array.<!Object>>} inputRows 2D array of objects, each
 *     containing position information.
 * @param {number} iconWidth Offset of first row due to icons.
 * @return {number} Height of block.
 * @private
 */
Blockly.BlockSvg.prototype.renderDrawRight_ = function(steps,
    inputRows, iconWidth) {
  var cursorX = 0;
  var cursorY = 0;
  var connectionX, connectionY;
  for (var y = 0, row; row = inputRows[y]; y++) {
    cursorX = row.paddingStart;
    if (y == 0) {
      cursorX += this.RTL ? -iconWidth : iconWidth;
    }

    if (row.type == Blockly.BlockSvg.INLINE) {
      // Inline inputs.
      for (var x = 0, input; input = row[x]; x++) {
        // Align fields vertically within the row.
        // Moves the field to half of the row's height.
        // In renderFields_, the field is further centered
        // by its own rendered height.
        var fieldY = cursorY + row.height / 2;

        var fieldX = Blockly.BlockSvg.getAlignedCursor_(cursorX, input,
            inputRows.rightEdge);

        cursorX = this.renderFields_(input.fieldRow, fieldX, fieldY);
        if (input.type == Blockly.INPUT_VALUE) {
          // Create inline input connection.
          // In blocks with a notch, inputs should be bumped to a min X,
          // to avoid overlapping with the notch.
          if (this.previousConnection) {
            cursorX = Math.max(cursorX, Blockly.BlockSvg.INPUT_AND_FIELD_MIN_X);
          }
          connectionX = this.RTL ? -cursorX : cursorX;
          // Attempt to center the connection vertically.
          var connectionYOffset = row.height / 2;
          connectionY = cursorY + connectionYOffset;
          input.connection.setOffsetInBlock(connectionX, connectionY);
          this.renderInputShape_(input, cursorX, cursorY + connectionYOffset);
          cursorX += input.renderWidth + Blockly.BlockSvg.SEP_SPACE_X;
        }
      }
      // Remove final separator and replace it with right-padding.
      cursorX -= Blockly.BlockSvg.SEP_SPACE_X;
      cursorX += row.paddingEnd;
      // Update right edge for all inputs, such that all rows
      // stretch to be at least the size of all previous rows.
      inputRows.rightEdge = Math.max(cursorX, inputRows.rightEdge);
      // Move to the right edge
      cursorX = Math.max(cursorX, inputRows.rightEdge);
      this.width = Math.max(this.width, cursorX);
      if (!this.edgeShape_) {
        // Include corner radius in drawing the horizontal line.
        steps.push('H', cursorX - Blockly.BlockSvg.CORNER_RADIUS - this.edgeShapeWidth_);
        steps.push(Blockly.BlockSvg.TOP_RIGHT_CORNER);
      } else {
        // Don't include corner radius - no corner (edge shape drawn).
        if(this.isReflowed)
        {
          steps.push('H', cursorX -  Blockly.BlockSvg.REFLOW_EDGE_SHAPE_MARGIN);
        }else{
          steps.push('H', cursorX - this.edgeShapeWidth_);
        }
      }
      // Subtract CORNER_RADIUS * 2 to account for the top right corner
      // and also the bottom right corner. Only move vertically the non-corner length.
      if (!this.edgeShape_) {
        steps.push('v', row.height - Blockly.BlockSvg.CORNER_RADIUS * 2);
      }
    } else if (row.type == Blockly.NEXT_STATEMENT) {
      // Nested statement.
      var input = row[0];
      var fieldX = cursorX;
      // Align fields vertically within the row.
      // In renderFields_, the field is further centered by its own height.
      var fieldY = cursorY;
      fieldY += Blockly.BlockSvg.MIN_STATEMENT_INPUT_HEIGHT;
      this.renderFields_(input.fieldRow, fieldX, fieldY);
      // Move to the start of the notch.
      cursorX = inputRows.statementEdge + Blockly.BlockSvg.NOTCH_WIDTH;

      if (this.type == Blockly.PROCEDURES_DEFINITION_BLOCK_TYPE) {
        this.renderDefineBlock_(steps, inputRows, input, row);
      } else {
        Blockly.BlockSvg.drawStatementInputFromTopRight_(steps, cursorX,
            inputRows.rightEdge, row);
      }

      // Create statement connection.
      connectionX = this.RTL ? -cursorX : cursorX;
      input.connection.setOffsetInBlock(connectionX, cursorY);
      if (input.connection.isConnected()) {
        this.width = Math.max(this.width, inputRows.statementEdge +
          input.connection.targetBlock().getHeightWidth().width);
      }
      if (this.type != Blockly.PROCEDURES_DEFINITION_BLOCK_TYPE &&
        (y == inputRows.length - 1 ||
          inputRows[y + 1].type == Blockly.NEXT_STATEMENT)) {
        // If the final input is a statement stack, add a small row underneath.
        // Consecutive statement stacks are also separated by a small divider.
        steps.push(Blockly.BlockSvg.TOP_RIGHT_CORNER);
        steps.push('v', Blockly.BlockSvg.EXTRA_STATEMENT_ROW_Y - 2 * Blockly.BlockSvg.CORNER_RADIUS);
        cursorY += Blockly.BlockSvg.EXTRA_STATEMENT_ROW_Y;
      }
    }
    cursorY += row.height;
  }

  this.drawEdgeShapeRight_(steps);

  if (!inputRows.length) {
    cursorY = Blockly.BlockSvg.MIN_BLOCK_Y;
    steps.push('V', cursorY);
  }
  return cursorY;
};

/**
 * Render the input shapes.
 * If there's a connected block, hide the input shape.
 * Otherwise, draw and set the position of the input shape.
 * @param {!Blockly.Input} input Input to be rendered.
 * @param {Number} x X offset of input.
 * @param {Number} y Y offset of input.
 */
Blockly.BlockSvg.prototype.renderInputShape_ = function(input, x, y) {
  var inputShape = input.outlinePath;
  if (!inputShape || input.name == "DUMMY_REFLOW_INPUT") {
    // No input shape for this input - e.g., the block is an insertion marker.
    return;
  }
  // Input shapes are only visibly rendered on non-connected slots.
  if (input.connection.targetConnection) {
    inputShape.setAttribute('style', 'visibility: hidden');
  } else {
    var inputShapeX = 0, inputShapeY = 0;
    var inputShapeInfo =
        Blockly.BlockSvg.getInputShapeInfo_(input.connection.getOutputShape());
    if (this.RTL) {
      inputShapeX = -x - inputShapeInfo.width;
    } else {
      inputShapeX = x;
    }
    inputShapeY = y - (Blockly.BlockSvg.INPUT_SHAPE_HEIGHT / 2);
    inputShape.setAttribute('d', inputShapeInfo.path);
    inputShape.setAttribute('transform',
      'translate(' + inputShapeX + ',' + inputShapeY + ')'
    );
    inputShape.setAttribute('data-argument-type', inputShapeInfo.argType);
    inputShape.setAttribute('style', 'visibility: visible');
  }
};

/**
 * Render the bottom edge of the block.
 * @param {!Array.<string>} steps Path of block outline.
 * @param {number} cursorY Height of block.
 * @private
 */
Blockly.BlockSvg.prototype.renderDrawBottom_ = function(steps, cursorY) {
  this.height = cursorY;
  if (!this.edgeShape_) {
    steps.push(Blockly.BlockSvg.BOTTOM_RIGHT_CORNER);
  }
  if (this.nextConnection) {
    // Move to the right-side of the notch.
    var notchStart = (
      Blockly.BlockSvg.NOTCH_WIDTH +
      Blockly.BlockSvg.NOTCH_START_PADDING +
      Blockly.BlockSvg.CORNER_RADIUS
    );
    steps.push('H', notchStart, ' ');
    steps.push(Blockly.BlockSvg.NOTCH_PATH_RIGHT);
    // Create next block connection.
    var connectionX = this.RTL ? -Blockly.BlockSvg.NOTCH_WIDTH :
        Blockly.BlockSvg.NOTCH_WIDTH;
    this.nextConnection.setOffsetInBlock(connectionX, cursorY);
    // Include height of notch in block height.
    this.height += Blockly.BlockSvg.NOTCH_HEIGHT;
  }
  // Bottom horizontal line
  if (!this.edgeShape_) {
    steps.push('H', Blockly.BlockSvg.CORNER_RADIUS);
    // Bottom left corner
    steps.push(Blockly.BlockSvg.BOTTOM_LEFT_CORNER);
  } else {
    if(this.isReflowed)
    {
      steps.push('H', Blockly.BlockSvg.REFLOW_EDGE_SHAPE_MARGIN); 
    }else{
      steps.push('H', this.edgeShapeWidth_);
    }
  }
};

/**
 * Render the left edge of the block.
 * @param {!Array.<string>} steps Path of block outline.
 * @param {number} cursorY Height of block.
 * @private
 */
Blockly.BlockSvg.prototype.renderDrawLeft_ = function(steps) {
  if (this.outputConnection) {
    // Scratch-style reporters have output connection y at half block height.
    this.outputConnection.setOffsetInBlock(0, this.height / 2);
  }
  if (this.edgeShape_) {
    // Draw the left-side edge shape.
    if (this.edgeShape_ === Blockly.OUTPUT_SHAPE_ROUND) {
      // Draw a rounded arc.
      steps.push('a ' + this.edgeShapeWidth_ + ' ' + this.edgeShapeWidth_ + ' 0 0 1 0 -' + this.edgeShapeWidth_*2);
    } else if (this.edgeShape_ === Blockly.OUTPUT_SHAPE_HEXAGONAL) {
      // Draw a half-hexagon.
      if(this.isReflowed)
      {
        steps.push('v' + -this.edgeShapeWidth_ * Blockly.BlockSvg.REFLOWED_HEX_EDGE_HEIGHT_RATIO +
                   'l ' + -this.edgeShapeWidth_ * Blockly.BlockSvg.REFLOWED_HEX_EDGE_POINTER_RATIO + 
                   ' ' + -this.edgeShapeWidth_* Blockly.BlockSvg.REFLOWED_HEX_EDGE_POINTER_RATIO +
                   'l ' + this.edgeShapeWidth_ * Blockly.BlockSvg.REFLOWED_HEX_EDGE_POINTER_RATIO + 
                   ' ' + -this.edgeShapeWidth_* Blockly.BlockSvg.REFLOWED_HEX_EDGE_POINTER_RATIO + 
                   'v' + -this.edgeShapeWidth_* Blockly.BlockSvg.REFLOWED_HEX_EDGE_HEIGHT_RATIO);
      }else{
        steps.push('l ' + -this.edgeShapeWidth_ + ' ' + -this.edgeShapeWidth_ +
        ' l ' + this.edgeShapeWidth_ + ' ' + -this.edgeShapeWidth_);
      }
    }
  }
  steps.push('z');
};

/**
 * Draw the edge shape (rounded or hexagonal) on the right side of a block with
 * an output.
 * @param {!Array.<string>} steps Path of block outline.
 * @private
 */
Blockly.BlockSvg.prototype.drawEdgeShapeRight_ = function(steps) {
  if (this.edgeShape_) {
    // Draw the right-side edge shape.
    if (this.edgeShape_ === Blockly.OUTPUT_SHAPE_ROUND) {
      // Draw a rounded arc.
      steps.push('a ' + this.edgeShapeWidth_ + ' ' + this.edgeShapeWidth_ +
          ' 0 0 1 0 ' + this.edgeShapeWidth_ * 2);
    } else if (this.edgeShape_ === Blockly.OUTPUT_SHAPE_HEXAGONAL) {
      if(this.isReflowed)
      {
        steps.push('v' + this.edgeShapeWidth_* Blockly.BlockSvg.REFLOWED_HEX_EDGE_HEIGHT_RATIO +  
                   'l ' + this.edgeShapeWidth_* Blockly.BlockSvg.REFLOWED_HEX_EDGE_POINTER_RATIO + 
                   ' ' + this.edgeShapeWidth_* Blockly.BlockSvg.REFLOWED_HEX_EDGE_POINTER_RATIO +
                   'l ' + -this.edgeShapeWidth_* Blockly.BlockSvg.REFLOWED_HEX_EDGE_POINTER_RATIO +
                   ' ' + this.edgeShapeWidth_* Blockly.BlockSvg.REFLOWED_HEX_EDGE_POINTER_RATIO + 
                   'v' + this.edgeShapeWidth_* Blockly.BlockSvg.REFLOWED_HEX_EDGE_HEIGHT_RATIO);
      }else{
        // Draw an half-hexagon.
        steps.push('l ' + this.edgeShapeWidth_ + ' ' + this.edgeShapeWidth_ +
           ' l ' + -this.edgeShapeWidth_ + ' ' + this.edgeShapeWidth_);
      }
    }
  }
};

/**
 * Position an new block correctly, so that it doesn't move the existing block
 * when connected to it.
 * @param {!Blockly.Block} newBlock The block to position - either the first
 *     block in a dragged stack or an insertion marker.
 * @param {!Blockly.Connection} newConnection The connection on the new block's
 *     stack - either a connection on newBlock, or the last NEXT_STATEMENT
 *     connection on the stack if the stack's being dropped before another
 *     block.
 * @param {!Blockly.Connection} existingConnection The connection on the
 *     existing block, which newBlock should line up with.
 */
Blockly.BlockSvg.prototype.positionNewBlock =
    function(newBlock, newConnection, existingConnection) {
  /* eslint-disable indent */
  // We only need to position the new block if it's before the existing one,
  // otherwise its position is set by the previous block.
  if (newConnection.type == Blockly.NEXT_STATEMENT) {
    var dx = existingConnection.x_ - newConnection.x_;
    var dy = existingConnection.y_ - newConnection.y_;

    newBlock.moveBy(dx, dy);
  }
};  /* eslint-enable indent */

/**
 * Draw the outline of a statement input, starting at the top right corner.
 * @param {!Array.<string>} steps Path of block outline.
 * @param {number} cursorX The x position of the start of the notch at the top
 *     of the input.
 * @param {number} rightEdge The far right edge of the block, which determines
 *     how wide the statement input is.
 * @param {!Array.<!Object>} row An object containing information about the
 *     current row, including its height and whether it should have a notch at
 *     the bottom.
 * @private
 */
Blockly.BlockSvg.drawStatementInputFromTopRight_ = function(steps, cursorX,
    rightEdge, row) {
  Blockly.BlockSvg.drawStatementInputTop_(steps, cursorX);
  steps.push('v', row.height - 2 * Blockly.BlockSvg.CORNER_RADIUS);
  Blockly.BlockSvg.drawStatementInputBottom_(steps, rightEdge, row);
};

/**
 * Draw the top of the outline of a statement input, starting at the top right
 * corner.
 * @param {!Array.<string>} steps Path of block outline.
 * @param {number} cursorX The x position of the start of the notch at the top
 *     of the input.
 * @private
 */
Blockly.BlockSvg.drawStatementInputTop_ = function(steps, cursorX) {
  steps.push(Blockly.BlockSvg.BOTTOM_RIGHT_CORNER);
  steps.push('H', cursorX + Blockly.BlockSvg.STATEMENT_INPUT_INNER_SPACE +
    2 * Blockly.BlockSvg.CORNER_RADIUS);
  steps.push(Blockly.BlockSvg.NOTCH_PATH_RIGHT);
  steps.push('h', '-' + Blockly.BlockSvg.STATEMENT_INPUT_INNER_SPACE);
  steps.push(Blockly.BlockSvg.INNER_TOP_LEFT_CORNER);
};

/**
 * Draw the bottom of the outline of a statement input, starting at the inner
 * left corner.
 * @param {!Array.<string>} steps Path of block outline.
 * @param {number} rightEdge The far right edge of the block, which determines
 *     how wide the statement input is.
 * @param {!Array.<!Object>} row An object containing information about the
 *     current row, including its height and whether it should have a notch at
 *     the bottom.
 * @private
 */
Blockly.BlockSvg.drawStatementInputBottom_ = function(steps, rightEdge, row) {
  steps.push(Blockly.BlockSvg.INNER_BOTTOM_LEFT_CORNER);
  if (row.statementNotchAtBottom) {
    steps.push('h ', Blockly.BlockSvg.STATEMENT_INPUT_INNER_SPACE);
    steps.push(Blockly.BlockSvg.NOTCH_PATH_LEFT);
  }
  steps.push('H', rightEdge - Blockly.BlockSvg.CORNER_RADIUS);
};

/**
 * Render part of the hat and the right side of the define block to fully wrap
 * the connected statement block.
 * Scratch-specific.
 * @param {!Array.<string>} steps Path of block outline.
 * @param {!Array.<!Array.<!Object>>} inputRows 2D array of objects, each
 *     containing position information.
 * @param {!Blockly.Input} input The input that is currently being rendered.
 * @param {!Array.<!Object>} row An object containing information about the
 *     current row, including its height and whether it should have a notch at
 *     the bottom.
 * @private
 */
Blockly.BlockSvg.prototype.renderDefineBlock_ = function(steps, inputRows,
    input, row) {
  // Figure out where the right side of the block is.
  var rightSide = inputRows.rightEdge;
  if (input.connection && input.connection.targetBlock()) {
    rightSide = inputRows.statementEdge +
        input.connection.targetBlock().getHeightWidth().width +
        Blockly.BlockSvg.DEFINE_BLOCK_PADDING_RIGHT;
  } else {
    rightSide = Blockly.BlockSvg.MIN_BLOCK_X_WITH_STATEMENT;
  }
  rightSide -= Blockly.BlockSvg.DEFINE_HAT_CORNER_RADIUS;

  // Draw the top and the right corner of the hat.
  steps.push('H', rightSide);
  steps.push(Blockly.BlockSvg.TOP_RIGHT_CORNER_DEFINE_HAT);
  row.height += 3 * Blockly.BlockSvg.GRID_UNIT;
  // Draw the right side of the block around the statement input.
  steps.push('v', row.height);
  // row.height will be used to update the cursor in the calling function.
  row.height += Blockly.BlockSvg.GRID_UNIT;

};

/**
 * Get some information about the input shape to draw, based on the type of the
 * connection.
 * @param {number} shape An enum representing the shape of the connection we're
 *     drawing around.
 * @return {!Object} An object containing an SVG path, a string representation
 *     of the argument type, and a width.
 * @private
 */
Blockly.BlockSvg.getInputShapeInfo_ = function(shape) {
  var inputShapePath = null;
  var inputShapeArgType = null;
  var inputShapeWidth = 0;

  switch (shape) {
    case Blockly.OUTPUT_SHAPE_HEXAGONAL:
      inputShapePath = Blockly.BlockSvg.INPUT_SHAPE_HEXAGONAL;
      inputShapeWidth = Blockly.BlockSvg.INPUT_SHAPE_HEXAGONAL_WIDTH;
      inputShapeArgType = 'boolean';
      break;
    case Blockly.OUTPUT_SHAPE_ROUND:
      inputShapePath = Blockly.BlockSvg.INPUT_SHAPE_ROUND;
      inputShapeWidth = Blockly.BlockSvg.INPUT_SHAPE_ROUND_WIDTH;
      inputShapeArgType = 'round';
      break;
    case Blockly.OUTPUT_SHAPE_SQUARE:
    default:  // If the input connection is not connected, draw a hole shape.
      inputShapePath = Blockly.BlockSvg.INPUT_SHAPE_SQUARE;
      inputShapeWidth = Blockly.BlockSvg.INPUT_SHAPE_SQUARE_WIDTH;
      inputShapeArgType = 'square';
      break;
  }
  return {
    path: inputShapePath,
    argType: inputShapeArgType,
    width: inputShapeWidth
  };
};

/**
 * Get the correct cursor position for the given input, based on alignment,
 * the total size of the block, and the size of the input.
 * @param {number} cursorX The minimum x value of the cursor.
 * @param {!Blockly.Input} input The input to align the fields for.
 * @param {number} rightEdge The maximum width of the block.  Right-aligned
 *     fields are positioned based on this number.
 * @return {number} The new cursor position.
 * @private
 */
Blockly.BlockSvg.getAlignedCursor_ = function(cursorX, input, rightEdge) {
  // Align inline field rows (left/right/centre).
  if (input.align === Blockly.ALIGN_RIGHT) {
    cursorX += rightEdge - input.fieldWidth -
      (2 * Blockly.BlockSvg.SEP_SPACE_X);
  } else if (input.align === Blockly.ALIGN_CENTRE) {
    cursorX = Math.max(cursorX, rightEdge / 2 - input.fieldWidth / 2);
  }
  return cursorX;
};

/**
 * Update all of the connections on this block with the new locaitons calculated
 * in renderCompute, and move all of the connected blocks based on the new
 * connection locations.
 * @private
 */
Blockly.BlockSvg.prototype.renderMoveConnections_ = function() {
  var blockTL = this.getRelativeToSurfaceXY();
  // Don't tighten previous or output connections because they are inferior.
  if (this.previousConnection) {
    this.previousConnection.moveToOffset(blockTL);
  }
  if (this.outputConnection) {
    this.outputConnection.moveToOffset(blockTL);
  }

  for (var i = 0; i < this.inputList.length; i++) {
    var conn = this.inputList[i].connection;
    if (conn) {
      conn.moveToOffset(blockTL);
      if (conn.isConnected()) {
        conn.tighten_();
      }
    }
  }

  if (this.nextConnection) {
    this.nextConnection.moveToOffset(blockTL);
    if (this.nextConnection.isConnected()) {
      this.nextConnection.tighten_();
    }
  }
};<|MERGE_RESOLUTION|>--- conflicted
+++ resolved
@@ -179,20 +179,18 @@
 Blockly.BlockSvg.START_HAT_HEIGHT = 16;
 
 /**
-<<<<<<< HEAD
+ * Height of the vertical separator line for icons that appear at the left edge
+ * of a block, such as extension icons.
+ * @const
+ */
+Blockly.BlockSvg.ICON_SEPARATOR_HEIGHT = 10 * Blockly.BlockSvg.GRID_UNIT;
+
+/**
  * Ratio of height to pointy-bit in the reflowed HEX input
  * @const
  * */
 Blockly.BlockSvg.REFLOWED_HEX_EDGE_HEIGHT_RATIO = 0.6;
 Blockly.BlockSvg.REFLOWED_HEX_EDGE_POINTER_RATIO = 1 - Blockly.BlockSvg.REFLOWED_HEX_EDGE_HEIGHT_RATIO;
-
-=======
- * Height of the vertical separator line for icons that appear at the left edge
- * of a block, such as extension icons.
- * @const
- */
-Blockly.BlockSvg.ICON_SEPARATOR_HEIGHT = 10 * Blockly.BlockSvg.GRID_UNIT;
->>>>>>> fd59d168
 
 /**
  * Path of the top hat's curve.
@@ -1014,18 +1012,13 @@
       (this.isShadow() &&  !Blockly.utils.isShadowArgumentReporter(this))) {
     // "Lone" field blocks are smaller.
     return Blockly.BlockSvg.MIN_BLOCK_Y_SINGLE_FIELD_OUTPUT;
-<<<<<<< HEAD
   }  else if (input.name == "DUMMY_REFLOW_INPUT"){
     return Blockly.BlockSvg.DUMMY_INPUT_HEIGHT;
-  }
-  else if (this.outputConnection) {
-=======
   } else if (this.outputConnection) {
     // If this is an extension reporter block, make it taller.
     if (this.isScratchExtension) {
       return Blockly.BlockSvg.MIN_BLOCK_Y_REPORTER + 2 * Blockly.BlockSvg.GRID_UNIT;
     }
->>>>>>> fd59d168
     // All other reporters.
     return Blockly.BlockSvg.MIN_BLOCK_Y_REPORTER;
   } else if (row.type == Blockly.NEXT_STATEMENT) {
