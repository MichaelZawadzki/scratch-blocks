/**
 * @license
 * Visual Blocks Editor
 *
 * Copyright 2012 Google Inc.
 * https://developers.google.com/blockly/
 *
 * Licensed under the Apache License, Version 2.0 (the "License");
 * you may not use this file except in compliance with the License.
 * You may obtain a copy of the License at
 *
 *   http://www.apache.org/licenses/LICENSE-2.0
 *
 * Unless required by applicable law or agreed to in writing, software
 * distributed under the License is distributed on an "AS IS" BASIS,
 * WITHOUT WARRANTIES OR CONDITIONS OF ANY KIND, either express or implied.
 * See the License for the specific language governing permissions and
 * limitations under the License.
 */

/**
 * @fileoverview Methods for graphically rendering a block as SVG.
 * @author fraser@google.com (Neil Fraser)
 */
'use strict';

goog.provide('Blockly.BlockSvg.render');

goog.require('Blockly.BlockSvg');
goog.require('Blockly.utils');


// UI constants for rendering blocks.
/**
* Grid unit to pixels conversion
* @const
*/
Blockly.BlockSvg.GRID_UNIT = 4;

/**
 * Horizontal space between elements.
 * @const
 */
Blockly.BlockSvg.SEP_SPACE_X = 2 * Blockly.BlockSvg.GRID_UNIT;

/**
 * Vertical space between elements.
 * @const
 */
Blockly.BlockSvg.SEP_SPACE_Y = 2 * Blockly.BlockSvg.GRID_UNIT;

/**
 * Minimum width of a block.
 * @const
 */
Blockly.BlockSvg.MIN_BLOCK_X = 16 * Blockly.BlockSvg.GRID_UNIT;

/**
 * Minimum width of a block with output (reporters).
 * @const
 */
Blockly.BlockSvg.MIN_BLOCK_X_OUTPUT = 12 * Blockly.BlockSvg.GRID_UNIT;

/**
 * Minimum width of a shadow block with output (single fields).
 * @const
 */
Blockly.BlockSvg.MIN_BLOCK_X_SHADOW_OUTPUT = 10 * Blockly.BlockSvg.GRID_UNIT;

/**
 * Minimum height of a block.
 * @const
 */
Blockly.BlockSvg.MIN_BLOCK_Y = 12 * Blockly.BlockSvg.GRID_UNIT;

/**
 * Height of extra row after a statement input.
 * @const
 */
Blockly.BlockSvg.EXTRA_STATEMENT_ROW_Y = 8 * Blockly.BlockSvg.GRID_UNIT;

/**
 * Minimum width of a C- or E-shaped block.
 * @const
 */
Blockly.BlockSvg.MIN_BLOCK_X_WITH_STATEMENT = 40 * Blockly.BlockSvg.GRID_UNIT;

/**
 * Minimum height of a shadow block with output and a single field.
 * This is used for shadow blocks that only contain a field - which are smaller than even reporters.
 * @const
 */
Blockly.BlockSvg.MIN_BLOCK_Y_SINGLE_FIELD_OUTPUT = 8 * Blockly.BlockSvg.GRID_UNIT;

/**
 * Minimum height of a non-shadow block with output, i.e. a reporter.
 * @const
 */
Blockly.BlockSvg.MIN_BLOCK_Y_REPORTER = 10 * Blockly.BlockSvg.GRID_UNIT;

/**
 * Minimum space for a statement input height.
 * @const
 */
Blockly.BlockSvg.MIN_STATEMENT_INPUT_HEIGHT = 6 * Blockly.BlockSvg.GRID_UNIT;

/**
 * Width of vertical notch.
 * @const
 */
Blockly.BlockSvg.NOTCH_WIDTH = 8 * Blockly.BlockSvg.GRID_UNIT;

/**
 * Height of vertical notch.
 * @const
 */
Blockly.BlockSvg.NOTCH_HEIGHT = 2 * Blockly.BlockSvg.GRID_UNIT;

/**
 * Rounded corner radius.
 * @const
 */
Blockly.BlockSvg.CORNER_RADIUS = 1 * Blockly.BlockSvg.GRID_UNIT;

/**
 * Minimum width of statement input edge on the left, in px.
 * @const
 */
Blockly.BlockSvg.STATEMENT_INPUT_EDGE_WIDTH = 4 * Blockly.BlockSvg.GRID_UNIT;

/**
 * Inner space between edge of statement input and notch.
 * @const
 */
Blockly.BlockSvg.STATEMENT_INPUT_INNER_SPACE = 2 * Blockly.BlockSvg.GRID_UNIT;

/**
 * Height of the top hat.
 * @const
 */
Blockly.BlockSvg.START_HAT_HEIGHT = 16;

/**
 * Height of the vertical separator line for icons that appear at the left edge
 * of a block, such as extension icons.
 * @const
 */
Blockly.BlockSvg.ICON_SEPARATOR_HEIGHT = 10 * Blockly.BlockSvg.GRID_UNIT;

/**
 * Path of the top hat's curve.
 * @const
 */
Blockly.BlockSvg.START_HAT_PATH = 'c 25,-22 71,-22 96,0';

/**
 * SVG path for drawing next/previous notch from left to right.
 * @const
 */
Blockly.BlockSvg.NOTCH_PATH_LEFT = (
  'c 2,0 3,1 4,2 ' +
  'l 4,4 ' +
  'c 1,1 2,2 4,2 ' +
  'h 12 ' +
  'c 2,0 3,-1 4,-2 ' +
  'l 4,-4 ' +
  'c 1,-1 2,-2 4,-2'
);

/**
 * SVG path for drawing next/previous notch from right to left.
 * @const
 */
Blockly.BlockSvg.NOTCH_PATH_RIGHT = (
  'c -2,0 -3,1 -4,2 '+
  'l -4,4 ' +
  'c -1,1 -2,2 -4,2 ' +
  'h -12 ' +
  'c -2,0 -3,-1 -4,-2 ' +
  'l -4,-4 ' +
  'c -1,-1 -2,-2 -4,-2'
);

/**
 * Amount of padding before the notch.
 * @const
 */
Blockly.BlockSvg.NOTCH_START_PADDING = 3 * Blockly.BlockSvg.GRID_UNIT;

/**
 * SVG start point for drawing the top-left corner.
 * @const
 */
Blockly.BlockSvg.TOP_LEFT_CORNER_START =
    'm 0,' + Blockly.BlockSvg.CORNER_RADIUS;

/**
 * SVG path for drawing the rounded top-left corner.
 * @const
 */
Blockly.BlockSvg.TOP_LEFT_CORNER =
    'A ' + Blockly.BlockSvg.CORNER_RADIUS + ',' +
    Blockly.BlockSvg.CORNER_RADIUS + ' 0 0,1 ' +
    Blockly.BlockSvg.CORNER_RADIUS + ',0';

/**
 * SVG path for drawing the rounded top-right corner.
 * @const
 */
Blockly.BlockSvg.TOP_RIGHT_CORNER =
    'a ' + Blockly.BlockSvg.CORNER_RADIUS + ',' +
    Blockly.BlockSvg.CORNER_RADIUS + ' 0 0,1 ' +
    Blockly.BlockSvg.CORNER_RADIUS + ',' +
    Blockly.BlockSvg.CORNER_RADIUS;

/**
 * SVG path for drawing the rounded bottom-right corner.
 * @const
 */
Blockly.BlockSvg.BOTTOM_RIGHT_CORNER =
    ' a ' + Blockly.BlockSvg.CORNER_RADIUS + ',' +
    Blockly.BlockSvg.CORNER_RADIUS + ' 0 0,1 -' +
    Blockly.BlockSvg.CORNER_RADIUS + ',' +
    Blockly.BlockSvg.CORNER_RADIUS;

/**
 * SVG path for drawing the rounded bottom-left corner.
 * @const
 */
Blockly.BlockSvg.BOTTOM_LEFT_CORNER =
    'a ' + Blockly.BlockSvg.CORNER_RADIUS + ',' +
     Blockly.BlockSvg.CORNER_RADIUS + ' 0 0,1 -' +
     Blockly.BlockSvg.CORNER_RADIUS + ',-' +
     Blockly.BlockSvg.CORNER_RADIUS;

/**
 * SVG path for drawing the top-left corner of a statement input.
 * @const
 */
Blockly.BlockSvg.INNER_TOP_LEFT_CORNER =
    ' a ' + Blockly.BlockSvg.CORNER_RADIUS + ',' +
    Blockly.BlockSvg.CORNER_RADIUS + ' 0 0,0 -' +
    Blockly.BlockSvg.CORNER_RADIUS + ',' +
    Blockly.BlockSvg.CORNER_RADIUS;

/**
 * SVG path for drawing the bottom-left corner of a statement input.
 * Includes the rounded inside corner.
 * @const
 */
Blockly.BlockSvg.INNER_BOTTOM_LEFT_CORNER =
    'a ' + Blockly.BlockSvg.CORNER_RADIUS + ',' +
    Blockly.BlockSvg.CORNER_RADIUS + ' 0 0,0 ' +
    Blockly.BlockSvg.CORNER_RADIUS + ',' +
    Blockly.BlockSvg.CORNER_RADIUS;

/**
 * SVG path for an empty hexagonal input shape.
 * @const
 */
Blockly.BlockSvg.INPUT_SHAPE_HEXAGONAL =
    'M ' + 4 * Blockly.BlockSvg.GRID_UNIT + ',0 ' +
    ' h ' + 4 * Blockly.BlockSvg.GRID_UNIT +
    ' l ' + 4 * Blockly.BlockSvg.GRID_UNIT + ',' + 4 * Blockly.BlockSvg.GRID_UNIT +
    ' l ' + -4 * Blockly.BlockSvg.GRID_UNIT + ',' + 4 * Blockly.BlockSvg.GRID_UNIT +
    ' h ' + -4 * Blockly.BlockSvg.GRID_UNIT +
    ' l ' + -4 * Blockly.BlockSvg.GRID_UNIT + ',' + -4 * Blockly.BlockSvg.GRID_UNIT +
    ' l ' + 4 * Blockly.BlockSvg.GRID_UNIT + ',' + -4 * Blockly.BlockSvg.GRID_UNIT +
    ' z';

/**
 * Width of empty boolean input shape.
 * @const
 */
Blockly.BlockSvg.INPUT_SHAPE_HEXAGONAL_WIDTH = 12 * Blockly.BlockSvg.GRID_UNIT;

/**
 * SVG path for an empty square input shape.
 * @const
 */
Blockly.BlockSvg.INPUT_SHAPE_SQUARE =
    Blockly.BlockSvg.TOP_LEFT_CORNER_START +
    Blockly.BlockSvg.TOP_LEFT_CORNER +
    ' h ' + (12 * Blockly.BlockSvg.GRID_UNIT - 2 * Blockly.BlockSvg.CORNER_RADIUS) +
    Blockly.BlockSvg.TOP_RIGHT_CORNER +
    ' v ' + (8 * Blockly.BlockSvg.GRID_UNIT - 2 * Blockly.BlockSvg.CORNER_RADIUS) +
    Blockly.BlockSvg.BOTTOM_RIGHT_CORNER +
    ' h ' + (-12 * Blockly.BlockSvg.GRID_UNIT + 2 * Blockly.BlockSvg.CORNER_RADIUS) +
    Blockly.BlockSvg.BOTTOM_LEFT_CORNER +
    ' z';

/**
 * Width of empty square input shape.
 * @const
 */
Blockly.BlockSvg.INPUT_SHAPE_SQUARE_WIDTH = 10 * Blockly.BlockSvg.GRID_UNIT;

/**
 * SVG path for an empty round input shape.
 * @const
 */

Blockly.BlockSvg.INPUT_SHAPE_ROUND =
  'M ' + (4 * Blockly.BlockSvg.GRID_UNIT) + ',0' +
  ' h ' + (4 * Blockly.BlockSvg.GRID_UNIT) +
  ' a ' + (4 * Blockly.BlockSvg.GRID_UNIT) + ' ' +
      (4 * Blockly.BlockSvg.GRID_UNIT) + ' 0 0 1 0 ' + (8 * Blockly.BlockSvg.GRID_UNIT) +
  ' h ' + (-4 * Blockly.BlockSvg.GRID_UNIT) +
  ' a ' + (4 * Blockly.BlockSvg.GRID_UNIT) + ' ' +
      (4 * Blockly.BlockSvg.GRID_UNIT) + ' 0 0 1 0 -' + (8 * Blockly.BlockSvg.GRID_UNIT) +
  ' z';

/**
 * Width of empty round input shape.
 * @const
 */
Blockly.BlockSvg.INPUT_SHAPE_ROUND_WIDTH = 12 * Blockly.BlockSvg.GRID_UNIT;

/**
 * Height of empty input shape.
 * @const
 */
Blockly.BlockSvg.INPUT_SHAPE_HEIGHT = 8 * Blockly.BlockSvg.GRID_UNIT;

/**
 * Height of user inputs
 * @const
 */
Blockly.BlockSvg.FIELD_HEIGHT = 8 * Blockly.BlockSvg.GRID_UNIT;

/**
 * Width of user inputs
 * @const
 */
Blockly.BlockSvg.FIELD_WIDTH = 6 * Blockly.BlockSvg.GRID_UNIT;

/**
 * Editable field padding (left/right of the text).
 * @const
 */
Blockly.BlockSvg.EDITABLE_FIELD_PADDING = 6;

/**
 * Square box field padding (left/right of the text).
 * @const
 */
Blockly.BlockSvg.BOX_FIELD_PADDING = 2 * Blockly.BlockSvg.GRID_UNIT;

/**
 * Drop-down arrow padding.
 * @const
 */
Blockly.BlockSvg.DROPDOWN_ARROW_PADDING = 2 * Blockly.BlockSvg.GRID_UNIT;

/**
 * Minimum width of user inputs during editing
 * @const
 */
Blockly.BlockSvg.FIELD_WIDTH_MIN_EDIT = 8 * Blockly.BlockSvg.GRID_UNIT;

/**
 * Maximum width of user inputs during editing
 * @const
 */
Blockly.BlockSvg.FIELD_WIDTH_MAX_EDIT = Infinity;

/**
 * Maximum height of user inputs during editing
 * @const
 */
Blockly.BlockSvg.FIELD_HEIGHT_MAX_EDIT = Blockly.BlockSvg.FIELD_HEIGHT;

/**
 * Top padding of user inputs
 * @const
 */
Blockly.BlockSvg.FIELD_TOP_PADDING = 0.5 * Blockly.BlockSvg.GRID_UNIT;

/**
 * Corner radius of number inputs
 * @const
 */
Blockly.BlockSvg.NUMBER_FIELD_CORNER_RADIUS = 4 * Blockly.BlockSvg.GRID_UNIT;

/**
 * Corner radius of text inputs
 * @const
 */
Blockly.BlockSvg.TEXT_FIELD_CORNER_RADIUS = 1 * Blockly.BlockSvg.GRID_UNIT;

/**
 * Default radius for a field, in px.
 * @const
 */
Blockly.BlockSvg.FIELD_DEFAULT_CORNER_RADIUS = 4 * Blockly.BlockSvg.GRID_UNIT;

/**
 * Max text display length for a field (per-horizontal/vertical)
 * @const
 */
Blockly.BlockSvg.MAX_DISPLAY_LENGTH = Infinity;

/**
 * Minimum X of inputs and fields for blocks with a previous connection.
 * Ensures that inputs will not overlap with the top notch of blocks.
 * @const
 */
Blockly.BlockSvg.INPUT_AND_FIELD_MIN_X = 12 * Blockly.BlockSvg.GRID_UNIT;

/**
 * Vertical padding around inline elements.
 * @const
 */
Blockly.BlockSvg.INLINE_PADDING_Y = 1 * Blockly.BlockSvg.GRID_UNIT;

/**
 * Point size of text field before animation. Must match size in CSS.
 * See implementation in field_textinput.
 */
Blockly.BlockSvg.FIELD_TEXTINPUT_FONTSIZE_INITIAL = 12;

/**
 * Point size of text field after animation.
 * See implementation in field_textinput.
 */
Blockly.BlockSvg.FIELD_TEXTINPUT_FONTSIZE_FINAL = 12;

/**
 * Whether text fields are allowed to expand past their truncated block size.
 * @const{boolean}
 */
Blockly.BlockSvg.FIELD_TEXTINPUT_EXPAND_PAST_TRUNCATION = false;

/**
 * Whether text fields should animate their positioning.
 * @const{boolean}
 */
Blockly.BlockSvg.FIELD_TEXTINPUT_ANIMATE_POSITIONING = false;

/**
 * Map of output/input shapes and the amount they should cause a block to be padded.
 * Outer key is the outer shape, inner key is the inner shape.
 * When a block with the outer shape contains an input block with the inner shape
 * on its left or right edge, that side is extended by the padding specified.
 * See also: `Blockly.BlockSvg.computeOutputPadding_`.
 */
Blockly.BlockSvg.SHAPE_IN_SHAPE_PADDING = {
  1: { // Outer shape: hexagon.
    0: 5 * Blockly.BlockSvg.GRID_UNIT, // Field in hexagon.
    1: 2 * Blockly.BlockSvg.GRID_UNIT, // Hexagon in hexagon.
    2: 5 * Blockly.BlockSvg.GRID_UNIT, // Round in hexagon.
    3: 5 * Blockly.BlockSvg.GRID_UNIT // Square in hexagon.
  },
  2: { // Outer shape: round.
    0: 3 * Blockly.BlockSvg.GRID_UNIT, // Field in round.
    1: 3 * Blockly.BlockSvg.GRID_UNIT, // Hexagon in round.
    2: 1 * Blockly.BlockSvg.GRID_UNIT, // Round in round.
    3: 2 * Blockly.BlockSvg.GRID_UNIT // Square in round.
  },
  3: { // Outer shape: square.
    0: 2 * Blockly.BlockSvg.GRID_UNIT, // Field in square.
    1: 2 * Blockly.BlockSvg.GRID_UNIT, // Hexagon in square.
    2: 2 * Blockly.BlockSvg.GRID_UNIT, // Round in square.
    3: 2 * Blockly.BlockSvg.GRID_UNIT // Square in square.
  }
};

/**
 * Corner radius of the hat on the define block.
 * @const
 */
Blockly.BlockSvg.DEFINE_HAT_CORNER_RADIUS = 5 * Blockly.BlockSvg.GRID_UNIT;

/**
 * SVG path for drawing the rounded top-left corner.
 * @const
 */
Blockly.BlockSvg.TOP_LEFT_CORNER_DEFINE_HAT =
    'a ' + Blockly.BlockSvg.DEFINE_HAT_CORNER_RADIUS + ',' +
    Blockly.BlockSvg.DEFINE_HAT_CORNER_RADIUS + ' 0 0,1 ' +
    Blockly.BlockSvg.DEFINE_HAT_CORNER_RADIUS + ',-' +
    Blockly.BlockSvg.DEFINE_HAT_CORNER_RADIUS;

/**
 * SVG path for drawing the rounded top-left corner.
 * @const
 */
Blockly.BlockSvg.TOP_RIGHT_CORNER_DEFINE_HAT =
    'a ' + Blockly.BlockSvg.DEFINE_HAT_CORNER_RADIUS + ',' +
    Blockly.BlockSvg.DEFINE_HAT_CORNER_RADIUS + ' 0 0,1 ' +
    Blockly.BlockSvg.DEFINE_HAT_CORNER_RADIUS + ',' +
    Blockly.BlockSvg.DEFINE_HAT_CORNER_RADIUS;

/**
 * Padding on the right side of the internal block on the define block.
 * @const
 */
Blockly.BlockSvg.DEFINE_BLOCK_PADDING_RIGHT = 2 * Blockly.BlockSvg.GRID_UNIT;

/**
 * Change the colour of a block.
 */
Blockly.BlockSvg.prototype.updateColour = function() {
  var strokeColour = this.getColourTertiary();
  var renderShadowed =
      this.isShadow() && !Blockly.utils.isShadowArgumentReporter(this);

  if (renderShadowed && this.parentBlock_) {
    // Pull shadow block stroke colour from parent block's tertiary if possible.
    strokeColour = this.parentBlock_.getColourTertiary();
    // Special case: if we contain a colour field, set to a special stroke colour.
    if (this.inputList[0] &&
        this.inputList[0].fieldRow[0] &&
        (this.inputList[0].fieldRow[0] instanceof Blockly.FieldColour ||
        this.inputList[0].fieldRow[0] instanceof Blockly.FieldColourSlider)) {
      strokeColour = Blockly.Colours.colourPickerStroke;
    }
  }

  // Render block stroke
  this.svgPath_.setAttribute('stroke', strokeColour);

  // Render block fill
  if (this.isGlowingBlock_ || renderShadowed) {
    var fillColour = this.getColourSecondary();
  } else {
    var fillColour = this.getColour();
  }
  this.svgPath_.setAttribute('fill', fillColour);

  // Render opacity
  this.svgPath_.setAttribute('fill-opacity', this.getOpacity());

  // Update colours of input shapes.
  for (var i = 0, input; input = this.inputList[i]; i++) {
    if (input.outlinePath) {
      input.outlinePath.setAttribute('fill', this.getColourTertiary());
    }
  }

  // Render icon(s) if applicable
  var icons = this.getIcons();
  for (var i = 0; i < icons.length; i++) {
    icons[i].updateColour();
  }

  // Bump every dropdown to change its colour.
  for (var x = 0, input; input = this.inputList[x]; x++) {
    for (var y = 0, field; field = input.fieldRow[y]; y++) {
      field.setText(null);
    }
  }
};

/**
 * Visual effect to show that if the dragging block is dropped, this block will
 * be replaced.  If a shadow block it will disappear.  Otherwise it will bump.
 * @param {boolean} add True if highlighting should be added.
 */
Blockly.BlockSvg.prototype.highlightForReplacement = function(add) {
  if (add) {
    this.svgPath_.setAttribute('filter', 'url(#blocklyReplacementGlowFilter)');
    Blockly.utils.addClass(/** @type {!Element} */ (this.svgGroup_),
        'blocklyReplaceable');
  } else {
    this.svgPath_.removeAttribute('filter');
    Blockly.utils.removeClass(/** @type {!Element} */ (this.svgGroup_),
        'blocklyReplaceable');
  }
};

/**
 * Visual effect to show that if the dragging block is dropped it will connect
 * to this input.
 * @param {Blockly.Connection} conn The connection on the input to highlight.
 * @param {boolean} add True if highlighting should be added.
 */
Blockly.BlockSvg.prototype.highlightShapeForInput = function(conn, add) {
  var input = this.getInputWithConnection(conn);
  if (!input) {
    throw 'No input found for the connection';
  }
  if (!input.outlinePath) {
    return;
  }
  if (add) {
    input.outlinePath.setAttribute('filter',
        'url(#blocklyReplacementGlowFilter)');
    Blockly.utils.addClass(/** @type {!Element} */ (this.svgGroup_),
        'blocklyReplaceable');
  } else {
    input.outlinePath.removeAttribute('filter');
    Blockly.utils.removeClass(/** @type {!Element} */ (this.svgGroup_),
        'blocklyReplaceable');
  }
};

/**
 * Returns a bounding box describing the dimensions of this block
 * and any blocks stacked below it.
 * @return {!{height: number, width: number}} Object with height and width properties.
 */
Blockly.BlockSvg.prototype.getHeightWidth = function() {
  var height = this.height;
  var width = this.width;
  // Recursively add size of subsequent blocks.
  var nextBlock = this.getNextBlock();
  if (nextBlock) {
    var nextHeightWidth = nextBlock.getHeightWidth();
    height += nextHeightWidth.height;
    height -= Blockly.BlockSvg.NOTCH_HEIGHT; // Exclude height of connected notch.
    width = Math.max(width, nextHeightWidth.width);
  }
  return {height: height, width: width};
};

/**
 * Render the block.
 * Lays out and reflows a block based on its contents and settings.
 * @param {boolean=} opt_bubble If false, just render this block.
 *   If true, also render block's parent, grandparent, etc.  Defaults to true.
 */
Blockly.BlockSvg.prototype.render = function(opt_bubble) {
  Blockly.Field.startCache();
  this.rendered = true;

  var cursorX = Blockly.BlockSvg.SEP_SPACE_X;
  if (this.RTL) {
    cursorX = -cursorX;
  }
  // Move the icons into position.
  var icons = this.getIcons();
  for (var i = 0; i < icons.length; i++) {
    cursorX = icons[i].renderIcon(cursorX);
  }
  cursorX += this.RTL ?
      Blockly.BlockSvg.SEP_SPACE_X : -Blockly.BlockSvg.SEP_SPACE_X;
  // If there are no icons, cursorX will be 0, otherwise it will be the
  // width that the first label needs to move over by.

<<<<<<< HEAD
  // If the first field is an image, as in extension blocks, and this is a
  // reporter block, add a horizontal offset.
  if ((this.inputList[0].fieldRow[0] instanceof Blockly.FieldImage) &&
    this.outputConnection) {
    cursorX += this.RTL ?
      -Blockly.BlockSvg.GRID_UNIT : Blockly.BlockSvg.GRID_UNIT;  }
=======
  // If this is an extension reporter block, add a horizontal offset.
  if (this.isScratchExtension && this.outputConnection) {
    cursorX += this.RTL ?
      -Blockly.BlockSvg.GRID_UNIT : Blockly.BlockSvg.GRID_UNIT;
  }
>>>>>>> 77f818f1

  var inputRows = this.renderCompute_(cursorX);
  this.renderDraw_(cursorX, inputRows);
  this.renderMoveConnections_();

  this.renderClassify_();

  if (opt_bubble !== false) {
    // Render all blocks above this one (propagate a reflow).
    var parentBlock = this.getParent();
    if (parentBlock) {
      parentBlock.render(true);
    } else {
      // Top-most block.  Fire an event to allow scrollbars to resize.
      Blockly.resizeSvgContents(this.workspace);
    }
  }
  Blockly.Field.stopCache();
};

/**
 * Render a list of fields starting at the specified location.
 * @param {!Array.<!Blockly.Field>} fieldList List of fields.
 * @param {number} cursorX X-coordinate to start the fields.
 * @param {number} cursorY Y-coordinate around which fields are centered.
 * @return {number} X-coordinate of the end of the field row (plus a gap).
 * @private
 */
Blockly.BlockSvg.prototype.renderFields_ =
    function(fieldList, cursorX, cursorY) {
  /* eslint-disable indent */
  if (this.RTL) {
    cursorX = -cursorX;
  }
  for (var t = 0, field; field = fieldList[t]; t++) {
    var root = field.getSvgRoot();
    if (!root) {
      continue;
    }
    // In blocks with a notch, fields should be bumped to a min X,
    // to avoid overlapping with the notch. Label and image fields are
    // excluded.
    if (this.previousConnection && !(field instanceof Blockly.FieldLabel) &&
        !(field instanceof Blockly.FieldImage)) {
      cursorX = this.RTL ?
        Math.min(cursorX, -Blockly.BlockSvg.INPUT_AND_FIELD_MIN_X) :
        Math.max(cursorX, Blockly.BlockSvg.INPUT_AND_FIELD_MIN_X);
    }
    // Offset the field upward by half its height.
    // This vertically centers the fields around cursorY.
    var yOffset = -field.getSize().height / 2;

    // If this is an extension block, and this field is the first field, and
    // it is an image field, and this block has a previous connection, bump
    // the image down by one grid unit to align it vertically.
    if (this.isScratchExtension && (field === this.inputList[0].fieldRow[0])
        && (field instanceof Blockly.FieldImage) && this.previousConnection) {
      yOffset += Blockly.BlockSvg.GRID_UNIT;
    }

    var translateX, translateY;
    var scale = '';
    if (this.RTL) {
      cursorX -= field.renderSep + field.renderWidth;
      translateX = cursorX;
      translateY = cursorY + yOffset;
      if (field.renderWidth) {
        cursorX -= Blockly.BlockSvg.SEP_SPACE_X;
      }
    } else {
      translateX = cursorX + field.renderSep;
      translateY = cursorY + yOffset;
      if (field.renderWidth) {
        cursorX += field.renderSep + field.renderWidth +
            Blockly.BlockSvg.SEP_SPACE_X;
      }
    }
    if (this.RTL &&
        field instanceof Blockly.FieldImage &&
        field.getFlipRTL()) {
      scale = 'scale(-1 1)';
      translateX += field.renderWidth;
    }
    root.setAttribute('transform',
      'translate(' + translateX + ', ' + translateY + ') ' + scale
    );

    // If the first field is an image, as in extension blocks, and this field
    // is the first field, add a vertical separator line next to the icon.
    if ((this.inputList[0].fieldRow[0] instanceof Blockly.FieldImage) &&
        (field === this.inputList[0].fieldRow[0])) {
      this.addIconSeparatorLine_(field, cursorX, cursorY);
      cursorX += this.RTL ?
        -Blockly.BlockSvg.SEP_SPACE_X : Blockly.BlockSvg.SEP_SPACE_X;
    }

    // Fields are invisible on insertion marker.
    if (this.isInsertionMarker()) {
      root.setAttribute('display', 'none');
    }
  }
  return this.RTL ? -cursorX : cursorX;
}; /* eslint-enable indent */

/**
 * Add a vertical separator line SVG after the current field.
 * @param {Blockly.Field} field - the field after which to place the line.
 * @param {number} cursorX - the current x position for rendering.
 * @param {number} cursorY - the current y position for rendering.
 * @private
 */
Blockly.BlockSvg.prototype.addIconSeparatorLine_ = function(field, cursorX,
    cursorY) {
  var lineTopHeight = Blockly.BlockSvg.ICON_SEPARATOR_HEIGHT / 2;
  var lineBottomHeight = lineTopHeight;
  // If this is a hat block, shorten the bottom of the line by one grid unit.
  if (!this.previousConnection && this.nextConnection) {
    lineBottomHeight -= Blockly.BlockSvg.GRID_UNIT;
  }
  Blockly.utils.createSvgElement('line', {
    'stroke': this.getColourSecondary(),
    'stroke-linecap': 'round',
    'x1': cursorX,
    'y1': cursorY - lineTopHeight,
    'x2': cursorX,
    'y2': cursorY + lineBottomHeight
  }, field.sourceBlock_.svgGroup_);
};

/**
 * Computes the height and widths for each row and field.
 * @param {number} iconWidth Offset of first row due to icons.
 * @return {!Array.<!Array.<!Object>>} 2D array of objects, each containing
 *     position information.
 * @private
 */
Blockly.BlockSvg.prototype.renderCompute_ = function(iconWidth) {
  var inputList = this.inputList;
  var inputRows = [];
  // Block will be drawn from 0 (left edge) to rightEdge, in px.
  inputRows.rightEdge = 0;
  // Drawn from 0 to bottomEdge vertically.
  inputRows.bottomEdge = 0;
  var fieldValueWidth = 0;  // Width of longest external value field.
  var fieldStatementWidth = 0;  // Width of longest statement field.
  var hasValue = false;
  var hasStatement = false;
  var hasDummy = false;
  var lastType = undefined;

  // Previously created row, for special-casing row heights on C- and E- shaped blocks.
  var previousRow;
  for (var i = 0, input; input = inputList[i]; i++) {
    if (!input.isVisible()) {
      continue;
    }
    var row;
    if (!lastType ||
        lastType == Blockly.NEXT_STATEMENT ||
        input.type == Blockly.NEXT_STATEMENT) {
      lastType = input.type;
      row = this.createRowForInput_(input);
      inputRows.push(row);
    } else {
      row = inputRows[inputRows.length - 1];
    }
    row.push(input);

    // Compute minimum dimensions for this input.
    input.renderHeight = this.computeInputHeight_(input, row, previousRow);
    input.renderWidth = this.computeInputWidth_(input);

    // If the input is a statement input, determine if a notch
    // should be drawn at the inner bottom of the C.
    row.statementNotchAtBottom = true;
    if (input.connection && input.connection.type === Blockly.NEXT_STATEMENT) {
      var linkedBlock = input.connection.targetBlock();
      if (linkedBlock && !linkedBlock.lastConnectionInStack()) {
        row.statementNotchAtBottom = false;
      }
    }

    // Expand input size.
    if (input.connection) {
      var linkedBlock = input.connection.targetBlock();
      var paddedHeight = 0;
      var paddedWidth = 0;
      if (linkedBlock) {
        // A block is connected to the input - use its size.
        var bBox = linkedBlock.getHeightWidth();
        paddedHeight = bBox.height;
        paddedWidth = bBox.width;
      } else {
        // No block connected - use the size of the rendered empty input shape.
        paddedHeight = Blockly.BlockSvg.INPUT_SHAPE_HEIGHT;
      }
      if (input.connection.type === Blockly.INPUT_VALUE) {
        paddedHeight += 2 * Blockly.BlockSvg.INLINE_PADDING_Y;
      }
      if (input.connection.type === Blockly.NEXT_STATEMENT) {
        // Subtract height of notch, only if the last block in the stack has a next connection.
        if (row.statementNotchAtBottom) {
          paddedHeight -= Blockly.BlockSvg.NOTCH_HEIGHT;
        }
      }
      input.renderHeight = Math.max(input.renderHeight, paddedHeight);
      input.renderWidth = Math.max(input.renderWidth, paddedWidth);
    }
    row.height = Math.max(row.height, input.renderHeight);
    input.fieldWidth = 0;
    if (inputRows.length == 1) {
      // The first row gets shifted to accommodate any icons.
      input.fieldWidth += this.RTL ? -iconWidth : iconWidth;
    }
    var previousFieldEditable = false;
    for (var j = 0, field; field = input.fieldRow[j]; j++) {
      if (j != 0) {
        input.fieldWidth += Blockly.BlockSvg.SEP_SPACE_X;
      }
      // Get the dimensions of the field.
      var fieldSize = field.getSize();
      field.renderWidth = fieldSize.width;
      field.renderSep = (previousFieldEditable && field.EDITABLE) ?
          Blockly.BlockSvg.SEP_SPACE_X : 0;
      input.fieldWidth += field.renderWidth + field.renderSep;
      row.height = Math.max(row.height, fieldSize.height);
      previousFieldEditable = field.EDITABLE;
    }

    if (row.type != Blockly.BlockSvg.INLINE) {
      if (row.type == Blockly.NEXT_STATEMENT) {
        hasStatement = true;
        fieldStatementWidth = Math.max(fieldStatementWidth, input.fieldWidth);
      } else {
        if (row.type == Blockly.INPUT_VALUE) {
          hasValue = true;
        } else if (row.type == Blockly.DUMMY_INPUT) {
          hasDummy = true;
        }
        fieldValueWidth = Math.max(fieldValueWidth, input.fieldWidth);
      }
    }
    previousRow = row;
  }
  // Compute padding for output blocks.
  // Data is attached to the row.
  this.computeOutputPadding_(inputRows);
  // Compute the statement edge.
  // This is the width of a block where statements are nested.
  inputRows.statementEdge = Blockly.BlockSvg.STATEMENT_INPUT_EDGE_WIDTH +
      fieldStatementWidth;

  // Compute the preferred right edge.
  inputRows.rightEdge = this.computeRightEdge_(inputRows.rightEdge,
      hasStatement);

  // Bottom edge is sum of row heights
  for (var i = 0; i < inputRows.length; i++) {
    inputRows.bottomEdge += inputRows[i].height;
  }

  inputRows.hasValue = hasValue;
  inputRows.hasStatement = hasStatement;
  inputRows.hasDummy = hasDummy;
  return inputRows;
};

/**
 * Compute the minimum width of this input based on the connection type and
 * outputs.
 * @param {!Blockly.Input} input The input to measure.
 * @return {number} the computed width of this input.
 * @private
 */
Blockly.BlockSvg.prototype.computeInputWidth_ = function(input) {
  // Empty input shape widths.
  if (input.type == Blockly.INPUT_VALUE &&
      (!input.connection || !input.connection.isConnected())) {
    switch (input.connection.getOutputShape()) {
      case Blockly.OUTPUT_SHAPE_SQUARE:
        return Blockly.BlockSvg.INPUT_SHAPE_SQUARE_WIDTH;
      case Blockly.OUTPUT_SHAPE_ROUND:
        return Blockly.BlockSvg.INPUT_SHAPE_ROUND_WIDTH;
      case Blockly.OUTPUT_SHAPE_HEXAGONAL:
        return Blockly.BlockSvg.INPUT_SHAPE_HEXAGONAL_WIDTH;
      default:
        return 0;
    }
  } else {
    return 0;
  }
};

/**
 * Compute the minimum height of this input.
 * @param {!Blockly.Input} input The input to measure.
 * @param {!Object} row The row of the block that is currently being measured.
 * @param {!Object} previousRow The previous row of the block, which was just
 *     measured.
 * @return {number} the computed height of this input.
 * @private
 */
Blockly.BlockSvg.prototype.computeInputHeight_ = function(input, row,
    previousRow) {
  if (this.inputList.length === 1 && this.outputConnection &&
      (this.isShadow() &&  !Blockly.utils.isShadowArgumentReporter(this))) {
    // "Lone" field blocks are smaller.
    return Blockly.BlockSvg.MIN_BLOCK_Y_SINGLE_FIELD_OUTPUT;
  } else if (this.outputConnection) {
    // If this is an extension reporter block, make it taller.
    if (this.isScratchExtension) {
      return Blockly.BlockSvg.MIN_BLOCK_Y_REPORTER + 2 * Blockly.BlockSvg.GRID_UNIT;
    }
    // All other reporters.
    return Blockly.BlockSvg.MIN_BLOCK_Y_REPORTER;
  } else if (row.type == Blockly.NEXT_STATEMENT) {
    // Statement input.
    return Blockly.BlockSvg.MIN_STATEMENT_INPUT_HEIGHT;
  } else if (previousRow && previousRow.type == Blockly.NEXT_STATEMENT) {
    // Extra row for below statement input.
    return Blockly.BlockSvg.EXTRA_STATEMENT_ROW_Y;
  } else {
    // If this is an extension block, and it has a previous connection,
    // make it taller.
    if (this.isScratchExtension && this.previousConnection) {
      return Blockly.BlockSvg.MIN_BLOCK_Y + 2 * Blockly.BlockSvg.GRID_UNIT;
    }
    // All other blocks.
    return Blockly.BlockSvg.MIN_BLOCK_Y;
  }
};

/**
 * Create a row for an input and associated fields.
 * @param {!Blockly.Input} input The input that the row is based on.
 * @return {!Object} The new row, with the correct type and default sizing info.
 */
Blockly.BlockSvg.prototype.createRowForInput_ = function(input) {
  // Create new row.
  var row = [];
  if (input.type != Blockly.NEXT_STATEMENT) {
    row.type = Blockly.BlockSvg.INLINE;
  } else {
    row.type = input.type;
  }
  row.height = 0;
  // Default padding for a block: same as separators between fields/inputs.
  row.paddingStart = Blockly.BlockSvg.SEP_SPACE_X;
  row.paddingEnd = Blockly.BlockSvg.SEP_SPACE_X;
  return row;
};

/**
 * Compute the preferred right edge of the block.
 * @param {number} curEdge The previously calculated right edge.
 * @param {boolean} hasStatement Whether this block has a statement input.
 * @return {number} The preferred right edge of the block.
 */
Blockly.BlockSvg.prototype.computeRightEdge_ = function(curEdge, hasStatement) {
  var edge = curEdge;
  if (this.previousConnection || this.nextConnection) {
    // Blocks with notches
    edge = Math.max(edge, Blockly.BlockSvg.MIN_BLOCK_X);
  } else if (this.outputConnection) {
    if (this.isShadow() && !Blockly.utils.isShadowArgumentReporter(this)) {
      // Single-fields
      edge = Math.max(edge, Blockly.BlockSvg.MIN_BLOCK_X_SHADOW_OUTPUT);
    } else {
      // Reporters
      edge = Math.max(edge, Blockly.BlockSvg.MIN_BLOCK_X_OUTPUT);
    }
  }
  if (hasStatement) {
    // Statement blocks (C- or E- shaped) have a longer minimum width.
    edge = Math.max(edge, Blockly.BlockSvg.MIN_BLOCK_X_WITH_STATEMENT);
  }

  // Ensure insertion markers are at least insertionMarkerMinWidth_ wide.
  if (this.insertionMarkerMinWidth_ > 0) {
    edge = Math.max(edge, this.insertionMarkerMinWidth_);
  }
  return edge;
};

/**
 * For a block with output,
 * determine start and end padding, based on connected inputs.
 * Padding will depend on the shape of the output, the shape of the input,
 * and possibly the size of the input.
 * @param {!Array.<!Array.<!Object>>} inputRows Partially calculated rows.
 */
Blockly.BlockSvg.prototype.computeOutputPadding_ = function(inputRows) {
  // Only apply to blocks with outputs and not single fields (shadows).
  if (!this.getOutputShape() || !this.outputConnection ||
      (this.isShadow() && !Blockly.utils.isShadowArgumentReporter(this))) {
    return;
  }
  // Blocks with outputs must have single row to be padded.
  if (inputRows.length > 1) {
    return;
  }
  var row = inputRows[0];
  var shape = this.getOutputShape();
  // Reset any padding: it's about to be set.
  row.paddingStart = 0;
  row.paddingEnd = 0;
  // Start row padding: based on first input or first field.
  var firstInput = row[0];
  var firstField = firstInput.fieldRow[0];
  var otherShape;
  // In checking the left/start side, a field takes precedence over any input.
  // That's because a field will be rendered before any value input.
  if (firstField) {
    otherShape = 0; // Field comes first in the row.
  } else {
    // Value input comes first in the row.
    var inputConnection = firstInput.connection;
    if (!inputConnection.targetConnection) {
      // Not connected: use the drawn shape.
      otherShape = inputConnection.getOutputShape();
    } else {
      // Connected: use the connected block's output shape.
      otherShape = inputConnection.targetConnection.getSourceBlock().getOutputShape();
    }
    // Special case for hexagonal output: if the connection is larger height
    // than a standard reporter, add some start padding.
    // https://github.com/LLK/scratch-blocks/issues/376
    if (shape == Blockly.OUTPUT_SHAPE_HEXAGONAL &&
        otherShape != Blockly.OUTPUT_SHAPE_HEXAGONAL) {
      var deltaHeight = firstInput.renderHeight - Blockly.BlockSvg.MIN_BLOCK_Y_REPORTER;
      // One grid unit per level of nesting.
      row.paddingStart += deltaHeight / 2;
    }
  }
  row.paddingStart += Blockly.BlockSvg.SHAPE_IN_SHAPE_PADDING[shape][otherShape];
  // End row padding: based on last input or last field.
  var lastInput = row[row.length - 1];
  // In checking the right/end side, any value input takes precedence over any field.
  // That's because fields are rendered before inputs...the last item
  // in the row will be an input, if one exists.
  if (lastInput.connection) {
    // Value input last in the row.
    var inputConnection = lastInput.connection;
    if (!inputConnection.targetConnection) {
      // Not connected: use the drawn shape.
      otherShape = inputConnection.getOutputShape();
    } else {
      // Connected: use the connected block's output shape.
      otherShape = inputConnection.targetConnection.getSourceBlock().getOutputShape();
    }
    // Special case for hexagonal output: if the connection is larger height
    // than a standard reporter, add some end padding.
    // https://github.com/LLK/scratch-blocks/issues/376
    if (shape == Blockly.OUTPUT_SHAPE_HEXAGONAL &&
        otherShape != Blockly.OUTPUT_SHAPE_HEXAGONAL) {
      var deltaHeight = lastInput.renderHeight - Blockly.BlockSvg.MIN_BLOCK_Y_REPORTER;
      // One grid unit per level of nesting.
      row.paddingEnd += deltaHeight / 2;
    }
  } else {
    // No input in this row - mark as field.
    otherShape = 0;
  }
  row.paddingEnd += Blockly.BlockSvg.SHAPE_IN_SHAPE_PADDING[shape][otherShape];
};

/**
 * Draw the path of the block.
 * Move the fields to the correct locations.
 * @param {number} iconWidth Offset of first row due to icons.
 * @param {!Array.<!Array.<!Object>>} inputRows 2D array of objects, each
 *     containing position information.
 * @private
 */
Blockly.BlockSvg.prototype.renderDraw_ = function(iconWidth, inputRows) {
  this.startHat_ = false;
  // Should the top left corners be rounded or square?
  // Currently, it is squared only if it's a hat.
  this.squareTopLeftCorner_ = false;
  if (!this.outputConnection && !this.previousConnection) {
    // No output or previous connection.
    this.squareTopLeftCorner_ = true;
    this.startHat_ = true;
    inputRows.rightEdge = Math.max(inputRows.rightEdge, 100);
  }

  // Amount of space to skip drawing the top and bottom,
  // to make room for the left and right to draw shapes (curves or angles).
  this.edgeShapeWidth_ = 0;
  this.edgeShape_ = null;
  if (this.outputConnection) {
    // Width of the curve/pointy-curve
    var shape = this.getOutputShape();
    if (shape === Blockly.OUTPUT_SHAPE_HEXAGONAL || shape === Blockly.OUTPUT_SHAPE_ROUND) {
      this.edgeShapeWidth_ = inputRows.bottomEdge / 2;
      this.edgeShape_ = shape;
      this.squareTopLeftCorner_ = true;
    }
  }

  // Assemble the block's path.
  var steps = [];

  this.renderDrawTop_(steps, inputRows.rightEdge);
  var cursorY = this.renderDrawRight_(steps, inputRows, iconWidth);
  this.renderDrawBottom_(steps, cursorY);
  this.renderDrawLeft_(steps);

  var pathString = steps.join(' ');
  this.svgPath_.setAttribute('d', pathString);

  if (this.RTL) {
    // Mirror the block's path.
    // This is awesome.
    this.svgPath_.setAttribute('transform', 'scale(-1 1)');
  }
};

/**
 * Give the block an attribute 'data-shapes' that lists its shape[s], and an
 *     attribute 'data-category' with its category.
 * @private
 */
Blockly.BlockSvg.prototype.renderClassify_ = function() {
  var shapes = [];

  if (this.outputConnection) {
    if (this.isShadow_) {
      shapes.push('argument');
    } else {
      shapes.push('reporter');
    }
    if (this.edgeShape_ === Blockly.OUTPUT_SHAPE_HEXAGONAL) {
      shapes.push('boolean');
    } else if (this.edgeShape_ === Blockly.OUTPUT_SHAPE_ROUND) {
      shapes.push('round');
    }
  } else {
    // count the number of statement inputs
    var inputList = this.inputList;
    var statementCount = 0;
    for (var i = 0, input; input = inputList[i]; i++) {
      if (input.connection && input.connection.type === Blockly.NEXT_STATEMENT) {
        statementCount++;
      }
    }

    if (statementCount) {
      shapes.push('c-block');
      shapes.push('c-' + statementCount);
    }
    if (this.startHat_) {
      shapes.push('hat'); // c-block+hats are possible (e.x. reprter procedures)
    } else if (!statementCount) {
      shapes.push('stack'); //only call it "stack" if it's not a c-block
    }
    if (!this.nextConnection) {
      shapes.push('end');
    }
  }

  this.svgGroup_.setAttribute('data-shapes', shapes.join(' '));

  if (this.getCategory()) {
    this.svgGroup_.setAttribute('data-category', this.getCategory());
  }
};

/**
 * Render the top edge of the block.
 * @param {!Array.<string>} steps Path of block outline.
 * @param {number} rightEdge Minimum width of block.
 * @private
 */
Blockly.BlockSvg.prototype.renderDrawTop_ = function(steps, rightEdge) {
  /* eslint-disable indent */
  if (this.type == Blockly.PROCEDURES_DEFINITION_BLOCK_TYPE) {
    steps.push('m 0, 0');
    steps.push(Blockly.BlockSvg.TOP_LEFT_CORNER_DEFINE_HAT);
  } else {
    // Position the cursor at the top-left starting point.
    if (this.squareTopLeftCorner_) {
      steps.push('m 0,0');
      if (this.startHat_) {
        steps.push(Blockly.BlockSvg.START_HAT_PATH);
      }
      // Skip space for the output shape
      if (this.edgeShapeWidth_) {
        steps.push('m ' + this.edgeShapeWidth_ + ',0');
      }
    } else {
      steps.push(Blockly.BlockSvg.TOP_LEFT_CORNER_START);
      // Top-left rounded corner.
      steps.push(Blockly.BlockSvg.TOP_LEFT_CORNER);
    }

    // Top edge.
    if (this.previousConnection) {
      // Space before the notch
      steps.push('H', Blockly.BlockSvg.NOTCH_START_PADDING);
      steps.push(Blockly.BlockSvg.NOTCH_PATH_LEFT);
      // Create previous block connection.
      var connectionX = (this.RTL ?
          -Blockly.BlockSvg.NOTCH_WIDTH : Blockly.BlockSvg.NOTCH_WIDTH);
      this.previousConnection.setOffsetInBlock(connectionX, 0);
    }
  }
  this.width = rightEdge;
};  /* eslint-enable indent */

/**
 * Render the right edge of the block.
 * @param {!Array.<string>} steps Path of block outline.
 * @param {!Array.<!Array.<!Object>>} inputRows 2D array of objects, each
 *     containing position information.
 * @param {number} iconWidth Offset of first row due to icons.
 * @return {number} Height of block.
 * @private
 */
Blockly.BlockSvg.prototype.renderDrawRight_ = function(steps,
    inputRows, iconWidth) {
  var cursorX = 0;
  var cursorY = 0;
  var connectionX, connectionY;
  for (var y = 0, row; row = inputRows[y]; y++) {
    cursorX = row.paddingStart;
    if (y == 0) {
      cursorX += this.RTL ? -iconWidth : iconWidth;
    }

    if (row.type == Blockly.BlockSvg.INLINE) {
      // Inline inputs.
      for (var x = 0, input; input = row[x]; x++) {
        // Align fields vertically within the row.
        // Moves the field to half of the row's height.
        // In renderFields_, the field is further centered
        // by its own rendered height.
        var fieldY = cursorY + row.height / 2;

        var fieldX = Blockly.BlockSvg.getAlignedCursor_(cursorX, input,
            inputRows.rightEdge);

        cursorX = this.renderFields_(input.fieldRow, fieldX, fieldY);
        if (input.type == Blockly.INPUT_VALUE) {
          // Create inline input connection.
          // In blocks with a notch, inputs should be bumped to a min X,
          // to avoid overlapping with the notch.
          if (this.previousConnection) {
            cursorX = Math.max(cursorX, Blockly.BlockSvg.INPUT_AND_FIELD_MIN_X);
          }
          connectionX = this.RTL ? -cursorX : cursorX;
          // Attempt to center the connection vertically.
          var connectionYOffset = row.height / 2;
          connectionY = cursorY + connectionYOffset;
          input.connection.setOffsetInBlock(connectionX, connectionY);
          this.renderInputShape_(input, cursorX, cursorY + connectionYOffset);
          cursorX += input.renderWidth + Blockly.BlockSvg.SEP_SPACE_X;
        }
      }
      // Remove final separator and replace it with right-padding.
      cursorX -= Blockly.BlockSvg.SEP_SPACE_X;
      cursorX += row.paddingEnd;
      // Update right edge for all inputs, such that all rows
      // stretch to be at least the size of all previous rows.
      inputRows.rightEdge = Math.max(cursorX, inputRows.rightEdge);
      // Move to the right edge
      cursorX = Math.max(cursorX, inputRows.rightEdge);
      this.width = Math.max(this.width, cursorX);
      if (!this.edgeShape_) {
        // Include corner radius in drawing the horizontal line.
        steps.push('H', cursorX - Blockly.BlockSvg.CORNER_RADIUS - this.edgeShapeWidth_);
        steps.push(Blockly.BlockSvg.TOP_RIGHT_CORNER);
      } else {
        // Don't include corner radius - no corner (edge shape drawn).
        steps.push('H', cursorX - this.edgeShapeWidth_);
      }
      // Subtract CORNER_RADIUS * 2 to account for the top right corner
      // and also the bottom right corner. Only move vertically the non-corner length.
      if (!this.edgeShape_) {
        steps.push('v', row.height - Blockly.BlockSvg.CORNER_RADIUS * 2);
      }
    } else if (row.type == Blockly.NEXT_STATEMENT) {
      // Nested statement.
      var input = row[0];
      var fieldX = cursorX;
      // Align fields vertically within the row.
      // In renderFields_, the field is further centered by its own height.
      var fieldY = cursorY;
      fieldY += Blockly.BlockSvg.MIN_STATEMENT_INPUT_HEIGHT;
      this.renderFields_(input.fieldRow, fieldX, fieldY);
      // Move to the start of the notch.
      cursorX = inputRows.statementEdge + Blockly.BlockSvg.NOTCH_WIDTH;

      if (this.type == Blockly.PROCEDURES_DEFINITION_BLOCK_TYPE) {
        this.renderDefineBlock_(steps, inputRows, input, row);
      } else {
        Blockly.BlockSvg.drawStatementInputFromTopRight_(steps, cursorX,
            inputRows.rightEdge, row);
      }

      // Create statement connection.
      connectionX = this.RTL ? -cursorX : cursorX;
      input.connection.setOffsetInBlock(connectionX, cursorY);
      if (input.connection.isConnected()) {
        this.width = Math.max(this.width, inputRows.statementEdge +
          input.connection.targetBlock().getHeightWidth().width);
      }
      if (this.type != Blockly.PROCEDURES_DEFINITION_BLOCK_TYPE &&
        (y == inputRows.length - 1 ||
          inputRows[y + 1].type == Blockly.NEXT_STATEMENT)) {
        // If the final input is a statement stack, add a small row underneath.
        // Consecutive statement stacks are also separated by a small divider.
        steps.push(Blockly.BlockSvg.TOP_RIGHT_CORNER);
        steps.push('v', Blockly.BlockSvg.EXTRA_STATEMENT_ROW_Y - 2 * Blockly.BlockSvg.CORNER_RADIUS);
        cursorY += Blockly.BlockSvg.EXTRA_STATEMENT_ROW_Y;
      }
    }
    cursorY += row.height;
  }
  this.drawEdgeShapeRight_(steps);
  if (!inputRows.length) {
    cursorY = Blockly.BlockSvg.MIN_BLOCK_Y;
    steps.push('V', cursorY);
  }
  return cursorY;
};

/**
 * Render the input shapes.
 * If there's a connected block, hide the input shape.
 * Otherwise, draw and set the position of the input shape.
 * @param {!Blockly.Input} input Input to be rendered.
 * @param {Number} x X offset of input.
 * @param {Number} y Y offset of input.
 */
Blockly.BlockSvg.prototype.renderInputShape_ = function(input, x, y) {
  var inputShape = input.outlinePath;
  if (!inputShape) {
    // No input shape for this input - e.g., the block is an insertion marker.
    return;
  }
  // Input shapes are only visibly rendered on non-connected slots.
  if (input.connection.targetConnection) {
    inputShape.setAttribute('style', 'visibility: hidden');
  } else {
    var inputShapeX = 0, inputShapeY = 0;
    var inputShapeInfo =
        Blockly.BlockSvg.getInputShapeInfo_(input.connection.getOutputShape());
    if (this.RTL) {
      inputShapeX = -x - inputShapeInfo.width;
    } else {
      inputShapeX = x;
    }
    inputShapeY = y - (Blockly.BlockSvg.INPUT_SHAPE_HEIGHT / 2);
    inputShape.setAttribute('d', inputShapeInfo.path);
    inputShape.setAttribute('transform',
      'translate(' + inputShapeX + ',' + inputShapeY + ')'
    );
    inputShape.setAttribute('data-argument-type', inputShapeInfo.argType);
    inputShape.setAttribute('style', 'visibility: visible');
  }
};

/**
 * Render the bottom edge of the block.
 * @param {!Array.<string>} steps Path of block outline.
 * @param {number} cursorY Height of block.
 * @private
 */
Blockly.BlockSvg.prototype.renderDrawBottom_ = function(steps, cursorY) {
  this.height = cursorY;
  if (!this.edgeShape_) {
    steps.push(Blockly.BlockSvg.BOTTOM_RIGHT_CORNER);
  }
  if (this.nextConnection) {
    // Move to the right-side of the notch.
    var notchStart = (
      Blockly.BlockSvg.NOTCH_WIDTH +
      Blockly.BlockSvg.NOTCH_START_PADDING +
      Blockly.BlockSvg.CORNER_RADIUS
    );
    steps.push('H', notchStart, ' ');
    steps.push(Blockly.BlockSvg.NOTCH_PATH_RIGHT);
    // Create next block connection.
    var connectionX = this.RTL ? -Blockly.BlockSvg.NOTCH_WIDTH :
        Blockly.BlockSvg.NOTCH_WIDTH;
    this.nextConnection.setOffsetInBlock(connectionX, cursorY);
    // Include height of notch in block height.
    this.height += Blockly.BlockSvg.NOTCH_HEIGHT;
  }
  // Bottom horizontal line
  if (!this.edgeShape_) {
    steps.push('H', Blockly.BlockSvg.CORNER_RADIUS);
    // Bottom left corner
    steps.push(Blockly.BlockSvg.BOTTOM_LEFT_CORNER);
  } else {
    steps.push('H', this.edgeShapeWidth_);
  }
};

/**
 * Render the left edge of the block.
 * @param {!Array.<string>} steps Path of block outline.
 * @param {number} cursorY Height of block.
 * @private
 */
Blockly.BlockSvg.prototype.renderDrawLeft_ = function(steps) {
  if (this.outputConnection) {
    // Scratch-style reporters have output connection y at half block height.
    this.outputConnection.setOffsetInBlock(0, this.height / 2);
  }
  if (this.edgeShape_) {
    // Draw the left-side edge shape.
    if (this.edgeShape_ === Blockly.OUTPUT_SHAPE_ROUND) {
      // Draw a rounded arc.
      steps.push('a ' + this.edgeShapeWidth_ + ' ' + this.edgeShapeWidth_ + ' 0 0 1 0 -' + this.edgeShapeWidth_*2);
    } else if (this.edgeShape_ === Blockly.OUTPUT_SHAPE_HEXAGONAL) {
      // Draw a half-hexagon.
      steps.push('l ' + -this.edgeShapeWidth_ + ' ' + -this.edgeShapeWidth_ +
        ' l ' + this.edgeShapeWidth_ + ' ' + -this.edgeShapeWidth_);
    }
  }
  steps.push('z');
};

/**
 * Draw the edge shape (rounded or hexagonal) on the right side of a block with
 * an output.
 * @param {!Array.<string>} steps Path of block outline.
 * @private
 */
Blockly.BlockSvg.prototype.drawEdgeShapeRight_ = function(steps) {
  if (this.edgeShape_) {
    // Draw the right-side edge shape.
    if (this.edgeShape_ === Blockly.OUTPUT_SHAPE_ROUND) {
      // Draw a rounded arc.
      steps.push('a ' + this.edgeShapeWidth_ + ' ' + this.edgeShapeWidth_ +
          ' 0 0 1 0 ' + this.edgeShapeWidth_ * 2);
    } else if (this.edgeShape_ === Blockly.OUTPUT_SHAPE_HEXAGONAL) {
      // Draw an half-hexagon.
      steps.push('l ' + this.edgeShapeWidth_ + ' ' + this.edgeShapeWidth_ +
          ' l ' + -this.edgeShapeWidth_ + ' ' + this.edgeShapeWidth_);
    }
  }
};

/**
 * Position an new block correctly, so that it doesn't move the existing block
 * when connected to it.
 * @param {!Blockly.Block} newBlock The block to position - either the first
 *     block in a dragged stack or an insertion marker.
 * @param {!Blockly.Connection} newConnection The connection on the new block's
 *     stack - either a connection on newBlock, or the last NEXT_STATEMENT
 *     connection on the stack if the stack's being dropped before another
 *     block.
 * @param {!Blockly.Connection} existingConnection The connection on the
 *     existing block, which newBlock should line up with.
 */
Blockly.BlockSvg.prototype.positionNewBlock =
    function(newBlock, newConnection, existingConnection) {
  /* eslint-disable indent */
  // We only need to position the new block if it's before the existing one,
  // otherwise its position is set by the previous block.
  if (newConnection.type == Blockly.NEXT_STATEMENT) {
    var dx = existingConnection.x_ - newConnection.x_;
    var dy = existingConnection.y_ - newConnection.y_;

    newBlock.moveBy(dx, dy);
  }
};  /* eslint-enable indent */

/**
 * Draw the outline of a statement input, starting at the top right corner.
 * @param {!Array.<string>} steps Path of block outline.
 * @param {number} cursorX The x position of the start of the notch at the top
 *     of the input.
 * @param {number} rightEdge The far right edge of the block, which determines
 *     how wide the statement input is.
 * @param {!Array.<!Object>} row An object containing information about the
 *     current row, including its height and whether it should have a notch at
 *     the bottom.
 * @private
 */
Blockly.BlockSvg.drawStatementInputFromTopRight_ = function(steps, cursorX,
    rightEdge, row) {
  Blockly.BlockSvg.drawStatementInputTop_(steps, cursorX);
  steps.push('v', row.height - 2 * Blockly.BlockSvg.CORNER_RADIUS);
  Blockly.BlockSvg.drawStatementInputBottom_(steps, rightEdge, row);
};

/**
 * Draw the top of the outline of a statement input, starting at the top right
 * corner.
 * @param {!Array.<string>} steps Path of block outline.
 * @param {number} cursorX The x position of the start of the notch at the top
 *     of the input.
 * @private
 */
Blockly.BlockSvg.drawStatementInputTop_ = function(steps, cursorX) {
  steps.push(Blockly.BlockSvg.BOTTOM_RIGHT_CORNER);
  steps.push('H', cursorX + Blockly.BlockSvg.STATEMENT_INPUT_INNER_SPACE +
    2 * Blockly.BlockSvg.CORNER_RADIUS);
  steps.push(Blockly.BlockSvg.NOTCH_PATH_RIGHT);
  steps.push('h', '-' + Blockly.BlockSvg.STATEMENT_INPUT_INNER_SPACE);
  steps.push(Blockly.BlockSvg.INNER_TOP_LEFT_CORNER);
};

/**
 * Draw the bottom of the outline of a statement input, starting at the inner
 * left corner.
 * @param {!Array.<string>} steps Path of block outline.
 * @param {number} rightEdge The far right edge of the block, which determines
 *     how wide the statement input is.
 * @param {!Array.<!Object>} row An object containing information about the
 *     current row, including its height and whether it should have a notch at
 *     the bottom.
 * @private
 */
Blockly.BlockSvg.drawStatementInputBottom_ = function(steps, rightEdge, row) {
  steps.push(Blockly.BlockSvg.INNER_BOTTOM_LEFT_CORNER);
  if (row.statementNotchAtBottom) {
    steps.push('h ', Blockly.BlockSvg.STATEMENT_INPUT_INNER_SPACE);
    steps.push(Blockly.BlockSvg.NOTCH_PATH_LEFT);
  }
  steps.push('H', rightEdge - Blockly.BlockSvg.CORNER_RADIUS);
};

/**
 * Render part of the hat and the right side of the define block to fully wrap
 * the connected statement block.
 * Scratch-specific.
 * @param {!Array.<string>} steps Path of block outline.
 * @param {!Array.<!Array.<!Object>>} inputRows 2D array of objects, each
 *     containing position information.
 * @param {!Blockly.Input} input The input that is currently being rendered.
 * @param {!Array.<!Object>} row An object containing information about the
 *     current row, including its height and whether it should have a notch at
 *     the bottom.
 * @private
 */
Blockly.BlockSvg.prototype.renderDefineBlock_ = function(steps, inputRows,
    input, row) {
  // Figure out where the right side of the block is.
  var rightSide = inputRows.rightEdge;
  if (input.connection && input.connection.targetBlock()) {
    rightSide = inputRows.statementEdge +
        input.connection.targetBlock().getHeightWidth().width +
        Blockly.BlockSvg.DEFINE_BLOCK_PADDING_RIGHT;
  } else {
    rightSide = Blockly.BlockSvg.MIN_BLOCK_X_WITH_STATEMENT;
  }
  rightSide -= Blockly.BlockSvg.DEFINE_HAT_CORNER_RADIUS;

  // Draw the top and the right corner of the hat.
  steps.push('H', rightSide);
  steps.push(Blockly.BlockSvg.TOP_RIGHT_CORNER_DEFINE_HAT);
  row.height += 3 * Blockly.BlockSvg.GRID_UNIT;
  // Draw the right side of the block around the statement input.
  steps.push('v', row.height);
  // row.height will be used to update the cursor in the calling function.
  row.height += Blockly.BlockSvg.GRID_UNIT;

};

/**
 * Get some information about the input shape to draw, based on the type of the
 * connection.
 * @param {number} shape An enum representing the shape of the connection we're
 *     drawing around.
 * @return {!Object} An object containing an SVG path, a string representation
 *     of the argument type, and a width.
 * @private
 */
Blockly.BlockSvg.getInputShapeInfo_ = function(shape) {
  var inputShapePath = null;
  var inputShapeArgType = null;
  var inputShapeWidth = 0;

  switch (shape) {
    case Blockly.OUTPUT_SHAPE_HEXAGONAL:
      inputShapePath = Blockly.BlockSvg.INPUT_SHAPE_HEXAGONAL;
      inputShapeWidth = Blockly.BlockSvg.INPUT_SHAPE_HEXAGONAL_WIDTH;
      inputShapeArgType = 'boolean';
      break;
    case Blockly.OUTPUT_SHAPE_ROUND:
      inputShapePath = Blockly.BlockSvg.INPUT_SHAPE_ROUND;
      inputShapeWidth = Blockly.BlockSvg.INPUT_SHAPE_ROUND_WIDTH;
      inputShapeArgType = 'round';
      break;
    case Blockly.OUTPUT_SHAPE_SQUARE:
    default:  // If the input connection is not connected, draw a hole shape.
      inputShapePath = Blockly.BlockSvg.INPUT_SHAPE_SQUARE;
      inputShapeWidth = Blockly.BlockSvg.INPUT_SHAPE_SQUARE_WIDTH;
      inputShapeArgType = 'square';
      break;
  }
  return {
    path: inputShapePath,
    argType: inputShapeArgType,
    width: inputShapeWidth
  };
};

/**
 * Get the correct cursor position for the given input, based on alignment,
 * the total size of the block, and the size of the input.
 * @param {number} cursorX The minimum x value of the cursor.
 * @param {!Blockly.Input} input The input to align the fields for.
 * @param {number} rightEdge The maximum width of the block.  Right-aligned
 *     fields are positioned based on this number.
 * @return {number} The new cursor position.
 * @private
 */
Blockly.BlockSvg.getAlignedCursor_ = function(cursorX, input, rightEdge) {
  // Align inline field rows (left/right/centre).
  if (input.align === Blockly.ALIGN_RIGHT) {
    cursorX += rightEdge - input.fieldWidth -
      (2 * Blockly.BlockSvg.SEP_SPACE_X);
  } else if (input.align === Blockly.ALIGN_CENTRE) {
    cursorX = Math.max(cursorX, rightEdge / 2 - input.fieldWidth / 2);
  }
  return cursorX;
};

/**
 * Update all of the connections on this block with the new locaitons calculated
 * in renderCompute, and move all of the connected blocks based on the new
 * connection locations.
 * @private
 */
Blockly.BlockSvg.prototype.renderMoveConnections_ = function() {
  var blockTL = this.getRelativeToSurfaceXY();
  // Don't tighten previous or output connections because they are inferior.
  if (this.previousConnection) {
    this.previousConnection.moveToOffset(blockTL);
  }
  if (this.outputConnection) {
    this.outputConnection.moveToOffset(blockTL);
  }

  for (var i = 0; i < this.inputList.length; i++) {
    var conn = this.inputList[i].connection;
    if (conn) {
      conn.moveToOffset(blockTL);
      if (conn.isConnected()) {
        conn.tighten_();
      }
    }
  }

  if (this.nextConnection) {
    this.nextConnection.moveToOffset(blockTL);
    if (this.nextConnection.isConnected()) {
      this.nextConnection.tighten_();
    }
  }
};<|MERGE_RESOLUTION|>--- conflicted
+++ resolved
@@ -638,20 +638,11 @@
   // If there are no icons, cursorX will be 0, otherwise it will be the
   // width that the first label needs to move over by.
 
-<<<<<<< HEAD
-  // If the first field is an image, as in extension blocks, and this is a
-  // reporter block, add a horizontal offset.
-  if ((this.inputList[0].fieldRow[0] instanceof Blockly.FieldImage) &&
-    this.outputConnection) {
-    cursorX += this.RTL ?
-      -Blockly.BlockSvg.GRID_UNIT : Blockly.BlockSvg.GRID_UNIT;  }
-=======
   // If this is an extension reporter block, add a horizontal offset.
   if (this.isScratchExtension && this.outputConnection) {
     cursorX += this.RTL ?
       -Blockly.BlockSvg.GRID_UNIT : Blockly.BlockSvg.GRID_UNIT;
   }
->>>>>>> 77f818f1
 
   var inputRows = this.renderCompute_(cursorX);
   this.renderDraw_(cursorX, inputRows);
