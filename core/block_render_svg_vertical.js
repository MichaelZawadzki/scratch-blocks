--- conflicted
+++ resolved
@@ -27,11 +27,8 @@
 goog.provide('Blockly.BlockSvg.render');
 
 goog.require('Blockly.BlockSvg');
-<<<<<<< HEAD
 goog.require('Blockly.Colours');
-=======
 goog.require('Blockly.scratchBlocksUtils');
->>>>>>> 4d92cf52
 goog.require('Blockly.utils');
 
 
@@ -550,16 +547,9 @@
  * Change the colour of a block.
  */
 Blockly.BlockSvg.prototype.updateColour = function() {
-<<<<<<< HEAD
-
   var strokeColour = this.getColourTertiary(this.useAltColours_);
-  var renderShadowed =
-      this.isShadow() && !Blockly.utils.isShadowArgumentReporter(this);
-=======
-  var strokeColour = this.getColourTertiary();
-  var renderShadowed = this.isShadow() &&
+  var renderShadowed = this.isShadow() && 
       !Blockly.scratchBlocksUtils.isShadowArgumentReporter(this);
->>>>>>> 4d92cf52
 
   if (renderShadowed && this.parentBlock_) {
     // Pull shadow block stroke colour from parent block's tertiary if possible.
