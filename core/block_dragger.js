--- conflicted
+++ resolved
@@ -171,10 +171,7 @@
   this.workspace_.setResizesEnabled(false);
   Blockly.BlockSvg.disconnectUiStop_();
 
-<<<<<<< HEAD
   // OB: Fix this! If creating a selection box that gets only one block, it will NOT think its dragging chosen blocks :(
-=======
->>>>>>> 158fe06e
   this.isDraggingChosenBlocks = Blockly.BlocksSelection.isDraggingChosenBlocks();
 
   // Drag block selection
