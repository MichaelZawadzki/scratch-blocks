--- conflicted
+++ resolved
@@ -1495,13 +1495,6 @@
     this.options.languageTree = tree;
     this.flyout_.show(tree.childNodes);
   }
-<<<<<<< HEAD
-
-  if (this.toolbox_) {
-    this.toolbox_.position();
-  }
-=======
->>>>>>> 995cc0e8
 };
 
 /**
