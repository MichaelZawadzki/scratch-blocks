/**
 * @license
 * Visual Blocks Editor
 *
 * Copyright 2014 Google Inc.
 * https://developers.google.com/blockly/
 *
 * Licensed under the Apache License, Version 2.0 (the "License");
 * you may not use this file except in compliance with the License.
 * You may obtain a copy of the License at
 *
 *   http://www.apache.org/licenses/LICENSE-2.0
 *
 * Unless required by applicable law or agreed to in writing, software
 * distributed under the License is distributed on an "AS IS" BASIS,
 * WITHOUT WARRANTIES OR CONDITIONS OF ANY KIND, either express or implied.
 * See the License for the specific language governing permissions and
 * limitations under the License.
 */

/**
 * @fileoverview Object representing a workspace rendered as SVG.
 * @author fraser@google.com (Neil Fraser)
 */
'use strict';

goog.provide('Blockly.WorkspaceSvg');

// TODO(scr): Fix circular dependencies
//goog.require('Blockly.BlockSvg');
goog.require('Blockly.Colours');
goog.require('Blockly.ConnectionDB');
goog.require('Blockly.constants');
goog.require('Blockly.DataCategory');
goog.require('Blockly.DropDownDiv');
goog.require('Blockly.Events.BlockCreate');
goog.require('Blockly.Gesture');
goog.require('Blockly.Grid');
goog.require('Blockly.Options');
goog.require('Blockly.scratchBlocksUtils');
goog.require('Blockly.ScrollbarPair');
goog.require('Blockly.Touch');
goog.require('Blockly.Trashcan');
//goog.require('Blockly.VerticalFlyout');
goog.require('Blockly.Workspace');
goog.require('Blockly.WorkspaceAudio');
goog.require('Blockly.WorkspaceComment');
goog.require('Blockly.WorkspaceCommentSvg');
goog.require('Blockly.WorkspaceCommentSvg.render');
goog.require('Blockly.WorkspaceDragSurfaceSvg');
goog.require('Blockly.Xml');
goog.require('Blockly.ZoomControls');

goog.require('goog.array');
goog.require('goog.dom');
goog.require('goog.math.Coordinate');
goog.require('goog.userAgent');
goog.require('goog.math.Rect');

/**
 * Class for a workspace.  This is an onscreen area with optional trashcan,
 * scrollbars, bubbles, and dragging.
 * @param {!Blockly.Options} options Dictionary of options.
 * @param {Blockly.BlockDragSurfaceSvg=} opt_blockDragSurface Drag surface for
 *     blocks.
 * @param {Blockly.WorkspaceDragSurfaceSvg=} opt_wsDragSurface Drag surface for
 *     the workspace.
 * @extends {Blockly.Workspace}
 * @constructor
 */
Blockly.WorkspaceSvg = function(options, opt_blockDragSurface, opt_wsDragSurface, opt_wsHighlightLayer, opt_blocksSelectLayer, opt_blocksOutlineSurface) {
  Blockly.WorkspaceSvg.superClass_.constructor.call(this, options);
  this.getMetrics =
      options.getMetrics || Blockly.WorkspaceSvg.getTopLevelWorkspaceMetrics_;
  this.setMetrics =
      options.setMetrics || Blockly.WorkspaceSvg.setTopLevelWorkspaceMetrics_;

  Blockly.ConnectionDB.init(this);

  if (opt_blockDragSurface) {
    this.blockDragSurface_ = opt_blockDragSurface;
  }

  if (opt_wsDragSurface) {
    this.workspaceDragSurface_ = opt_wsDragSurface;
  }

  if (opt_wsHighlightLayer) {
    this.workspaceHighlightLayer = opt_wsHighlightLayer;
  }

  if(opt_blocksSelectLayer) {
    this.blocksSelectionLayer = opt_blocksSelectLayer;
  }

  if(opt_blocksOutlineSurface) {
    this.blocksOutlineSurface = opt_blocksOutlineSurface;
  }
  
  this.useWorkspaceDragSurface_ =
      this.workspaceDragSurface_ && Blockly.utils.is3dSupported();

  /**
   * List of currently highlighted blocks.  Block highlighting is often used to
   * visually mark blocks currently being executed.
   * @type !Array.<!Blockly.BlockSvg>
   * @private
   */
  this.highlightedBlocks_ = [];

  /**
   * Object in charge of loading, storing, and playing audio for a workspace.
   * @type {Blockly.WorkspaceAudio}
   * @private
   */
  this.audioManager_ = new Blockly.WorkspaceAudio(options.parentWorkspace);

  /**
   * This workspace's grid object or null.
   * @type {Blockly.Grid}
   * @private
   */
  this.grid_ = this.options.gridPattern ?
      new Blockly.Grid(options.gridPattern, options.gridOptions) : null;

  this.registerToolboxCategoryCallback(Blockly.VARIABLE_CATEGORY_NAME,
      Blockly.DataCategory);
  this.registerToolboxCategoryCallback(Blockly.PROCEDURE_CATEGORY_NAME,
      Blockly.Procedures.flyoutCategory);
};
goog.inherits(Blockly.WorkspaceSvg, Blockly.Workspace);

/**
 * A wrapper function called when a resize event occurs.
 * You can pass the result to `unbindEvent_`.
 * @type {Array.<!Array>}
 */
Blockly.WorkspaceSvg.prototype.resizeHandlerWrapper_ = null;

/**
 * The render status of an SVG workspace.
 * Returns `false` for headless workspaces and true for instances of
 * `Blockly.WorkspaceSvg`.
 * @type {boolean}
 */
Blockly.WorkspaceSvg.prototype.rendered = true;

/**
 * Whether the workspace is visible.  False if the workspace has been hidden
 * by calling `setVisible(false)`.
 * @type {boolean}
 * @private
 */
Blockly.WorkspaceSvg.prototype.isVisible_ = true;

/**
 * Is this workspace the surface for a flyout?
 * @type {boolean}
 */
Blockly.WorkspaceSvg.prototype.isFlyout = false;

/**
 * Is this workspace the surface for a mutator?
 * @type {boolean}
 * @package
 */
Blockly.WorkspaceSvg.prototype.isMutator = false;

/**
 * Whether this workspace has resizes enabled.
 * Disable during batch operations for a performance improvement.
 * @type {boolean}
 * @private
 */
Blockly.WorkspaceSvg.prototype.resizesEnabled_ = true;

/**
 * Whether this workspace has toolbox/flyout refreshes enabled.
 * Disable during batch operations for a performance improvement.
 * @type {boolean}
 * @private
 */
Blockly.WorkspaceSvg.prototype.toolboxRefreshEnabled_ = true;

/**
 * Current horizontal scrolling offset in pixel units.
 * @type {number}
 */
Blockly.WorkspaceSvg.prototype.scrollX = 0;

/**
 * Current vertical scrolling offset in pixel units.
 * @type {number}
 */
Blockly.WorkspaceSvg.prototype.scrollY = 0;

/**
 * Horizontal scroll value when scrolling started in pixel units.
 * @type {number}
 */
Blockly.WorkspaceSvg.prototype.startScrollX = 0;

/**
 * Vertical scroll value when scrolling started in pixel units.
 * @type {number}
 */
Blockly.WorkspaceSvg.prototype.startScrollY = 0;

/**
 * Distance from mouse to object being dragged.
 * @type {goog.math.Coordinate}
 * @private
 */
Blockly.WorkspaceSvg.prototype.dragDeltaXY_ = null;

/**
 * Current scale.
 * @type {number}
 */
Blockly.WorkspaceSvg.prototype.scale = 1;

/**
 * The workspace's trashcan (if any).
 * @type {Blockly.Trashcan}
 */
Blockly.WorkspaceSvg.prototype.trashcan = null;

/**
 * This workspace's scrollbars, if they exist.
 * @type {Blockly.ScrollbarPair}
 */
Blockly.WorkspaceSvg.prototype.scrollbar = null;

/**
 * The current gesture in progress on this workspace, if any.
 * @type {Blockly.Gesture}
 * @private
 */
Blockly.WorkspaceSvg.prototype.currentGesture_ = null;

/**
 * This workspace's surface for dragging blocks, if it exists.
 * @type {Blockly.BlockDragSurfaceSvg}
 * @private
 */
Blockly.WorkspaceSvg.prototype.blockDragSurface_ = null;

/**
 * This workspace's drag surface, if it exists.
 * @type {Blockly.WorkspaceDragSurfaceSvg}
 * @private
 */
Blockly.WorkspaceSvg.prototype.workspaceDragSurface_ = null;

/**
 * A way to 'lock' the workspace to keep user from dragging the blocks or modifying the workspace
 * @private
 */
Blockly.WorkspaceSvg.prototype.locked = false;

/**
  * Whether to move workspace to the drag surface when it is dragged.
  * True if it should move, false if it should be translated directly.
  * @type {boolean}
  * @private
  */
Blockly.WorkspaceSvg.prototype.useWorkspaceDragSurface_ = false;

/**
 * Whether the drag surface is actively in use. When true, calls to
 * translate will translate the drag surface instead of the translating the
 * workspace directly.
 * This is set to true in setupDragSurface and to false in resetDragSurface.
 * @type {boolean}
 * @private
 */
Blockly.WorkspaceSvg.prototype.isDragSurfaceActive_ = false;

/**
 * The first parent div with 'injectionDiv' in the name, or null if not set.
 * Access this with getInjectionDiv.
 * @type {!Element}
 * @private
 */
Blockly.WorkspaceSvg.prototype.injectionDiv_ = null;

/**
 * Last known position of the page scroll.
 * This is used to determine whether we have recalculated screen coordinate
 * stuff since the page scrolled.
 * @type {!goog.math.Coordinate}
 * @private
 */
Blockly.WorkspaceSvg.prototype.lastRecordedPageScroll_ = null;

/**
 * Map from function names to callbacks, for deciding what to do when a button
 * is clicked.
 * @type {!Object.<string, function(!Blockly.FlyoutButton)>}
 * @private
 */
Blockly.WorkspaceSvg.prototype.flyoutButtonCallbacks_ = {};

/**
 * Map from function names to callbacks, for deciding what to do when a custom
 * toolbox category is opened.
 * @type {!Object.<string, function(!Blockly.Workspace):!Array.<!Element>>}
 * @private
 */
Blockly.WorkspaceSvg.prototype.toolboxCategoryCallbacks_ = {};

/**
 * Inverted screen CTM, for use in mouseToSvg.
 * @type {SVGMatrix}
 * @private
 */
Blockly.WorkspaceSvg.prototype.inverseScreenCTM_ = null;

/**
 * Inverted screen CTM is dirty.
 * @type {Boolean}
 * @private
 */
Blockly.WorkspaceSvg.prototype.inverseScreenCTMDirty_ = true;

/**
 * Getter for the inverted screen CTM.
 * @return {SVGMatrix} The matrix to use in mouseToSvg
 */
Blockly.WorkspaceSvg.prototype.getInverseScreenCTM = function() {

  // Defer getting the screen CTM until we actually need it, this should
  // avoid forced reflows from any calls to updateInverseScreenCTM.
  if (this.inverseScreenCTMDirty_) {
    var ctm = this.getParentSvg().getScreenCTM();
    if (ctm) {
      this.inverseScreenCTM_ = ctm.inverse();
      this.inverseScreenCTMDirty_ = false;
    }
  }

  return this.inverseScreenCTM_;
};

/**
 * Getter for isVisible
 * @return {boolean} Whether the workspace is visible.  False if the workspace has been hidden
 * by calling `setVisible(false)`.
 */
Blockly.WorkspaceSvg.prototype.isVisible = function() {
  return this.isVisible_;
};

/**
 * Mark the inverse screen CTM as dirty.
 */
Blockly.WorkspaceSvg.prototype.updateInverseScreenCTM = function() {
  this.inverseScreenCTMDirty_ = true;
};

/**
 * Return the absolute coordinates of the top-left corner of this element,
 * scales that after canvas SVG element, if it's a descendant.
 * The origin (0,0) is the top-left corner of the Blockly SVG.
 * @param {!Element} element Element to find the coordinates of.
 * @return {!goog.math.Coordinate} Object with .x and .y properties.
 * @private
 */
Blockly.WorkspaceSvg.prototype.getSvgXY = function(element) {
  var x = 0;
  var y = 0;
  var scale = 1;
  if (goog.dom.contains(this.getCanvas(), element) ||
      goog.dom.contains(this.getBubbleCanvas(), element)) {
    // Before the SVG canvas, scale the coordinates.
    scale = this.scale;
  }
  do {
    // Loop through this block and every parent.
    var xy = Blockly.utils.getRelativeXY(element);
    if (element == this.getCanvas() ||
        element == this.getBubbleCanvas()) {
      // After the SVG canvas, don't scale the coordinates.
      scale = 1;
    }
    x += xy.x * scale;
    y += xy.y * scale;
    element = element.parentNode;
  } while (element && element != this.getParentSvg());
  return new goog.math.Coordinate(x, y);
};

/**
 * Return the position of the workspace origin relative to the injection div
 * origin in pixels.
 * The workspace origin is where a block would render at position (0, 0).
 * It is not the upper left corner of the workspace SVG.
 * @return {!goog.math.Coordinate} Offset in pixels.
 * @package
 */
Blockly.WorkspaceSvg.prototype.getOriginOffsetInPixels = function() {
  return Blockly.utils.getInjectionDivXY_(this.svgBlockCanvas_);
};

/**
 * Return the injection div that is a parent of this workspace.
 * Walks the DOM the first time it's called, then returns a cached value.
 * @return {!Element} The first parent div with 'injectionDiv' in the name.
 * @package
 */
Blockly.WorkspaceSvg.prototype.getInjectionDiv = function() {
  // NB: it would be better to pass this in at createDom, but is more likely to
  // break existing uses of Blockly.
  if (!this.injectionDiv_) {
    var element = this.svgGroup_;
    while (element) {
      var classes = element.getAttribute('class') || '';
      if ((' ' + classes + ' ').indexOf(' injectionDiv ') != -1) {
        this.injectionDiv_ = element;
        break;
      }
      element = element.parentNode;
    }
  }
  return this.injectionDiv_;
};

/**
 * Save resize handler data so we can delete it later in dispose.
 * @param {!Array.<!Array>} handler Data that can be passed to unbindEvent_.
 */
Blockly.WorkspaceSvg.prototype.setResizeHandlerWrapper = function(handler) {
  this.resizeHandlerWrapper_ = handler;
};

/**
 * Create the workspace DOM elements.
 * @param {string=} opt_backgroundClass Either 'blocklyMainBackground' or
 *     'blocklyMutatorBackground'.
 * @return {!Element} The workspace's SVG group.
 */
Blockly.WorkspaceSvg.prototype.createDom = function(opt_backgroundClass) {
  /**
   * <g class="blocklyWorkspace">
   *   <rect class="blocklyMainBackground" height="100%" width="100%"></rect>
   *   [Trashcan and/or flyout may go here]
   *   <g class="blocklyBlockCanvas"></g>
   *   <g class="blocklyBubbleCanvas"></g>
   * </g>
   * @type {SVGElement}
   */
  this.svgGroup_ = Blockly.utils.createSvgElement('g',
      {'class': 'blocklyWorkspace'}, null);

  // Note that a <g> alone does not receive mouse events--it must have a
  // valid target inside it.  If no background class is specified, as in the
  // flyout, the workspace will not receive mouse events.
  if (opt_backgroundClass) {
    /** @type {SVGElement} */
    this.svgBackground_ = Blockly.utils.createSvgElement('rect',
        {'height': '100%', 'width': '100%', 'class': opt_backgroundClass},
        this.svgGroup_);

    if (opt_backgroundClass == 'blocklyMainBackground' && this.grid_) {
      this.svgBackground_.style.fill =
          'url(#' + this.grid_.getPatternId() + ')';
    }
  }
  /** @type {SVGElement} */
  this.svgBlockCanvas_ = Blockly.utils.createSvgElement('g',
      {'class': 'blocklyBlockCanvas'}, this.svgGroup_, this);
  /** @type {SVGElement} */
  this.svgBubbleCanvas_ = Blockly.utils.createSvgElement('g',
      {'class': 'blocklyBubbleCanvas'}, this.svgGroup_, this);
  var bottom = Blockly.Scrollbar.scrollbarThickness;
  if (this.options.hasTrashcan) {
    bottom = this.addTrashcan_(bottom);
  }
  if (this.options.zoomOptions && this.options.zoomOptions.controls) {
    this.addZoomControls_(bottom);
  }

  if (!this.isFlyout) {
    Blockly.bindEventWithChecks_(this.svgGroup_, 'mousedown', this,
        this.onMouseDown_);
    if (this.options.zoomOptions && this.options.zoomOptions.wheel) {
      // Mouse-wheel.
      Blockly.bindEventWithChecks_(this.svgGroup_, 'wheel', this,
          this.onMouseWheel_);
    }
  }

  // Determine if there needs to be a category tree, or a simple list of
  // blocks.  This cannot be changed later, since the UI is very different.
  if (this.options.hasCategories) {
    /**
     * @type {Blockly.Toolbox}
     * @private
     */
    this.toolbox_ = new Blockly.Toolbox(this);
  }
  if (this.grid_) {
    this.grid_.update(this.scale);
  }
  this.recordCachedAreas();
  if(this.options.verticalScrollAtEdges === true) {
    this.createScrollAreas();
  }

  return this.svgGroup_;
};

/**
 * Dispose of this workspace.
 * Unlink from all DOM elements to prevent memory leaks.
 */
Blockly.WorkspaceSvg.prototype.dispose = function() {
  // Stop rerendering.
  this.rendered = false;
  if (this.currentGesture_) {
    this.currentGesture_.cancel();
  }
  Blockly.WorkspaceSvg.superClass_.dispose.call(this);
  if (this.svgGroup_) {
    goog.dom.removeNode(this.svgGroup_);
    this.svgGroup_ = null;
  }
  this.svgBlockCanvas_ = null;
  this.svgBubbleCanvas_ = null;
  if (this.toolbox_) {
    this.toolbox_.dispose();
    this.toolbox_ = null;
  }
  if (this.flyout_) {
    this.flyout_.dispose();
    this.flyout_ = null;
  }
  if (this.trashcan) {
    this.trashcan.dispose();
    this.trashcan = null;
  }
  if (this.scrollbar) {
    this.scrollbar.dispose();
    this.scrollbar = null;
  }
  if (this.zoomControls_) {
    this.zoomControls_.dispose();
    this.zoomControls_ = null;
  }

  if (this.audioManager_) {
    this.audioManager_.dispose();
    this.audioManager_ = null;
  }

  if (this.grid_) {
    this.grid_.dispose();
    this.grid_ = null;
  }

  if (this.toolboxCategoryCallbacks_) {
    this.toolboxCategoryCallbacks_ = null;
  }
  if (this.flyoutButtonCallbacks_) {
    this.flyoutButtonCallbacks_ = null;
  }
  if (!this.options.parentWorkspace) {
    // Top-most workspace.  Dispose of the div that the
    // SVG is injected into (i.e. injectionDiv).
    goog.dom.removeNode(this.getParentSvg().parentNode);
  }
  if (this.resizeHandlerWrapper_) {
    Blockly.unbindEvent_(this.resizeHandlerWrapper_);
    this.resizeHandlerWrapper_ = null;
  }
};

Blockly.WorkspaceSvg.prototype.createScrollAreas = function () {
  this.svgTopScrollArea = Blockly.utils.createSvgElement('rect',{
    'x': 0,
    'y': 0,
    'width': 0,
    'height': Blockly.WORKSPACE_EDGE_SCROLL_AREA_SIZE,
    'fill' : '#ff0000',
    'stroke' : '#ff0000',
    'stroke-width' : '0',
    'fill-opacity' : '0', //'0.3', //
    'stroke-opacity' : '0', //'0.3', //
    'class': 'scrollRect',
    'visibility' : 'visible',
  }, this.svgGroup_, this);

  this.svgBottomScrollArea = Blockly.utils.createSvgElement('rect',{
    'x': 0,
    'y': 0,
    'width': 0,
    'height': Blockly.WORKSPACE_EDGE_SCROLL_AREA_SIZE,
    'fill' : '#ff0000',
    'stroke' : '#ff0000',
    'stroke-width' : '0',
    'fill-opacity' : '0', //'0.3', //
    'stroke-opacity' : '0', //'0', //
    'class': 'scrollRect',
    'visibility' : 'visible',
  }, this.svgGroup_, this);
};

/**
 * Obtain a newly created block.
 * @param {?string} prototypeName Name of the language object containing
 *     type-specific functions for this block.
 * @param {string=} opt_id Optional ID.  Use this ID if provided, otherwise
 *     create a new ID.
 * @return {!Blockly.BlockSvg} The created block.
 */
Blockly.WorkspaceSvg.prototype.newBlock = function(prototypeName, opt_id) {
  return new Blockly.BlockSvg(this, prototypeName, opt_id);
};

/**
 * Add a trashcan.
 * @param {number} bottom Distance from workspace bottom to bottom of trashcan.
 * @return {number} Distance from workspace bottom to the top of trashcan.
 * @private
 */
Blockly.WorkspaceSvg.prototype.addTrashcan_ = function(bottom) {
  /** @type {Blockly.Trashcan} */
  this.trashcan = new Blockly.Trashcan(this);
  var svgTrashcan = this.trashcan.createDom();
  this.svgGroup_.insertBefore(svgTrashcan, this.svgBlockCanvas_);
  return this.trashcan.init(bottom);
};

/**
 * Add zoom controls.
 * @param {number} bottom Distance from workspace bottom to bottom of controls.
 * @return {number} Distance from workspace bottom to the top of controls.
 * @private
 */
Blockly.WorkspaceSvg.prototype.addZoomControls_ = function(bottom) {
  /** @type {Blockly.ZoomControls} */
  this.zoomControls_ = new Blockly.ZoomControls(this);
  var svgZoomControls = this.zoomControls_.createDom();
  this.svgGroup_.appendChild(svgZoomControls);
  return this.zoomControls_.init(bottom);
};

/**
 * Add a flyout element in an element with the given tag name.
 * @param {string} tagName What type of tag the flyout belongs in.
 * @return {!Element} The element containing the flyout DOM.
 * @private
 */
Blockly.WorkspaceSvg.prototype.addFlyout_ = function(tagName) {
  var workspaceOptions = {
    disabledPatternId: this.options.disabledPatternId,
    parentWorkspace: this,
    RTL: this.RTL,
    oneBasedIndex: this.options.oneBasedIndex,
    horizontalLayout: this.horizontalLayout,
    toolboxPosition: this.options.toolboxPosition,
    stackGlowFilterId: this.options.stackGlowFilterId,
    disableBlocksContextMenu : this.options.disableBlocksContextMenu
  };
  if (this.horizontalLayout) {
    this.flyout_ = new Blockly.HorizontalFlyout(workspaceOptions);
  } else {
    this.flyout_ = new Blockly.VerticalFlyout(workspaceOptions);
  }
  this.flyout_.autoClose = false;

  // Return the element  so that callers can place it in their desired
  // spot in the DOM.  For example, mutator flyouts do not go in the same place
  // as main workspace flyouts.
  return this.flyout_.createDom(tagName);
};

/**
 * Getter for the flyout associated with this workspace.  This flyout may be
 * owned by either the toolbox or the workspace, depending on toolbox
 * configuration.  It will be null if there is no flyout.
 * @return {Blockly.Flyout} The flyout on this workspace.
 * @package
 */
Blockly.WorkspaceSvg.prototype.getFlyout = function() {
  if (this.flyout_) {
    return this.flyout_;
  }
  if (this.toolbox_) {
    return this.toolbox_.flyout_;
  }
  return null;
};

/**
 * Getter for the toolbox associated with this workspace, if one exists.
 * @return {Blockly.Toolbox} The toolbox on this workspace.
 * @package
 */
Blockly.WorkspaceSvg.prototype.getToolbox = function() {
  return this.toolbox_;
};

/**
 * Update items that use screen coordinate calculations
 * because something has changed (e.g. scroll position, window size).
 * @private
 */
Blockly.WorkspaceSvg.prototype.updateScreenCalculations_ = function() {
  this.updateInverseScreenCTM();
  this.recordCachedAreas();
};

/**
 * If enabled, resize the parts of the workspace that change when the workspace
 * contents (e.g. block positions) change.  This will also scroll the
 * workspace contents if needed.
 * @package
 */
Blockly.WorkspaceSvg.prototype.resizeContents = function() {
  if (!this.resizesEnabled_ || !this.rendered) {
    return;
  }
  if (this.scrollbar) {
    // TODO(picklesrus): Once rachel-fenichel's scrollbar refactoring
    // is complete, call the method that only resizes scrollbar
    // based on contents.
    this.scrollbar.resize();
  }
  this.updateInverseScreenCTM();
};

/**
 * Resize and reposition all of the workspace chrome (toolbox,
 * trash, scrollbars etc.)
 * This should be called when something changes that
 * requires recalculating dimensions and positions of the
 * trash, zoom, toolbox, etc. (e.g. window resize).
 */
Blockly.WorkspaceSvg.prototype.resize = function() {
  if (this.toolbox_) {
    this.toolbox_.position();
  }
  if (this.flyout_) {
    this.flyout_.position();
  }
  if (this.trashcan) {
    this.trashcan.position();
  }
  if (this.zoomControls_) {
    this.zoomControls_.position();
  }
  if (this.scrollbar) {
    this.scrollbar.resize();
  }
  if (this.workspaceHighlightLayer) {
    var width = this.getParentSvg().getAttribute("width");
    var height = this.getParentSvg().getAttribute("height");
    this.workspaceHighlightLayer.resize(width, height);
  }
  if(this.options.verticalScrollAtEdges === true) {
      this.resizeScrollAreas();
  }
  this.updateScreenCalculations_();
};

/**
 * Resizes and repositions workspace chrome if the page has a new
 * scroll position.
 * @package
 */
Blockly.WorkspaceSvg.prototype.updateScreenCalculationsIfScrolled
    = function() {
  /* eslint-disable indent */
  var currScroll = goog.dom.getDocumentScroll();
  if (!goog.math.Coordinate.equals(this.lastRecordedPageScroll_,
     currScroll)) {
    this.lastRecordedPageScroll_ = currScroll;
    this.updateScreenCalculations_();
  }
}; /* eslint-enable indent */

/**
 * Get the SVG element that forms the drawing surface.
 * @return {!Element} SVG element.
 */
Blockly.WorkspaceSvg.prototype.getCanvas = function() {
  return this.svgBlockCanvas_;
};

/**
 * Get the SVG element that forms the bubble surface.
 * @return {!SVGGElement} SVG element.
 */
Blockly.WorkspaceSvg.prototype.getBubbleCanvas = function() {
  return this.svgBubbleCanvas_;
};

/**
 * Get the SVG element that contains this workspace.
 * @return {!Element} SVG element.
 */
Blockly.WorkspaceSvg.prototype.getParentSvg = function() {
  if (this.cachedParentSvg_) {
    return this.cachedParentSvg_;
  }
  var element = this.svgGroup_;
  while (element) {
    if (element.tagName == 'svg') {
      this.cachedParentSvg_ = element;
      return element;
    }
    element = element.parentNode;
  }
  return null;
};

/**
 * Translate this workspace to new coordinates.
 * @param {number} x Horizontal translation.
 * @param {number} y Vertical translation.
 */
Blockly.WorkspaceSvg.prototype.translate = function(x, y) {
  if (this.useWorkspaceDragSurface_ && this.isDragSurfaceActive_) {
    this.workspaceDragSurface_.translateSurface(x,y);
  } else {
    var translation = 'translate(' + x + ',' + y + ') ' +
        'scale(' + this.scale + ')';
    this.svgBlockCanvas_.setAttribute('transform', translation);
    this.svgBubbleCanvas_.setAttribute('transform', translation);
  }
  // Now update the block drag surface if we're using one.
  if (this.blockDragSurface_) {
    this.blockDragSurface_.translateAndScaleGroup(x, y, this.scale);
  }

  if (this.workspaceHighlightLayer) {
    this.workspaceHighlightLayer.translateLayer(x, y, this.scale);
  }

  if (this.blocksSelectionLayer) {
    this.blocksSelectionLayer.translateLayer(x, y, this.scale);
  }
  
  if (this.blocksOutlineSurface) {
    this.blocksOutlineSurface.translateAndScaleGroup(x, y, this.scale);
  }
};

Blockly.WorkspaceSvg.prototype.translateBy = function(dx, dy) {
  if (this.useWorkspaceDragSurface_ && this.isDragSurfaceActive_) {
    this.workspaceDragSurface_.translateSurfaceBy(dx, dy);
  } 
  else {
    var blockCanvasXY = Blockly.utils.getRelativeXY(this.svgBlockCanvas_);
    //var bubbleCanvasXY = Blockly.utils.getRelativeXY(this.svgBubbleCanvas_);
    var newX = blockCanvasXY.x + dx;
    var newY = blockCanvasXY.y + dy;
    this.translate(newX, newY);

    // var translation = 'translate(' + (blockCanvasXY.x + dx) + ',' + (blockCanvasXY.y + dy) + ') ' +
    //     'scale(' + this.scale + ')';
    // this.svgBlockCanvas_.setAttribute('transform', translation);
    // this.svgBubbleCanvas_.setAttribute('transform', translation);
  }
};

/**
 * Called at the end of a workspace drag to take the contents
 * out of the drag surface and put them back into the workspace SVG.
 * Does nothing if the workspace drag surface is not enabled.
 * @package
 */
Blockly.WorkspaceSvg.prototype.resetDragSurface = function() {
  // Don't do anything if we aren't using a drag surface.
  if (!this.useWorkspaceDragSurface_) {
    return;
  }

  this.isDragSurfaceActive_ = false;

  var trans = this.workspaceDragSurface_.getSurfaceTranslation();
  this.workspaceDragSurface_.clearAndHide(this.svgGroup_);
  var translation = 'translate(' + trans.x + ',' + trans.y + ') ' +
      'scale(' + this.scale + ')';
  this.svgBlockCanvas_.setAttribute('transform', translation);
  this.svgBubbleCanvas_.setAttribute('transform', translation);
};

/**
 * Called at the beginning of a workspace drag to move contents of
 * the workspace to the drag surface.
 * Does nothing if the drag surface is not enabled.
 * @package
 */
Blockly.WorkspaceSvg.prototype.setupDragSurface = function() {
  // Don't do anything if we aren't using a drag surface.
  if (!this.useWorkspaceDragSurface_) {
    return;
  }

  // This can happen if the user starts a drag, mouses up outside of the
  // document where the mouseup listener is registered (e.g. outside of an
  // iframe) and then moves the mouse back in the workspace.  On mobile and ff,
  // we get the mouseup outside the frame. On chrome and safari desktop we do
  // not.
  if (this.isDragSurfaceActive_) {
    return;
  }

  this.isDragSurfaceActive_ = true;

  // Figure out where we want to put the canvas back.  The order
  // in the is important because things are layered.
  var previousElement = this.svgBlockCanvas_.previousSibling;
  var width = parseInt(this.getParentSvg().getAttribute('width'), 10);
  var height = parseInt(this.getParentSvg().getAttribute('height'), 10);
  var coord = Blockly.utils.getRelativeXY(this.svgBlockCanvas_);
  this.workspaceDragSurface_.setContentsAndShow(this.svgBlockCanvas_,
      this.svgBubbleCanvas_, previousElement, width, height, this.scale);
  this.workspaceDragSurface_.translateSurface(coord.x, coord.y);
};

/**
 * @return {?Blockly.BlockDragSurfaceSvg} This workspace's block drag surface,
 *     if one is in use.
 * @package
 */
Blockly.WorkspaceSvg.prototype.getBlockDragSurface = function() {
  return this.blockDragSurface_;
};

/**
 * Returns the horizontal offset of the workspace.
 * Intended for LTR/RTL compatibility in XML.
 * @return {number} Width.
 */
Blockly.WorkspaceSvg.prototype.getWidth = function() {
  var metrics = this.getMetrics();
  return metrics ? metrics.viewWidth / this.scale : 0;
};

/**
 * Toggles the visibility of the workspace.
 * Currently only intended for main workspace.
 * @param {boolean} isVisible True if workspace should be visible.
 */
Blockly.WorkspaceSvg.prototype.setVisible = function(isVisible) {

  // Tell the scrollbar whether its container is visible so it can
  // tell when to hide itself.
  if (this.scrollbar) {
    this.scrollbar.setContainerVisible(isVisible);
  }

  // Tell the flyout whether its container is visible so it can
  // tell when to hide itself.
  if (this.getFlyout()) {
    this.getFlyout().setContainerVisible(isVisible);
  }

  this.getParentSvg().style.display = isVisible ? 'block' : 'none';
  if (this.toolbox_) {
    // Currently does not support toolboxes in mutators.
    this.toolbox_.HtmlDiv.style.display = isVisible ? 'block' : 'none';
  }
  if (isVisible) {
    this.render();
    // The window may have changed size while the workspace was hidden.
    // Resize recalculates scrollbar position, delete areas, etc.
    this.resize();
  } else {
    Blockly.hideChaff(true);
    Blockly.DropDownDiv.hideWithoutAnimation();
  }
  this.isVisible_ = isVisible;
};

/**
 * Render all blocks in workspace.
 */
Blockly.WorkspaceSvg.prototype.render = function() {
  // Generate list of all blocks.
  var blocks = this.getAllBlocks();
  // Render each block.
  for (var i = blocks.length - 1; i >= 0; i--) {
    blocks[i].render(false);
  }
};



/**
 * Toggles if the workspace allows user-interaction of blocks.
 * Currently only intended for main workspace.
 * @param {boolean} isLocked True if workspace should be locked.
 */
Blockly.WorkspaceSvg.prototype.setLocked = function(isLocked) {
  this.locked = isLocked;
};

/**
 * Check if the workspace allows user-interaction of blocks.
 * Currently only intended for main workspace.
 * return True if workspace should be locked.
 */
Blockly.WorkspaceSvg.prototype.isLocked = function() {
  return this.locked === true;
};

/**
 * OB [CSI-616]
 * Show or hide the toolbox.
 * We can't use the 'setVisible' function of the flyout, since that only hides the stuff in it, but not the panel.
 */
Blockly.WorkspaceSvg.prototype.showToolbox = function(showIt) {
  this.flyout_.setShowFlyout(showIt);
};

/**
 * 
 */
Blockly.WorkspaceSvg.prototype.updateHighlightLayer = function() {
  if (this.isFlyout === false) {
    // CD, TODO: filter connected blocks
    var activeBlocks = this.getAllBlocks();
    var lineSegmentInfo = [];
    var width = this.getParentSvg().getAttribute("width");
    for(var j = 0; j < activeBlocks.length; j++) {
      var blockHighlight = activeBlocks[j].getBlockHighlightObject();

      for(var i = 0; i < blockHighlight.lineSegments.length; i++) {
        blockHighlight.lineSegments[i].x *= this.scale;
        blockHighlight.lineSegments[i].y *= this.scale;
        blockHighlight.lineSegments[i].width = width;
      }
      lineSegmentInfo.push(blockHighlight);
    }

    this.workspaceHighlightLayer.updateHighlightLayer(lineSegmentInfo);
  }
};

/**
 * Was used back when block highlighting (for execution) and block selection
 * (for editing) were the same thing.
 * Any calls of this function can be deleted.
 * @deprecated October 2016
 */
Blockly.WorkspaceSvg.prototype.traceOn = function() {
  console.warn('Deprecated call to traceOn, delete this.');
};

/**
 * Highlight or unhighlight a block in the workspace.  Block highlighting is
 * often used to visually mark blocks currently being executed.
 * @param {?string} id ID of block to highlight/unhighlight,
 *   or null for no block (used to unhighlight all blocks).
 * @param {boolean=} opt_state If undefined, highlight specified block and
 * automatically unhighlight all others.  If true or false, manually
 * highlight/unhighlight the specified block.
 */
Blockly.WorkspaceSvg.prototype.highlightBlock = function(id, opt_state) {
  if (opt_state === undefined) {
    // Unhighlight all blocks.
    for (var i = 0, block; block = this.highlightedBlocks_[i]; i++) {
      block.setHighlighted(false);
    }
    this.highlightedBlocks_.length = 0;
  }
  // Highlight/unhighlight the specified block.
  var block = id ? this.getBlockById(id) : null;
  if (block) {
    var state = (opt_state === undefined) || opt_state;
    // Using Set here would be great, but at the cost of IE10 support.
    if (!state) {
      goog.array.remove(this.highlightedBlocks_, block);
    } else if (this.highlightedBlocks_.indexOf(block) == -1) {
      this.highlightedBlocks_.push(block);
    }
    block.setHighlighted(state);
  }
};

/**
 * Glow/unglow a block in the workspace.
 * @param {?string} id ID of block to find.
 * @param {boolean} isGlowingBlock Whether to glow the block.
 */
Blockly.WorkspaceSvg.prototype.glowBlock = function(id, isGlowingBlock) {
  var block = null;
  if (id) {
    block = this.getBlockById(id);
    if (!block) {
      throw 'Tried to glow block that does not exist.';
    }
  }
  block.setGlowBlock(isGlowingBlock);
};

/**
 * Glow/unglow a stack in the workspace.
 * @param {?string} id ID of block which starts the stack.
 * @param {boolean} isGlowingStack Whether to glow the stack.
 */
Blockly.WorkspaceSvg.prototype.glowStack = function(id, isGlowingStack) {
  var block = null;
  if (id) {
    block = this.getBlockById(id);
    if (!block) {
      throw 'Tried to glow stack on block that does not exist.';
    }
  }
  block.setGlowStack(isGlowingStack);
};

/**
 * Glow/unglow the workspace behind a block.
 * @param {?string} id ID of block to find.
 * @param {boolean} isGlowingBlock Whether to glow the block.
 */
Blockly.WorkspaceSvg.prototype.glowBlockBG = function(id, isGlowingBlock) {
  var block = null;
  if (id) {
    block = this.getBlockById(id);
    if (!block) {
      throw 'Tried to glow block bg that does not exist.';
    }
    block.setGlowBlockBG(isGlowingBlock);
  }
  // OB [CSI-1004]: Turn off highlight if block is not valid
  else {
    this.workspaceHighlightLayer.updateHighlightRect(false);
  }
};

Blockly.WorkspaceSvg.prototype.glowCBlockEnd = function(id, isGlowingBlock) {
  var block = null;
  if (id) {
    block = this.getBlockById(id);
    if (!block) {
      throw 'Tried to glow c-block end bg that does not exist.';
    }
    block.setGlowBlockBG(isGlowingBlock, true);
  }
  // OB [CSI-1004]: Turn off highlight if block is not valid
  else {
    this.workspaceHighlightLayer.updateHighlightRect(false);
  }
};

/**
 * Visually report a value associated with a block.
 * In Scratch, appears as a pop-up next to the block when a reporter block is clicked.
 * @param {?string} id ID of block to report associated value.
 * @param {?string} value String value to visually report.
 */
Blockly.WorkspaceSvg.prototype.reportValue = function(id, value) {
  var block = this.getBlockById(id);
  if (!block) {
    throw 'Tried to report value on block that does not exist.';
  }
  Blockly.DropDownDiv.hideWithoutAnimation();
  Blockly.DropDownDiv.clearContent();
  var contentDiv = Blockly.DropDownDiv.getContentDiv();
  var valueReportBox = goog.dom.createElement('div');
  valueReportBox.setAttribute('class', 'valueReportBox');
  valueReportBox.innerHTML = Blockly.scratchBlocksUtils.encodeEntities(value);
  contentDiv.appendChild(valueReportBox);
  Blockly.DropDownDiv.setColour(
      Blockly.Colours.valueReportBackground,
      Blockly.Colours.valueReportBorder
  );
  Blockly.DropDownDiv.showPositionedByBlock(this, block);
};

/**
 * Paste the provided block onto the workspace.
 * @param {!Element} xmlBlock XML block element.
 */
Blockly.WorkspaceSvg.prototype.paste = function(xmlBlock, opt_outlinedBlocks) {
  if (!this.rendered) {
    return null;
  }
  if (this.currentGesture_) {
    this.currentGesture_.cancel();  // Dragging while pasting?  No.
  }
  if (xmlBlock.tagName.toLowerCase() == 'comment') {
    this.pasteWorkspaceComment_(xmlBlock);
  } else {
    var pastedBlock = this.pasteBlock_(xmlBlock, opt_outlinedBlocks);
    return pastedBlock;
  }

  return null;
};

/**
 * Paste the provided block onto the workspace.
 * @param {!Element} xmlBlock XML block element.
 */
Blockly.WorkspaceSvg.prototype.pasteBlock_ = function(xmlBlock, opt_outlinedBlocks) {

  Blockly.Events.disable();
  try {
    var block = Blockly.Xml.domToBlock(xmlBlock, this);
    // Scratch-specific: Give shadow dom new IDs to prevent duplicating on paste
    Blockly.scratchBlocksUtils.changeObscuredShadowIds(block);
    // Move the duplicate to original position.
    var blockX = parseInt(xmlBlock.getAttribute('x'), 0);
    var blockY = parseInt(xmlBlock.getAttribute('y'), 0);
    if (!isNaN(blockX) && !isNaN(blockY)) {
      if (this.RTL) {
        blockX = -blockX;
      }
      // OB [CSI-748]
      // If blocks pasted are a copy of the outlined blocks, i.e. from the 'duplicate' action,
      // move them by a specific amount
      if(opt_outlinedBlocks === true) {
        blockX += Blockly.OUTLINED_DUPLICATE_BUMP;
        blockY += Blockly.OUTLINED_DUPLICATE_BUMP;
      }
      else {
        // Offset block until not clobbering another block and not in connection
        // distance with neighbouring blocks.
        do {
          var collide = false;
          var allBlocks = this.getAllBlocks();
          for (var i = 0, otherBlock; otherBlock = allBlocks[i]; i++) {
            var otherXY = otherBlock.getRelativeToSurfaceXY();
            if (Math.abs(blockX - otherXY.x) <= 1 &&
                Math.abs(blockY - otherXY.y) <= 1) {
              collide = true;
              break;
            }
          }
          if (!collide) {
            // Check for blocks in snap range to any of its connections.
            var connections = block.getConnections_(false);
            for (var i = 0, connection; connection = connections[i]; i++) {
              var neighbour = connection.closest(Blockly.SNAP_RADIUS,
                  new goog.math.Coordinate(blockX, blockY));
              if (neighbour.connection) {
                collide = true;
                break;
              }
            }
          }
          collide = false;
          if (collide) {
            if (this.RTL) {
              blockX -= Blockly.SNAP_RADIUS;
            } else {
              blockX += Blockly.SNAP_RADIUS;
            }
            blockY += Blockly.SNAP_RADIUS * 2;
          }
        } while (collide);
      }
      block.moveBy(blockX, blockY);
    }
  } finally {
    Blockly.Events.enable();
  }
  if (Blockly.Events.isEnabled() && !block.isShadow()) {
    Blockly.Events.fire(new Blockly.Events.BlockCreate(block));
  }
  block.select();

  return block;
};

/**
 * Paste the provided comment onto the workspace.
 * @param {!Element} xmlComment XML workspace comment element.
 * @private
 */
Blockly.WorkspaceSvg.prototype.pasteWorkspaceComment_ = function(xmlComment) {
  Blockly.Events.disable();
  try {
    var comment = Blockly.WorkspaceCommentSvg.fromXml(xmlComment, this);
    // Move the duplicate to original position.
    var commentX = parseInt(xmlComment.getAttribute('x'), 10);
    var commentY = parseInt(xmlComment.getAttribute('y'), 10);
    if (!isNaN(commentX) && !isNaN(commentY)) {
      if (this.RTL) {
        commentX = -commentX;
      }
      // Offset workspace comment.
      // TODO: (github.com/google/blockly/issues/1719) properly offset comment
      // such that it's not interfereing with any blocks
      commentX += 50;
      commentY += 50;
      comment.moveBy(commentX, commentY);
    }
  } finally {
    Blockly.Events.enable();
  }
  if (Blockly.Events.isEnabled()) {
    Blockly.WorkspaceComment.fireCreateEvent(comment);
  }
  comment.select();
};

/**
 * Refresh the toolbox unless there's a drag in progress.
 * @private
 */
Blockly.WorkspaceSvg.prototype.refreshToolboxSelection_ = function() {
  // Updating the toolbox can be expensive. Don't do it when when it is
  // disabled.
  if (this.toolbox_) {
    if (this.toolbox_.flyout_ && !this.currentGesture_ &&
      this.toolboxRefreshEnabled_) {
      this.toolbox_.refreshSelection();
    }
  } else {
    var thisTarget = this.targetWorkspace;
    if (thisTarget && thisTarget.toolbox_ && thisTarget.toolbox_.flyout_ &&
      !thisTarget.currentGesture_ && thisTarget.toolboxRefreshEnabled_) {
      thisTarget.toolbox_.refreshSelection();
    }
  }
};

/**
 * Rename a variable by updating its name in the variable map.  Update the
 *     flyout to show the renamed variable immediately.
 * @param {string} id ID of the variable to rename.
 * @param {string} newName New variable name.
 * @package
 */
Blockly.WorkspaceSvg.prototype.renameVariableById = function(id, newName) {
  Blockly.WorkspaceSvg.superClass_.renameVariableById.call(this, id, newName);
  this.refreshToolboxSelection_();
};

/**
 * Delete a variable by the passed in ID.   Update the flyout to show
 *     immediately that the variable is deleted.
 * @param {string} id ID of variable to delete.
 * @package
 */
Blockly.WorkspaceSvg.prototype.deleteVariableById = function(id) {
  Blockly.WorkspaceSvg.superClass_.deleteVariableById.call(this, id);
  this.refreshToolboxSelection_();
};

/**
 * Create a new variable with the given name.  Update the flyout to show the new
 *     variable immediately.
 * @param {string} name The new variable's name.
 * @param {string=} opt_type The type of the variable like 'int' or 'string'.
 *     Does not need to be unique. Field_variable can filter variables based on
 *     their type. This will default to '' which is a specific type.
 * @param {string=} opt_id The unique ID of the variable. This will default to
 *     a UUID.
 * @param {boolean=} opt_isLocal Whether the variable is locally scoped.
 * @return {?Blockly.VariableModel} The newly created variable.
 * @package
 */
Blockly.WorkspaceSvg.prototype.createVariable = function(name, opt_type, opt_id,
    opt_isLocal) {
  var variableInMap = (this.getVariable(name, opt_type) != null);
  var newVar = Blockly.WorkspaceSvg.superClass_.createVariable.call(
      this, name, opt_type, opt_id, opt_isLocal);
  // For performance reasons, only refresh the the toolbox for new variables.
  // Variables that already exist should already be there.
  if (!variableInMap && (opt_type != Blockly.BROADCAST_MESSAGE_VARIABLE_TYPE)) {
    this.refreshToolboxSelection_();
  }
  return newVar;
};


Blockly.WorkspaceSvg.prototype.getLeftOfWorkspaceClientRect = function() {
  if (!this.svgGroup_) {
    return null;
  }

  var wsRect = this.svgGroup_.getBoundingClientRect();
  // BIG_NUM is offscreen padding so that blocks dragged beyond the shown flyout
  // area are still deleted.  Must be larger than the largest screen size,
  // but be smaller than half Number.MAX_SAFE_INTEGER (not available on IE).
  var BIG_NUM = 1000000000;
  var x = wsRect.left;
  var width = wsRect.width;

  // OB [CSI-544] There might be more combinations of RTL and toolboxPosition to handle,
  // but that is for another time!
  if(this.RTL || !this.RTL && this.toolboxPosition == Blockly.TOOLBOX_AT_RIGHT) {
    return new goog.math.Rect(x - BIG_NUM, -BIG_NUM, BIG_NUM, BIG_NUM * 2);
  } else {
    return new goog.math.Rect(x + width, -BIG_NUM, BIG_NUM, BIG_NUM * 2);
  }
};

/**
 * Update cached areas for this workspace.
 */
Blockly.WorkspaceSvg.prototype.recordCachedAreas = function() {
  this.recordBlocksArea_();
  this.recordDeleteAreas_();
};

/**
 * Make a list of all the delete areas for this workspace.
 * @private
 */
Blockly.WorkspaceSvg.prototype.recordDeleteAreas_ = function() {
  if (this.trashcan) {
    this.deleteAreaTrash_ = this.trashcan.getClientRect();
  } else {
    this.deleteAreaTrash_ = null;
  }
  if (this.flyout_) {
    this.deleteAreaToolbox_ = this.flyout_.getClientRect();
  } else if (this.toolbox_) {
    this.deleteAreaToolbox_ = this.toolbox_.getClientRect();
  } else {
    this.deleteAreaToolbox_ = null;
  }
  // OB [CSI-544] There might be more combinations of RTL and toolboxPosition to handle,
  // but that is for another time!
  if(!this.RTL && this.toolboxPosition == Blockly.TOOLBOX_AT_RIGHT) {
    this.deleteAreaLeft_ = this.getLeftOfWorkspaceClientRect();
  }
};

/**
 * Record where all of blocks GUI is on the screen
 * @private
 */
Blockly.WorkspaceSvg.prototype.recordBlocksArea_ = function() {
  var parentSvg = this.getParentSvg();
  if (parentSvg) {
    var bounds = parentSvg.getBoundingClientRect();
    this.blocksArea_ = new goog.math.Rect(bounds.left, bounds.top, bounds.width, bounds.height);
  } else {
    this.blocksArea_ = null;
  }
};

/**
 * Is the mouse event over a delete area (toolbox or non-closing flyout)?
 * @param {!Event} e Mouse move event.
 * @return {?number} Null if not over a delete area, or an enum representing
 *     which delete area the event is over.
 */
Blockly.WorkspaceSvg.prototype.isDeleteArea = function(e) {
  var xy = new goog.math.Coordinate(e.clientX, e.clientY);
  if (this.deleteAreaTrash_ && this.deleteAreaTrash_.contains(xy)) {
    return Blockly.DELETE_AREA_TRASH;
  }
  if (this.deleteAreaToolbox_ && this.deleteAreaToolbox_.contains(xy)) {
    return Blockly.DELETE_AREA_TOOLBOX;
  }
  if(this.options.useLeftDeleteArea && this.deleteAreaLeft_ && this.deleteAreaLeft_.contains(xy)) {
    return Blockly.DELETE_AREA_LEFT;
  }
  return Blockly.DELETE_AREA_NONE;
};

/**
 * Is the mouse event inside the blocks UI?
 * @param {!Event} e Mouse move event.
 * @return {boolean} True if event is within the bounds of the blocks UI or delete area
 */
Blockly.WorkspaceSvg.prototype.isInsideBlocksArea = function(e) {
  var xy = new goog.math.Coordinate(e.clientX, e.clientY);
  if (this.isDeleteArea(e) || (this.blocksArea_ && this.blocksArea_.contains(xy))) {
    return true;
  }
  return false;
};

/**
 * Handle a mouse-down on SVG drawing surface.
 * @param {!Event} e Mouse down event.
 * @private
 */
Blockly.WorkspaceSvg.prototype.onMouseDown_ = function(e) {
  var isMultiTouch = (e.isMultiTouch === true);
  var gesture = this.getGesture(e);
  if (gesture) {
    gesture.handleWsStart(e, this, isMultiTouch);
  }
};

/**
 * Start tracking a drag of an object on this workspace.
 * @param {!Event} e Mouse down event.
 * @param {!goog.math.Coordinate} xy Starting location of object.
 */
Blockly.WorkspaceSvg.prototype.startDrag = function(e, xy) {
  // Record the starting offset between the bubble's location and the mouse.
  var point = Blockly.utils.mouseToSvg(e, this.getParentSvg(),
      this.getInverseScreenCTM());
  // Fix scale of mouse event.
  point.x /= this.scale;
  point.y /= this.scale;
  this.dragDeltaXY_ = goog.math.Coordinate.difference(xy, point);
};

/**
 * Track a drag of an object on this workspace.
 * @param {!Event} e Mouse move event.
 * @return {!goog.math.Coordinate} New location of object.
 */
Blockly.WorkspaceSvg.prototype.moveDrag = function(e) {
  var point = Blockly.utils.mouseToSvg(e, this.getParentSvg(),
      this.getInverseScreenCTM());
  // Fix scale of mouse event.
  point.x /= this.scale;
  point.y /= this.scale;
  return goog.math.Coordinate.sum(this.dragDeltaXY_, point);
};

/**
 * Is the user currently dragging a block or scrolling the flyout/workspace?
 * @return {boolean} True if currently dragging or scrolling.
 */
Blockly.WorkspaceSvg.prototype.isDragging = function() {
  return this.currentGesture_ && this.currentGesture_.isDragging();
};

/**
 * Is this workspace draggable and scrollable?
 * @return {boolean} True if this workspace may be dragged.
 */
Blockly.WorkspaceSvg.prototype.isDraggable = function() {
  return !!this.scrollbar;
};

/**
 * Handle a mouse-wheel on SVG drawing surface.
 * @param {!Event} e Mouse wheel event.
 * @private
 */
Blockly.WorkspaceSvg.prototype.onMouseWheel_ = function(e) {
  // TODO: Remove gesture cancellation and compensate for coordinate skew during
  // zoom.
  if (this.currentGesture_) {
    this.currentGesture_.cancel();
  }

  // Multiplier variable, so that non-pixel-deltaModes are supported.
  // See LLK/scratch-blocks#1190.
  var multiplier = e.deltaMode === 0x1 ? Blockly.LINE_SCROLL_MULTIPLIER : 1;

  if (e.ctrlKey) {
    // The vertical scroll distance that corresponds to a click of a zoom button.
    var PIXELS_PER_ZOOM_STEP = 50;
    var delta = -e.deltaY / PIXELS_PER_ZOOM_STEP * multiplier;
    var position = Blockly.utils.mouseToSvg(e, this.getParentSvg(),
        this.getInverseScreenCTM());
    this.zoom(position.x, position.y, delta);
  } else {
    // This is a regular mouse wheel event - scroll the workspace
    // First hide the WidgetDiv without animation
    // (mouse scroll makes field out of place with div)
    Blockly.WidgetDiv.hide(true);
    Blockly.DropDownDiv.hideWithoutAnimation();

<<<<<<< HEAD
    var x = this.scrollX - e.deltaX;
    var y = this.scrollY - e.deltaY;
=======
    var x = this.scrollX - e.deltaX * multiplier;
    var y = this.scrollY - e.deltaY * multiplier;

    if (e.shiftKey && e.deltaX === 0) {
      // Scroll horizontally (based on vertical scroll delta)
      // This is needed as for some browser/system combinations which do not
      // set deltaX. See #1662.
      x = this.scrollX - e.deltaY * multiplier;
      y = this.scrollY; // Don't scroll vertically
    }

>>>>>>> cdef57d0
    this.startDragMetrics = this.getMetrics();

    if (this.options.hideHorizontalScrollbar === true) {
      x = undefined;
    }

    this.scroll(x, y);
  }
  e.preventDefault();
};

/**
 * Calculate the bounding box for the blocks on the workspace.
 * Coordinate system: workspace coordinates.
 *
 * @return {Object} Contains the position and size of the bounding box
 *   containing the blocks on the workspace.
 */
Blockly.WorkspaceSvg.prototype.getBlocksBoundingBox = function() {
  var topBlocks = this.getTopBlocks(false);
  var topComments = this.getTopComments(false);
  var topElements = topBlocks.concat(topComments);
  // There are no blocks, return empty rectangle.
  if (!topElements.length) {
    return {x: 0, y: 0, width: 0, height: 0};
  }

  var boundary = null;

  for (var i = 0; i < topElements.length; i++) {
    // OB [CSI-908] Skip dragged blocks; messes up the metrics real bad when scrolling workspace
    if(topElements[i].isDragged_ === true) {
      // When there's only the dragged block, return empty rect
      if(topElements.length === 1) {
        return {x: 0, y: 0, width: 0, height: 0};
      }
      continue;
    }
    // Init boundary object
    if(!boundary) {
      boundary = topElements[i].getBoundingRectangle();
      continue;
    }
    var blockBoundary = topElements[i].getBoundingRectangle();
    
    if (blockBoundary.topLeft.x < boundary.topLeft.x) {
      boundary.topLeft.x = blockBoundary.topLeft.x;
    }
    if (blockBoundary.bottomRight.x > boundary.bottomRight.x) {
      boundary.bottomRight.x = blockBoundary.bottomRight.x;
    }
    if (blockBoundary.topLeft.y < boundary.topLeft.y) {
      boundary.topLeft.y = blockBoundary.topLeft.y;
    }
    if (blockBoundary.bottomRight.y > boundary.bottomRight.y) {
      boundary.bottomRight.y = blockBoundary.bottomRight.y;
    }
  }
  return {
    x: boundary.topLeft.x,
    y: boundary.topLeft.y,
    width: boundary.bottomRight.x - boundary.topLeft.x,
    height: boundary.bottomRight.y - boundary.topLeft.y
  };
};

/**
 * Clean up the workspace by ordering all the blocks in a column.
 */
Blockly.WorkspaceSvg.prototype.cleanUp = function() {
  this.setResizesEnabled(false);
  Blockly.Events.setGroup(true);
  var topBlocks = this.getTopBlocks(true);
  var cursorY = 0;
  for (var i = 0, block; block = topBlocks[i]; i++) {
    var xy = block.getRelativeToSurfaceXY();
    block.moveBy(-xy.x, cursorY - xy.y);
    block.snapToGrid();
    cursorY = block.getRelativeToSurfaceXY().y +
        block.getHeightWidth().height + Blockly.BlockSvg.MIN_BLOCK_Y;
  }
  Blockly.Events.setGroup(false);
  this.setResizesEnabled(true);
};

/**
 * Show the context menu for the workspace.
 * @param {!Event} e Mouse event.
 * @private
 */
Blockly.WorkspaceSvg.prototype.showContextMenu_ = function(e) {
  if (this.options.readOnly || this.isFlyout) {
    return;
  }
  // don't show menu if its explicitly disabled
  if(this.options.contextMenuOptions !== undefined && (this.options.contextMenuOptions && this.options.contextMenuOptions.disabled === true)) {
    return;
  }

  var menuOptions = [];
  var topBlocks = this.getTopBlocks(true);
  var eventGroup = Blockly.utils.genUid();
  var ws = this;

  // Options to undo/redo previous action.
  if(this.options.contextMenuOptions === undefined || (this.options.contextMenuOptions && this.options.contextMenuOptions.showUndo === true))
  {
    var undoOption = {};
    undoOption.text = Blockly.Msg.UNDO;
    undoOption.enabled = this.undoStack_.length > 0;
    undoOption.callback = this.undo.bind(this, false);
    menuOptions.push(undoOption);
  }

  if(this.options.contextMenuOptions === undefined || (this.options.contextMenuOptions && this.options.contextMenuOptions.showRedo === true))
  {
    var redoOption = {};
    redoOption.text = Blockly.Msg.REDO;
    redoOption.enabled = this.redoStack_.length > 0;
    redoOption.callback = this.undo.bind(this, true);
    menuOptions.push(redoOption);
  }


  // Option to clean up blocks.
  if (this.scrollbar) {
    menuOptions.push(
        Blockly.ContextMenu.wsCleanupOption(this,topBlocks.length));
  }

  if (this.options.collapse) {
    var hasCollapsedBlocks = false;
    var hasExpandedBlocks = false;
    for (var i = 0; i < topBlocks.length; i++) {
      var block = topBlocks[i];
      while (block) {
        if (block.isCollapsed()) {
          hasCollapsedBlocks = true;
        } else {
          hasExpandedBlocks = true;
        }
        block = block.getNextBlock();
      }
    }

    menuOptions.push(Blockly.ContextMenu.wsCollapseOption(hasExpandedBlocks,
        topBlocks));

    menuOptions.push(Blockly.ContextMenu.wsExpandOption(hasCollapsedBlocks,
        topBlocks));
  }

  // Option to add a workspace comment.
  if (this.options.comments) {
    menuOptions.push(Blockly.ContextMenu.workspaceCommentOption(ws, e));
  }

  // Option to delete all blocks.
  // Count the number of blocks that are deletable.
  var deleteList = Blockly.WorkspaceSvg.buildDeleteList_(topBlocks);
  // Scratch-specific: don't count shadow blocks in delete count
  var deleteCount = 0;
  for (var i = 0; i < deleteList.length; i++) {
    if (!deleteList[i].isShadow()) {
      deleteCount++;
    }
  }

  var DELAY = 10;
  function deleteNext() {
    Blockly.Events.setGroup(eventGroup);
    var block = deleteList.shift();
    if (block) {
      if (block.workspace) {
        block.dispose(false, true);
        setTimeout(deleteNext, DELAY);
      } else {
        deleteNext();
      }
    }
    Blockly.Events.setGroup(false);
  }

  var deleteOption = {
    text: deleteCount == 1 ? Blockly.Msg.DELETE_BLOCK :
        Blockly.Msg.DELETE_X_BLOCKS.replace('%1', String(deleteCount)),
    enabled: deleteCount > 0,
    callback: function() {
      if (ws.currentGesture_) {
        ws.currentGesture_.cancel();
      }
      if (deleteList.length < 2 ) {
        deleteNext();
      } else {
        Blockly.confirm(
            Blockly.Msg.DELETE_ALL_BLOCKS.replace('%1', String(deleteCount)),
            function(ok) {
              if (ok) {
                deleteNext();
              }
            });
      }
    }
  };
  menuOptions.push(deleteOption);

  Blockly.ContextMenu.show(e, menuOptions, this.RTL);
};

/**
 * Build a list of all deletable blocks that are reachable from the given
 * list of top blocks.
 * @param {!Array.<!Blockly.BlockSvg>} topBlocks The list of top blocks on the
 *     workspace.
 * @return {!Array.<!Blockly.BlockSvg>} A list of deletable blocks on the
 *     workspace.
 * @private
 */
Blockly.WorkspaceSvg.buildDeleteList_ = function(topBlocks) {
  var deleteList = [];
  function addDeletableBlocks(block) {
    if (block.isDeletable()) {
      deleteList = deleteList.concat(block.getDescendants(false));
    } else {
      var children = block.getChildren();
      for (var i = 0; i < children.length; i++) {
        addDeletableBlocks(children[i]);
      }
    }
  }
  for (var i = 0; i < topBlocks.length; i++) {
    addDeletableBlocks(topBlocks[i]);
  }
  return deleteList;
};

/**
 * Modify the block tree on the existing toolbox.
 * @param {Node|string} tree DOM tree of blocks, or text representation of same.
 */
Blockly.WorkspaceSvg.prototype.updateToolbox = function(tree) {
  tree = Blockly.Options.parseToolboxTree(tree);
  if (!tree) {
    if (this.options.languageTree) {
      throw 'Can\'t nullify an existing toolbox.';
    }
    return;  // No change (null to null).
  }
  if (!this.options.languageTree) {
    throw 'Existing toolbox is null.  Can\'t create new toolbox.';
  }
  if (tree.getElementsByTagName('category').length) {
    if (!this.toolbox_) {
      throw 'Existing toolbox has no categories.  Can\'t change mode.';
    }
    this.options.languageTree = tree;
    this.toolbox_.populate_(tree);
    this.toolbox_.position();
  } else {
    if (!this.flyout_) {
      throw 'Existing toolbox has categories.  Can\'t change mode.';
    }
    this.options.languageTree = tree;
    this.flyout_.show(tree.childNodes);
  }
};

/**
 * Mark this workspace as the currently focused main workspace.
 */
Blockly.WorkspaceSvg.prototype.markFocused = function() {
  if (this.options.parentWorkspace) {
    this.options.parentWorkspace.markFocused();
  } else {
    Blockly.mainWorkspace = this;
    // We call e.preventDefault in many event handlers which means we
    // need to explicitly grab focus (e.g from a textarea) because
    // the browser will not do it for us.  How to do this is browser dependant.
    this.setBrowserFocus();
  }
};

/**
 * Set the workspace to have focus in the browser.
 * @private
 */
Blockly.WorkspaceSvg.prototype.setBrowserFocus = function() {
  // Blur whatever was focused since explcitly grabbing focus below does not
  // work in Edge.
  if (document.activeElement) {
    document.activeElement.blur();
  }
  try {
    // Focus the workspace SVG - this is for Chrome and Firefox.
    this.getParentSvg().focus();
  }  catch (e) {
    // IE and Edge do not support focus on SVG elements. When that fails
    // above, get the injectionDiv (the workspace's parent) and focus that
    // instead.  This doesn't work in Chrome.
    try {
      // In IE11, use setActive (which is IE only) so the page doesn't scroll
      // to the workspace gaining focus.
      this.getParentSvg().parentNode.setActive();
    } catch (e) {
      // setActive support was discontinued in Edge so when that fails, call
      // focus instead.
      this.getParentSvg().parentNode.focus();
    }
  }
};

/**
 * Zooming the blocks centered in (x, y) coordinate with zooming in or out.
 * @param {number} x X coordinate of center.
 * @param {number} y Y coordinate of center.
 * @param {number} amount Amount of zooming
 *                        (negative zooms out and positive zooms in).
 */
Blockly.WorkspaceSvg.prototype.zoom = function(x, y, amount) {
  var speed = this.options.zoomOptions.scaleSpeed;
  var metrics = this.getMetrics();
  var center = this.getParentSvg().createSVGPoint();
  center.x = x;
  center.y = y;
  center = center.matrixTransform(this.getCanvas().getCTM().inverse());
  x = center.x;
  y = center.y;
  var canvas = this.getCanvas();
  // Scale factor.
  var scaleChange = Math.pow(speed, amount);
  // Clamp scale within valid range.
  var newScale = this.scale * scaleChange;
  if (newScale > this.options.zoomOptions.maxScale) {
    scaleChange = this.options.zoomOptions.maxScale / this.scale;
  } else if (newScale < this.options.zoomOptions.minScale) {
    scaleChange = this.options.zoomOptions.minScale / this.scale;
  }
  if (this.scale == newScale) {
    return;  // No change in zoom.
  }
  if (this.scrollbar) {
    var matrix = canvas.getCTM()
        .translate(x * (1 - scaleChange), y * (1 - scaleChange))
        .scale(scaleChange);
    // newScale and matrix.a should be identical (within a rounding error).
    // ScrollX and scrollY are in pixels.
    this.scrollX = matrix.e - metrics.absoluteLeft;
    this.scrollY = matrix.f - metrics.absoluteTop;
  }
  this.setScale(newScale);
  // Hide the WidgetDiv without animation (zoom makes field out of place with div)
  Blockly.WidgetDiv.hide(true);
  Blockly.DropDownDiv.hideWithoutAnimation();
};

/**
 * Zooming the blocks centered in the center of view with zooming in or out.
 * @param {number} type Type of zooming (-1 zooming out and 1 zooming in).
 */
Blockly.WorkspaceSvg.prototype.zoomCenter = function(type) {
  var metrics = this.getMetrics();
  var x = metrics.viewWidth / 2;
  var y = metrics.viewHeight / 2;
  this.zoom(x, y, type);
};

/**
 * Zoom the blocks to fit in the workspace if possible.
 */
Blockly.WorkspaceSvg.prototype.zoomToFit = function() {
  var metrics = this.getMetrics();
  var blocksBox = this.getBlocksBoundingBox();
  var blocksWidth = blocksBox.width;
  var blocksHeight = blocksBox.height;
  if (!blocksWidth) {
    return;  // Prevents zooming to infinity.
  }
  var workspaceWidth = metrics.viewWidth;
  var workspaceHeight = metrics.viewHeight;
  if (this.flyout_) {
    workspaceWidth -= this.flyout_.width_;
  }
  if (!this.scrollbar) {
    // Origin point of 0,0 is fixed, blocks will not scroll to center.
    blocksWidth += metrics.contentLeft;
    blocksHeight += metrics.contentTop;
  }
  var ratioX = workspaceWidth / blocksWidth;
  var ratioY = workspaceHeight / blocksHeight;
  this.setScale(Math.min(ratioX, ratioY));
  this.scrollCenter();
};

/**
 * Center the workspace.
 */
Blockly.WorkspaceSvg.prototype.scrollCenter = function() {
  if (!this.scrollbar) {
    // Can't center a non-scrolling workspace.
    console.warn('Tried to scroll a non-scrollable workspace.');
    return;
  }
  // Hide the WidgetDiv without animation (zoom makes field out of place with div)
  Blockly.WidgetDiv.hide(true);
  Blockly.DropDownDiv.hideWithoutAnimation();
  Blockly.hideChaff(false);
  var metrics = this.getMetrics();
  var x = (metrics.contentWidth - metrics.viewWidth) / 2;
  if (this.flyout_) {
    x -= this.flyout_.width_ / 2;
  }
  var y = (metrics.contentHeight - metrics.viewHeight) / 2;
  this.scrollbar.set(x, y);
};

/**
 * AMPLIFY: Top Center the workspace.
 */
Blockly.WorkspaceSvg.prototype.scrollTopCenter = function(_offsetTop) {
  if (!this.scrollbar) {
    // Can't center a non-scrolling workspace.
    return;
  }

  _offsetTop = _offsetTop === undefined ? 0 : _offsetTop;

  // Hide the WidgetDiv without animation (zoom makes field out of place with div)
  Blockly.WidgetDiv.hide(true);
  Blockly.DropDownDiv.hideWithoutAnimation();
  Blockly.hideChaff(false);
  var metrics = this.getMetrics();

  // Same as centering logic above for X
  var x = (metrics.contentWidth - metrics.viewWidth) / 2;
  if (this.flyout_ && this.toolboxPosition != Blockly.TOOLBOX_AT_RIGHT) {
    x -= this.flyout_.width_ / 2;
  }

  // For Y, align with top of view
  var blocksBox = this.getBlocksBoundingBox();
  // Fix scale.
  var blockHeight = blocksBox.height * this.scale;
  var y = (metrics.contentHeight - blockHeight) / 2;
  y += (_offsetTop * this.scale);

  this.scrollbar.set(x, y);
};

/**
 * Scroll the workspace to center on the given block.
 * @param {?string} id ID of block center on.
 * @public
 */
Blockly.WorkspaceSvg.prototype.centerOnBlock = function(id) {
  if (!this.scrollbar) {
    console.warn('Tried to scroll a non-scrollable workspace.');
    return;
  }

  var block = this.getBlockById(id);
  if (!block) {
    return;
  }

  // XY is in workspace coordinates.
  var xy = block.getRelativeToSurfaceXY();
  // Height/width is in workspace units.
  var heightWidth = block.getHeightWidth();

  // Find the enter of the block in workspace units.
  var blockCenterY = xy.y + heightWidth.height / 2;

  // In RTL the block's position is the top right of the block, not top left.
  var multiplier = this.RTL ? -1 : 1;
  var blockCenterX = xy.x + (multiplier * heightWidth.width / 2);

  // Workspace scale, used to convert from workspace coordinates to pixels.
  var scale = this.scale;

  // Center in pixels.  0, 0 is at the workspace origin.  These numbers may
  // be negative.
  var pixelX = blockCenterX * scale;
  var pixelY = blockCenterY * scale;

  var metrics = this.getMetrics();

  // Scrolling to here would put the block in the top-left corner of the
  // visible workspace.
  var scrollToBlockX = pixelX - metrics.contentLeft;
  var scrollToBlockY = pixelY - metrics.contentTop;

  // viewHeight and viewWidth are in pixels.
  var halfViewWidth = metrics.viewWidth / 2;
  var halfViewHeight = metrics.viewHeight / 2;

  // Put the block in the center of the visible workspace instead.
  var scrollToCenterX = scrollToBlockX - halfViewWidth;
  var scrollToCenterY = scrollToBlockY - halfViewHeight;

  Blockly.hideChaff();
  this.scrollbar.set(scrollToCenterX, scrollToCenterY);
};

/**
 * Set the workspace's zoom factor.
 * @param {number} newScale Zoom factor.
 */
Blockly.WorkspaceSvg.prototype.setScale = function(newScale) {
  if (this.options.zoomOptions.maxScale &&
      newScale > this.options.zoomOptions.maxScale) {
    newScale = this.options.zoomOptions.maxScale;
  } else if (this.options.zoomOptions.minScale &&
      newScale < this.options.zoomOptions.minScale) {
    newScale = this.options.zoomOptions.minScale;
  }
  this.scale = newScale;
  if (this.grid_) {
    this.grid_.update(this.scale);
  }
  if (this.scrollbar) {
    this.scrollbar.resize();
  } else {
    this.translate(this.scrollX, this.scrollY);
  }
  Blockly.hideChaff(false);
  if (this.flyout_) {
    // No toolbox, resize flyout.
    this.flyout_.reflow();
  }
};

/**
 * Scroll the workspace by a specified amount, keeping in the bounds.
 * Be sure to set this.startDragMetrics with cached metrics before calling.
 * @param {number} x Target X to scroll to
 * @param {number} y Target Y to scroll to
 */
Blockly.WorkspaceSvg.prototype.scroll = function(x, y, _metrics) {
  var metrics = _metrics ? _metrics : this.startDragMetrics; // Cached values
  x = Math.min(x, -metrics.contentLeft);
  y = Math.min(y, -metrics.contentTop);
  x = Math.max(x, metrics.viewWidth - metrics.contentLeft -
               metrics.contentWidth);
  y = Math.max(y, metrics.viewHeight - metrics.contentTop -
               metrics.contentHeight);
  // When the workspace starts scrolling, hide the WidgetDiv without animation.
  // This is to prevent a dispoal animation from happening in the wrong location.
  Blockly.WidgetDiv.hide(true);
  Blockly.DropDownDiv.hideWithoutAnimation();
  // Move the scrollbars and the page will scroll automatically.
  var scrollToX = -x - metrics.contentLeft;
  var scrollToY = -y - metrics.contentTop;
  this.scrollbar.set(scrollToX, scrollToY, _metrics);
};

/**
 * Update the workspace's stack glow radius to be proportional to scale.
 * Ensures that stack glows always appear to be a fixed size.
 */
Blockly.WorkspaceSvg.prototype.updateStackGlowScale_ = function() {
  // No such def in the flyout workspace.
  if (this.options.stackGlowBlur) {
    this.options.stackGlowBlur.setAttribute('stdDeviation',
        Blockly.Colours.stackGlowSize / this.scale);
  }
};

/**
 * Get the dimensions of the given workspace component, in pixels.
 * @param {Blockly.Toolbox|Blockly.Flyout} elem The element to get the
 *     dimensions of, or null.  It should be a toolbox or flyout, and should
 *     implement getWidth() and getHeight().
 * @return {!Object} An object containing width and height attributes, which
 *     will both be zero if elem did not exist.
 * @private
 */
Blockly.WorkspaceSvg.getDimensionsPx_ = function(elem) {
  var width = 0;
  var height = 0;
  if (elem) {
    width = elem.getWidth();
    height = elem.getHeight();
  }
  return {
    width: width,
    height: height
  };
};

/**
 * Get the content dimensions of the given workspace, taking into account
 * whether or not it is scrollable and what size the workspace div is on screen.
 * @param {!Blockly.WorkspaceSvg} ws The workspace to measure.
 * @param {!Object} svgSize An object containing height and width attributes in
 *     CSS pixels.  Together they specify the size of the visible workspace, not
 *     including areas covered up by the toolbox.
 * @return {!Object} The dimensions of the contents of the given workspace, as
 *     an object containing at least
 *     - height and width in pixels
 *     - left and top in pixels relative to the workspace origin.
 * @private
 */
Blockly.WorkspaceSvg.getContentDimensions_ = function(ws, svgSize) {
  if (ws.scrollbar) {
    return Blockly.WorkspaceSvg.getContentDimensionsBounded_(ws, svgSize);
  } else {
    return Blockly.WorkspaceSvg.getContentDimensionsExact_(ws);
  }
};

/**
 * Get the bounding box for all workspace contents, in pixels.
 * @param {!Blockly.WorkspaceSvg} ws The workspace to inspect.
 * @return {!Object} The dimensions of the contents of the given workspace, as
 *     an object containing
 *     - height and width in pixels
 *     - left, right, top and bottom in pixels relative to the workspace origin.
 * @private
 */
Blockly.WorkspaceSvg.getContentDimensionsExact_ = function(ws) {
  // Block bounding box is in workspace coordinates.
  var blockBox = ws.getBlocksBoundingBox();
  var scale = ws.scale;

  // Convert to pixels.
  var width = blockBox.width * scale;
  var height = blockBox.height * scale;
  var left = blockBox.x * scale;
  var top = blockBox.y * scale;

  return {
    left: left,
    top: top,
    right: left + width,
    bottom: top + height,
    width: width,
    height: height
  };
};

/**
 * Calculate the size of a scrollable workspace, which should include room for a
 * half screen border around the workspace contents.
 * @param {!Blockly.WorkspaceSvg} ws The workspace to measure.
 * @param {!Object} svgSize An object containing height and width attributes in
 *     CSS pixels.  Together they specify the size of the visible workspace, not
 *     including areas covered up by the toolbox.
 * @return {!Object} The dimensions of the contents of the given workspace, as
 *     an object containing
 *     - height and width in pixels
 *     - left and top in pixels relative to the workspace origin.
 * @private
 */
Blockly.WorkspaceSvg.getContentDimensionsBounded_ = function(ws, svgSize) {
  var content = Blockly.WorkspaceSvg.getContentDimensionsExact_(ws);

  // View height and width are both in pixels, and are the same as the SVG size.
  var viewWidth = svgSize.width;
  var viewHeight = svgSize.height;
  var halfWidth = viewWidth / 2;
  var halfHeight = viewHeight / 2;

  // Add a border around the content that is at least half a screenful wide.
  // Ensure border is wide enough that blocks can scroll over entire screen.
  var left = Math.min(content.left - halfWidth, content.right - viewWidth);
  var right = Math.max(content.right + halfWidth, content.left + viewWidth);

  var top = Math.min(content.top - halfHeight, content.bottom - viewHeight);
  var bottom = Math.max(content.bottom + halfHeight, content.top + viewHeight);

  var dimensions = {
    left: left,
    top: top,
    height: bottom - top,
    width: right - left
  };
  return dimensions;
};

/**
 * Return an object with all the metrics required to size scrollbars for a
 * top level workspace.  The following properties are computed:
 * Coordinate system: pixel coordinates.
 * .viewHeight: Height of the visible rectangle,
 * .viewWidth: Width of the visible rectangle,
 * .contentHeight: Height of the contents,
 * .contentWidth: Width of the content,
 * .viewTop: Offset of top edge of visible rectangle from parent,
 * .viewLeft: Offset of left edge of visible rectangle from parent,
 * .contentTop: Offset of the top-most content from the y=0 coordinate,
 * .contentLeft: Offset of the left-most content from the x=0 coordinate.
 * .absoluteTop: Top-edge of view.
 * .absoluteLeft: Left-edge of view.
 * .toolboxWidth: Width of toolbox, if it exists.  Otherwise zero.
 * .toolboxHeight: Height of toolbox, if it exists.  Otherwise zero.
 * .flyoutWidth: Width of the flyout if it is always open.  Otherwise zero.
 * .flyoutHeight: Height of flyout if it is always open.  Otherwise zero.
 * .toolboxPosition: Top, bottom, left or right.
 * @return {!Object} Contains size and position metrics of a top level
 *   workspace.
 * @private
 * @this Blockly.WorkspaceSvg
 */
Blockly.WorkspaceSvg.getTopLevelWorkspaceMetrics_ = function() {
  var toolboxDimensions =
      Blockly.WorkspaceSvg.getDimensionsPx_(this.toolbox_);
  var flyoutDimensions =
      Blockly.WorkspaceSvg.getDimensionsPx_(this.flyout_);

  // Contains height and width in CSS pixels.
  // svgSize is equivalent to the size of the injectionDiv at this point.
  var svgSize = Blockly.svgSize(this.getParentSvg());
  if (this.toolbox_) { 
    if (this.toolboxPosition == Blockly.TOOLBOX_AT_TOP ||
        this.toolboxPosition == Blockly.TOOLBOX_AT_BOTTOM) {
      svgSize.height -= toolboxDimensions.height;
    } else if (this.toolboxPosition == Blockly.TOOLBOX_AT_LEFT ||
        this.toolboxPosition == Blockly.TOOLBOX_AT_RIGHT) {
      svgSize.width -= toolboxDimensions.width;
    }
  }else if(this.flyout_){
     if (this.toolboxPosition == Blockly.TOOLBOX_AT_TOP ||
        this.toolboxPosition == Blockly.TOOLBOX_AT_BOTTOM) {
      svgSize.height -= this.flyout_.getHeight();
    } else if (this.toolboxPosition == Blockly.TOOLBOX_AT_LEFT ||
        this.toolboxPosition == Blockly.TOOLBOX_AT_RIGHT) {
      svgSize.width -= this.flyout_.getWidth();
    }
  }

  // svgSize is now the space taken up by the Blockly workspace, not including
  // the toolbox.
  var contentDimensions =
      Blockly.WorkspaceSvg.getContentDimensions_(this, svgSize);

  var absoluteLeft = 0;
  if (this.toolbox_ && this.toolboxPosition == Blockly.TOOLBOX_AT_LEFT) {
    absoluteLeft = toolboxDimensions.width;
  }
  var absoluteTop = 0;
  if (this.toolbox_ && this.toolboxPosition == Blockly.TOOLBOX_AT_TOP) {
    absoluteTop = toolboxDimensions.height;
  }

  var metrics = {
    contentHeight: contentDimensions.height,
    contentWidth: contentDimensions.width,
    contentTop: contentDimensions.top,
    contentLeft: contentDimensions.left,

    viewHeight: svgSize.height,
    viewWidth: svgSize.width,
    viewTop: -this.scrollY,   // Must be in pixels, somehow.
    viewLeft: -this.scrollX,  // Must be in pixels, somehow.

    absoluteTop: absoluteTop,
    absoluteLeft: absoluteLeft,

    toolboxWidth: toolboxDimensions.width,
    toolboxHeight: toolboxDimensions.height,

    flyoutWidth: flyoutDimensions.width,
    flyoutHeight: flyoutDimensions.height,

    toolboxPosition: this.toolboxPosition
  };

  return metrics;
};

/**
 * Sets the X/Y translations of a top level workspace to match the scrollbars.
 * @param {!Object} xyRatio Contains an x and/or y property which is a float
 *     between 0 and 1 specifying the degree of scrolling.
 * @private
 * @this Blockly.WorkspaceSvg
 */
Blockly.WorkspaceSvg.setTopLevelWorkspaceMetrics_ = function(xyRatio, _metrics) {
  if (!this.scrollbar) {
    throw 'Attempt to set top level workspace scroll without scrollbars.';
  }
  var metrics = _metrics ? _metrics : this.getMetrics();
  if (goog.isNumber(xyRatio.x)) {
    this.scrollX = -metrics.contentWidth * xyRatio.x - metrics.contentLeft;
  }
  if (goog.isNumber(xyRatio.y)) {
    this.scrollY = -metrics.contentHeight * xyRatio.y - metrics.contentTop;
  }
  var x = this.scrollX + metrics.absoluteLeft;
  var y = this.scrollY + metrics.absoluteTop;
  this.translate(x, y);
  if (this.grid_) {
    this.grid_.moveTo(x, y);
  }
};

/**
 * Update whether this workspace has resizes enabled.
 * If enabled, workspace will resize when appropriate.
 * If disabled, workspace will not resize until re-enabled.
 * Use to avoid resizing during a batch operation, for performance.
 * @param {boolean} enabled Whether resizes should be enabled.
 */
Blockly.WorkspaceSvg.prototype.setResizesEnabled = function(enabled) {
  var reenabled = (!this.resizesEnabled_ && enabled);
  this.resizesEnabled_ = enabled;
  if (reenabled) {
    // Newly enabled.  Trigger a resize.
    this.resizeContents();
  }
};

/**
 * Update whether this workspace has toolbox refreshes enabled.
 * If enabled, the toolbox will refresh when appropriate.
 * If disabled, workspace will not refresh until re-enabled.
 * Use to avoid refreshing during a batch operation, for performance.
 * @param {boolean} enabled Whether refreshes should be enabled.
 */
Blockly.WorkspaceSvg.prototype.setToolboxRefreshEnabled = function(enabled) {
  var reenabled = (!this.toolboxRefreshEnabled_ && enabled);
  this.toolboxRefreshEnabled_ = enabled;
  if (reenabled) {
    // Newly enabled.  Trigger a refresh.
    this.refreshToolboxSelection_();
  }
};


/**
 * Dispose of all blocks in workspace, with an optimization to prevent resizes.
 */
Blockly.WorkspaceSvg.prototype.clear = function() {
  this.setResizesEnabled(false);
  Blockly.WorkspaceSvg.superClass_.clear.call(this);
  this.setResizesEnabled(true);
};

/**
 * Register a callback function associated with a given key, for clicks on
 * buttons and labels in the flyout.
 * For instance, a button specified by the XML
 * <button text="create variable" callbackKey="CREATE_VARIABLE"></button>
 * should be matched by a call to
 * registerButtonCallback("CREATE_VARIABLE", yourCallbackFunction).
 * @param {string} key The name to use to look up this function.
 * @param {function(!Blockly.FlyoutButton)} func The function to call when the
 *     given button is clicked.
 */
Blockly.WorkspaceSvg.prototype.registerButtonCallback = function(key, func) {
  goog.asserts.assert(goog.isFunction(func),
      'Button callbacks must be functions.');
  this.flyoutButtonCallbacks_[key] = func;
};

/**
 * Get the callback function associated with a given key, for clicks on buttons
 * and labels in the flyout.
 * @param {string} key The name to use to look up the function.
 * @return {?function(!Blockly.FlyoutButton)} The function corresponding to the
 *     given key for this workspace; null if no callback is registered.
 */
Blockly.WorkspaceSvg.prototype.getButtonCallback = function(key) {
  var result = this.flyoutButtonCallbacks_[key];
  return result ? result : null;
};

/**
 * Remove a callback for a click on a button in the flyout.
 * @param {string} key The name associated with the callback function.
 */
Blockly.WorkspaceSvg.prototype.removeButtonCallback = function(key) {
  this.flyoutButtonCallbacks_[key] = null;
};

/**
 * Register a callback function associated with a given key, for populating
 * custom toolbox categories in this workspace.  See the variable and procedure
 * categories as an example.
 * @param {string} key The name to use to look up this function.
 * @param {function(!Blockly.Workspace):!Array.<!Element>} func The function to
 *     call when the given toolbox category is opened.
 */
Blockly.WorkspaceSvg.prototype.registerToolboxCategoryCallback = function(key,
    func) {
  goog.asserts.assert(goog.isFunction(func),
      'Toolbox category callbacks must be functions.');
  this.toolboxCategoryCallbacks_[key] = func;
};

/**
 * Get the callback function associated with a given key, for populating
 * custom toolbox categories in this workspace.
 * @param {string} key The name to use to look up the function.
 * @return {?function(!Blockly.Workspace):!Array.<!Element>} The function
 *     corresponding to the given key for this workspace, or null if no function
 *     is registered.
 */
Blockly.WorkspaceSvg.prototype.getToolboxCategoryCallback = function(key) {
  var result = this.toolboxCategoryCallbacks_[key];
  return result ? result : null;
};

/**
 * Remove a callback for a click on a custom category's name in the toolbox.
 * @param {string} key The name associated with the callback function.
 */
Blockly.WorkspaceSvg.prototype.removeToolboxCategoryCallback = function(key) {
  this.toolboxCategoryCallbacks_[key] = null;
};

/**
 * Look up the gesture that is tracking this touch stream on this workspace.
 * May create a new gesture.
 * @param {!Event} e Mouse event or touch event
 * @return {Blockly.Gesture} The gesture that is tracking this touch stream,
 *     or null if no valid gesture exists.
 * @package
 */
Blockly.WorkspaceSvg.prototype.getGesture = function(e) {
  var isStart = (e.type == 'mousedown' || e.type == 'touchstart');

  var gesture = this.currentGesture_;
  if (gesture) {
    if (isStart && gesture.hasStarted() && gesture.isEnding_ === false) {
      // OB: We can now have a 'start' gesture already there, since we deal with mutli touch
      // console.warn('tried to start the same gesture twice');
      // That's funny.  We must have missed a mouse up.
      // Cancel it, rather than try to retrieve all of the state we need.
      // gesture.cancel();
      // return null;
    }
    return gesture;
  }
  // No gesture existed on this workspace, but this looks like the start of a
  // new gesture.
  if (isStart) {
    this.currentGesture_ = new Blockly.Gesture(e, this);
    return this.currentGesture_;
  }
  // No gesture existed and this event couldn't be the start of a new gesture.
  return null;
};

/**
 * Clear the reference to the current gesture.
 * @package
 */
Blockly.WorkspaceSvg.prototype.clearGesture = function() {
  this.currentGesture_ = null;
};

/**
 * Cancel the current gesture, if one exists.
 * @package
 */
Blockly.WorkspaceSvg.prototype.cancelCurrentGesture = function() {
  if (this.currentGesture_) {
    this.currentGesture_.cancel();
    this.currentGesture_ = null;
  }
};

/**
 * Don't even think about using this function before talking to rachel-fenichel.
 *
 * Force a drag to start without clicking and dragging the block itself.  Used
 * to attach duplicated blocks to the mouse pointer.
 * @param {!Object} fakeEvent An object with the properties needed to start a
 *     drag, including clientX and clientY.
 * @param {!Blockly.BlockSvg} block The block to start dragging.
 * @package
 */
Blockly.WorkspaceSvg.prototype.startDragWithFakeEvent = function(fakeEvent,
    block) {
  Blockly.Touch.clearTouchIdentifier();
  Blockly.Touch.checkTouchIdentifier(fakeEvent);
  var gesture = block.workspace.getGesture(fakeEvent);
  gesture.forceStartBlockDrag(fakeEvent, block);
};

/**
 * Get the audio manager for this workspace.
 * @return {Blockly.WorkspaceAudio} The audio manager for this workspace.
 */
Blockly.WorkspaceSvg.prototype.getAudioManager = function() {
  return this.audioManager_;
};

/**
 * Get the grid object for this workspace, or null if there is none.
 * @return {Blockly.Grid} The grid object for this workspace.
 * @package
 */
Blockly.WorkspaceSvg.prototype.getGrid = function() {
  return this.grid_;
};

// Export symbols that would otherwise be renamed by Closure compiler.
Blockly.WorkspaceSvg.prototype['setVisible'] =
    Blockly.WorkspaceSvg.prototype.setVisible;





Blockly.WorkspaceSvg.prototype.maybeScrollWorkspaceVertical = function (e, checkTop, checkBottom, useCachedMetrics) {
  var point = Blockly.utils.mouseToSvg(e, this.getParentSvg(),
      this.getInverseScreenCTM());
  var x = 0;
  var y = 0;
  var deltaX = 0;
  var deltaY = 0;
  var currentScrollX = this.scrollX;
  var currentScrollY = this.scrollY;

  var topAreaX = this.svgTopScrollArea.getAttribute('x');
  var topAreaY = this.svgTopScrollArea.getAttribute('y');
  var topAreaHeight = this.svgTopScrollArea.getAttribute('height');
  var bottomAreaX = this.svgBottomScrollArea.getAttribute('x');
  var bottomAreaY = this.svgBottomScrollArea.getAttribute('y');
  
  if(checkTop && this.isInTopScrollArea(point.x, point.y)) {
    deltaX = 0;
    deltaY = -Blockly.WORKSPACE_EDGE_SCROLL_SPEED;
  }
  else if(checkBottom && this.isInBottomScrollArea(point.x, point.y)) {
    deltaX = 0;
    deltaY = Blockly.WORKSPACE_EDGE_SCROLL_SPEED;
  }

  if(deltaX != 0 || deltaY != 0) {
    x = currentScrollX - deltaX;
    y = currentScrollY - deltaY;
    if(!useCachedMetrics) {
      this.startDragMetrics = this.getMetrics();
    }

    if (this.options.hideHorizontalScrollbar === true) {
      x = undefined;
    }
    this.scroll(x, y, useCachedMetrics ? this.startDragMetrics : null);
    // Cap scroll values, since no actual scroll was performed
    if(currentScrollX == this.scrollX) {
      deltaX = 0;
    }
    if(currentScrollY == this.scrollY) {
      deltaY = 0;
    }

    // console.log("Check top? " + checkTop + " ; Check bottom? "+ checkBottom);
    // console.log("WS Scroll: "+ this.scrollX + " " + this.scrollY);
  }

  e.preventDefault();

  return new goog.math.Coordinate(deltaX, deltaY);
  
};

Blockly.WorkspaceSvg.prototype.currentRatio = {x:0, y:0.0};

Blockly.WorkspaceSvg.prototype.scrollWS = function (e, checkTop, checkBottom) {
  var point = Blockly.utils.mouseToSvg(e, this.getParentSvg(),
        this.getInverseScreenCTM());
  var x = 0;
  var y = 0;
  var deltaX = 0;
  var deltaY = 0;
  var currentScrollX = this.scrollX;
  var currentScrollY = this.scrollY;

  if(checkTop && this.isInTopScrollArea(point.x, point.y)) {
    deltaX = 0;
    deltaY = -Blockly.WORKSPACE_EDGE_SCROLL_SPEED;
  }
  else if(checkBottom && this.isInBottomScrollArea(point.x, point.y)) {
    deltaX = 0;
    deltaY = Blockly.WORKSPACE_EDGE_SCROLL_SPEED;
  }

  if(deltaX != 0 || deltaY != 0) {

    x = currentScrollX - deltaX;
    y = currentScrollY - deltaY;
    this.scroll(x, y, this.startDragMetrics);

    if(currentScrollX == this.scrollX) {
      deltaX = 0;
    }
    if(currentScrollY == this.scrollY) {
      deltaY = 0;
    }
  }

  return new goog.math.Coordinate(deltaX, deltaY);
};

Blockly.WorkspaceSvg.prototype.resizeScrollAreas = function () {
  var hostMetrics = this.getMetrics();
  if (!hostMetrics) {
    // Host element is likely not visible.
    return;
  }
  var scrollAreaX = hostMetrics.absoluteLeft;
  var scrollAreaY = hostMetrics.absoluteTop;
  var scrollAreaWidth = hostMetrics.viewWidth;
  this.svgTopScrollArea.setAttribute('x', scrollAreaX);
  this.svgTopScrollArea.setAttribute('y', scrollAreaY);
  this.svgTopScrollArea.setAttribute('width', scrollAreaWidth);

  var scrollAreaHeight = this.svgBottomScrollArea.getAttribute('height');
  scrollAreaY = hostMetrics.viewHeight - scrollAreaHeight;
  this.svgBottomScrollArea.setAttribute('x', scrollAreaX);
  this.svgBottomScrollArea.setAttribute('y', scrollAreaY);
  this.svgBottomScrollArea.setAttribute('width', scrollAreaWidth);
};

Blockly.WorkspaceSvg.prototype.isInTopScrollArea = function (x, y) {
  var topAreaX = this.svgTopScrollArea.getAttribute('x');
  var topAreaY = this.svgTopScrollArea.getAttribute('y');
  var topAreaHeight = this.svgTopScrollArea.getAttribute('height');
  if(x > topAreaX && y < topAreaY + topAreaHeight) {
    return true;
  }
  return false;
};

Blockly.WorkspaceSvg.prototype.isInBottomScrollArea = function (x, y) {
  var bottomAreaX = this.svgBottomScrollArea.getAttribute('x');
  var bottomAreaY = this.svgBottomScrollArea.getAttribute('y');
  if(x > bottomAreaX && y > bottomAreaY) {
    return true;
  }
  return false;
};<|MERGE_RESOLUTION|>--- conflicted
+++ resolved
@@ -1561,11 +1561,7 @@
     // (mouse scroll makes field out of place with div)
     Blockly.WidgetDiv.hide(true);
     Blockly.DropDownDiv.hideWithoutAnimation();
-
-<<<<<<< HEAD
-    var x = this.scrollX - e.deltaX;
-    var y = this.scrollY - e.deltaY;
-=======
+    
     var x = this.scrollX - e.deltaX * multiplier;
     var y = this.scrollY - e.deltaY * multiplier;
 
@@ -1576,8 +1572,7 @@
       x = this.scrollX - e.deltaY * multiplier;
       y = this.scrollY; // Don't scroll vertically
     }
-
->>>>>>> cdef57d0
+    
     this.startDragMetrics = this.getMetrics();
 
     if (this.options.hideHorizontalScrollbar === true) {
