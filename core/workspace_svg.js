/**
 * @license
 * Visual Blocks Editor
 *
 * Copyright 2014 Google Inc.
 * https://developers.google.com/blockly/
 *
 * Licensed under the Apache License, Version 2.0 (the "License");
 * you may not use this file except in compliance with the License.
 * You may obtain a copy of the License at
 *
 *   http://www.apache.org/licenses/LICENSE-2.0
 *
 * Unless required by applicable law or agreed to in writing, software
 * distributed under the License is distributed on an "AS IS" BASIS,
 * WITHOUT WARRANTIES OR CONDITIONS OF ANY KIND, either express or implied.
 * See the License for the specific language governing permissions and
 * limitations under the License.
 */

/**
 * @fileoverview Object representing a workspace rendered as SVG.
 * @author fraser@google.com (Neil Fraser)
 */
'use strict';

goog.provide('Blockly.WorkspaceSvg');

// TODO(scr): Fix circular dependencies
// goog.require('Blockly.Block');
goog.require('Blockly.ConnectionDB');
goog.require('Blockly.Events');
goog.require('Blockly.Options');
goog.require('Blockly.ScrollbarPair');
goog.require('Blockly.Trashcan');
goog.require('Blockly.Workspace');
goog.require('Blockly.Xml');
goog.require('Blockly.ZoomControls');

goog.require('goog.dom');
goog.require('goog.math.Coordinate');
goog.require('goog.userAgent');


/**
 * Class for a workspace.  This is an onscreen area with optional trashcan,
 * scrollbars, bubbles, and dragging.
 * @param {!Blockly.Options} options Dictionary of options.
 * @param {Blockly.DragSurfaceSvg=} opt_dragSurface Drag surface for the workspace.
 * @extends {Blockly.Workspace}
 * @constructor
 */
Blockly.WorkspaceSvg = function(options, opt_dragSurface) {
  Blockly.WorkspaceSvg.superClass_.constructor.call(this, options);
  this.getMetrics = options.getMetrics;
  this.setMetrics = options.setMetrics;

  Blockly.ConnectionDB.init(this);

  if (opt_dragSurface) {
    this.dragSurface = opt_dragSurface;
  }

  Blockly.ConnectionDB.init(this);
  /**
   * Database of pre-loaded sounds.
   * @private
   * @const
   */
  this.SOUNDS_ = Object.create(null);
};
goog.inherits(Blockly.WorkspaceSvg, Blockly.Workspace);

/**
 * Svg workspaces are user-visible (as opposed to a headless workspace).
 * @type {boolean} True if visible.  False if headless.
 */
Blockly.WorkspaceSvg.prototype.rendered = true;

/**
 * Is this workspace the surface for a flyout?
 * @type {boolean}
 */
Blockly.WorkspaceSvg.prototype.isFlyout = false;

/**
 * Is this workspace currently being dragged around?
 * @type {boolean}
 */
Blockly.WorkspaceSvg.prototype.isScrolling = false;

/**
 * Current horizontal scrolling offset.
 * @type {number}
 */
Blockly.WorkspaceSvg.prototype.scrollX = 0;

/**
 * Current vertical scrolling offset.
 * @type {number}
 */
Blockly.WorkspaceSvg.prototype.scrollY = 0;

/**
 * Horizontal scroll value when scrolling started.
 * @type {number}
 */
Blockly.WorkspaceSvg.prototype.startScrollX = 0;

/**
 * Vertical scroll value when scrolling started.
 * @type {number}
 */
Blockly.WorkspaceSvg.prototype.startScrollY = 0;

/**
 * Distance from mouse to object being dragged.
 * @type {goog.math.Coordinate}
 * @private
 */
Blockly.WorkspaceSvg.prototype.dragDeltaXY_ = null;

/**
 * Current scale.
 * @type {number}
 */
Blockly.WorkspaceSvg.prototype.scale = 1;

/**
 * The workspace's trashcan (if any).
 * @type {Blockly.Trashcan}
 */
Blockly.WorkspaceSvg.prototype.trashcan = null;

/**
 * This workspace's scrollbars, if they exist.
 * @type {Blockly.ScrollbarPair}
 */
Blockly.WorkspaceSvg.prototype.scrollbar = null;

/**
<<<<<<< HEAD
 * This workspace's drag surface, if it exists.
 * @type {Blockly.DragSurfaceSvg}
 * @private
 */
Blockly.WorkspaceSvg.prototype.dragSurface = null;

/**
=======
>>>>>>> 914b2278
 * Time that the last sound was played.
 * @type {Date}
 * @private
 */
Blockly.WorkspaceSvg.prototype.lastSound_ = null;

/**
 * Create the workspace DOM elements.
 * @param {string=} opt_backgroundClass Either 'blocklyMainBackground' or
 *     'blocklyMutatorBackground'.
 * @return {!Element} The workspace's SVG group.
 */
Blockly.WorkspaceSvg.prototype.createDom = function(opt_backgroundClass) {
  /**
   * <g class="blocklyWorkspace">
   *   <rect class="blocklyMainBackground" height="100%" width="100%"></rect>
   *   [Trashcan and/or flyout may go here]
   *   <g class="blocklyBlockCanvas"></g>
   *   <g class="blocklyBubbleCanvas"></g>
   *   [Scrollbars may go here]
   * </g>
   * @type {SVGElement}
   */
  this.svgGroup_ = Blockly.createSvgElement('g',
      {'class': 'blocklyWorkspace'}, null);
  if (opt_backgroundClass) {
    /** @type {SVGElement} */
    this.svgBackground_ = Blockly.createSvgElement('rect',
        {'height': '100%', 'width': '100%', 'class': opt_backgroundClass},
        this.svgGroup_);
    if (opt_backgroundClass == 'blocklyMainBackground') {
      this.svgBackground_.style.fill =
          'url(#' + this.options.gridPattern.id + ')';
    }
  }
  /** @type {SVGElement} */
  this.svgBlockCanvas_ = Blockly.createSvgElement('g',
      {'class': 'blocklyBlockCanvas'}, this.svgGroup_, this);
  /** @type {SVGElement} */
  this.svgBubbleCanvas_ = Blockly.createSvgElement('g',
      {'class': 'blocklyBubbleCanvas'}, this.svgGroup_, this);
  var bottom = Blockly.Scrollbar.scrollbarThickness;
  if (this.options.hasTrashcan) {
    bottom = this.addTrashcan_(bottom);
  }
  if (this.options.zoomOptions && this.options.zoomOptions.controls) {
    bottom = this.addZoomControls_(bottom);
  }
  Blockly.bindEvent_(this.svgGroup_, 'mousedown', this, this.onMouseDown_);
  var thisWorkspace = this;
  Blockly.bindEvent_(this.svgGroup_, 'touchstart', null,
                     function(e) {Blockly.longStart_(e, thisWorkspace);});
  if (this.options.zoomOptions && this.options.zoomOptions.wheel) {
    // Mouse-wheel.
    Blockly.bindEvent_(this.svgGroup_, 'wheel', this, this.onMouseWheel_);
  }

  // Determine if there needs to be a category tree, or a simple list of
  // blocks.  This cannot be changed later, since the UI is very different.
  if (this.options.hasCategories) {
    this.toolbox_ = new Blockly.Toolbox(this);
  } else if (this.options.languageTree) {
    this.addFlyout_();
  }
  this.updateGridPattern_();
  return this.svgGroup_;
};

/**
 * Dispose of this workspace.
 * Unlink from all DOM elements to prevent memory leaks.
 */
Blockly.WorkspaceSvg.prototype.dispose = function() {
  // Stop rerendering.
  this.rendered = false;
  Blockly.WorkspaceSvg.superClass_.dispose.call(this);
  if (this.svgGroup_) {
    goog.dom.removeNode(this.svgGroup_);
    this.svgGroup_ = null;
  }
  this.svgBlockCanvas_ = null;
  this.svgBubbleCanvas_ = null;
  if (this.toolbox_) {
    this.toolbox_.dispose();
    this.toolbox_ = null;
  }
  if (this.flyout_) {
    this.flyout_.dispose();
    this.flyout_ = null;
  }
  if (this.trashcan) {
    this.trashcan.dispose();
    this.trashcan = null;
  }
  if (this.scrollbar) {
    this.scrollbar.dispose();
    this.scrollbar = null;
  }
  if (this.zoomControls_) {
    this.zoomControls_.dispose();
    this.zoomControls_ = null;
  }
  if (!this.options.parentWorkspace) {
    // Top-most workspace.  Dispose of the SVG too.
    goog.dom.removeNode(this.getParentSvg());
  }
};

/**
 * Obtain a newly created block.
 * @param {?string} prototypeName Name of the language object containing
 *     type-specific functions for this block.
 * @param {string=} opt_id Optional ID.  Use this ID if provided, otherwise
 *     create a new id.
 * @return {!Blockly.BlockSvg} The created block.
 */
Blockly.WorkspaceSvg.prototype.newBlock = function(prototypeName, opt_id) {
  return new Blockly.BlockSvg(this, prototypeName, opt_id);
};

/**
 * Add a trashcan.
 * @param {number} bottom Distance from workspace bottom to bottom of trashcan.
 * @return {number} Distance from workspace bottom to the top of trashcan.
 * @private
 */
Blockly.WorkspaceSvg.prototype.addTrashcan_ = function(bottom) {
  /** @type {Blockly.Trashcan} */
  this.trashcan = new Blockly.Trashcan(this);
  var svgTrashcan = this.trashcan.createDom();
  this.svgGroup_.insertBefore(svgTrashcan, this.svgBlockCanvas_);
  return this.trashcan.init(bottom);
};

/**
 * Add zoom controls.
 * @param {number} bottom Distance from workspace bottom to bottom of controls.
 * @return {number} Distance from workspace bottom to the top of controls.
 * @private
 */
Blockly.WorkspaceSvg.prototype.addZoomControls_ = function(bottom) {
  /** @type {Blockly.ZoomControls} */
  this.zoomControls_ = new Blockly.ZoomControls(this);
  var svgZoomControls = this.zoomControls_.createDom();
  this.svgGroup_.appendChild(svgZoomControls);
  return this.zoomControls_.init(bottom);
};

/**
 * Add a flyout.
 * @private
 */
Blockly.WorkspaceSvg.prototype.addFlyout_ = function() {
  var workspaceOptions = {
    disabledPatternId: this.options.disabledPatternId,
    parentWorkspace: this,
    RTL: this.RTL,
    horizontalLayout: this.horizontalLayout,
    toolboxPosition: this.options.toolboxPosition
  };
  /** @type {Blockly.Flyout} */
  this.flyout_ = new Blockly.Flyout(workspaceOptions);
  this.flyout_.autoClose = false;
  var svgFlyout = this.flyout_.createDom();
  this.svgGroup_.insertBefore(svgFlyout, this.svgBlockCanvas_);
};

/**
 * Resize this workspace and its containing objects.
 */
Blockly.WorkspaceSvg.prototype.resize = function() {
  if (this.toolbox_) {
    this.toolbox_.position();
  }
  if (this.flyout_) {
    this.flyout_.position();
  }
  if (this.trashcan) {
    this.trashcan.position();
  }
  if (this.zoomControls_) {
    this.zoomControls_.position();
  }
  if (this.scrollbar) {
    this.scrollbar.resize();
  }
};

/**
 * Get the SVG element that forms the drawing surface.
 * @return {!Element} SVG element.
 */
Blockly.WorkspaceSvg.prototype.getCanvas = function() {
  return this.svgBlockCanvas_;
};

/**
 * Get the SVG element that forms the bubble surface.
 * @return {!SVGGElement} SVG element.
 */
Blockly.WorkspaceSvg.prototype.getBubbleCanvas = function() {
  return this.svgBubbleCanvas_;
};

/**
 * Get the SVG element that contains this workspace.
 * @return {!Element} SVG element.
 */
Blockly.WorkspaceSvg.prototype.getParentSvg = function() {
  if (this.cachedParentSvg_) {
    return this.cachedParentSvg_;
  }
  var element = this.svgGroup_;
  while (element) {
    if (element.tagName == 'svg') {
      this.cachedParentSvg_ = element;
      return element;
    }
    element = element.parentNode;
  }
  return null;
};

/**
 * Translate this workspace to new coordinates.
 * @param {number} x Horizontal translation.
 * @param {number} y Vertical translation.
 */
Blockly.WorkspaceSvg.prototype.translate = function(x, y) {
  var translation = 'translate(' + x + ',' + y + ') ' +
      'scale(' + this.scale + ')';
  this.svgBlockCanvas_.setAttribute('transform', translation);
  this.svgBubbleCanvas_.setAttribute('transform', translation);
  if (this.dragSurface) {
    this.dragSurface.translateAndScaleGroup(x, y, this.scale);
  }
};

/**
 * Returns the horizontal offset of the workspace.
 * Intended for LTR/RTL compatibility in XML.
 * @return {number} Width.
 */
Blockly.WorkspaceSvg.prototype.getWidth = function() {
  var metrics = this.getMetrics();
  return metrics ? metrics.viewWidth / this.scale : 0;
};

/**
 * Toggles the visibility of the workspace.
 * Currently only intended for main workspace.
 * @param {boolean} isVisible True if workspace should be visible.
 */
Blockly.WorkspaceSvg.prototype.setVisible = function(isVisible) {
  this.getParentSvg().style.display = isVisible ? 'block' : 'none';
  if (this.toolbox_) {
    // Currently does not support toolboxes in mutators.
    this.toolbox_.HtmlDiv.style.display = isVisible ? 'block' : 'none';
  }
  if (isVisible) {
    this.render();
    if (this.toolbox_) {
      this.toolbox_.position();
    }
  } else {
    Blockly.hideChaff(true);
    Blockly.DropDownDiv.hideWithoutAnimation();
  }
};

/**
 * Render all blocks in workspace.
 */
Blockly.WorkspaceSvg.prototype.render = function() {
  // Generate list of all blocks.
  var blocks = this.getAllBlocks();
  // Render each block.
  for (var i = blocks.length - 1; i >= 0; i--) {
    blocks[i].render(false);
  }
};

/**
 * Turn the visual trace functionality on or off.
 * @param {boolean} armed True if the trace should be on.
 */
Blockly.WorkspaceSvg.prototype.traceOn = function(armed) {
  this.traceOn_ = armed;
  if (this.traceWrapper_) {
    Blockly.unbindEvent_(this.traceWrapper_);
    this.traceWrapper_ = null;
  }
  if (armed) {
    this.traceWrapper_ = Blockly.bindEvent_(this.svgBlockCanvas_,
        'blocklySelectChange', this, function() {this.traceOn_ = false; });
  }
};

/**
 * Highlight a block in the workspace.
 * @param {?string} id ID of block to find.
 */
Blockly.WorkspaceSvg.prototype.highlightBlock = function(id) {
  if (this.traceOn_ && Blockly.dragMode_ != Blockly.DRAG_NONE) {
    // The blocklySelectChange event normally prevents this, but sometimes
    // there is a race condition on fast-executing apps.
    this.traceOn(false);
  }
  if (!this.traceOn_) {
    return;
  }
  var block = null;
  if (id) {
    block = this.getBlockById(id);
    if (!block) {
      return;
    }
  }
  // Temporary turn off the listener for selection changes, so that we don't
  // trip the monitor for detecting user activity.
  this.traceOn(false);
  // Select the current block.
  if (block) {
    block.select();
  } else if (Blockly.selected) {
    Blockly.selected.unselect();
  }
  // Restore the monitor for user activity after the selection event has fired.
  var thisWorkspace = this;
  setTimeout(function() {thisWorkspace.traceOn(true);}, 1);
};

/**
 * Glow/unglow a block in the workspace.
 * @param {?string} id ID of block to find.
 * @param {boolean} isGlowingBlock Whether to glow the block.
 */
Blockly.WorkspaceSvg.prototype.glowBlock = function(id, isGlowingBlock) {
  var block = null;
  if (id) {
    block = this.getBlockById(id);
    if (!block) {
      throw 'Tried to glow block that does not exist.';
    }
  }
  block.setGlowBlock(isGlowingBlock);
};

/**
 * Glow/unglow a stack in the workspace.
 * @param {?string} id ID of block which starts the stack.
 * @param {boolean} isGlowingStack Whether to glow the stack.
 */
Blockly.WorkspaceSvg.prototype.glowStack = function(id, isGlowingStack) {
  var block = null;
  if (id) {
    block = this.getBlockById(id);
    if (!block) {
      throw 'Tried to glow stack on block that does not exist.';
    }
  }
  block.setGlowStack(isGlowingStack);
};

/**
 * Paste the provided block onto the workspace.
 * @param {!Element} xmlBlock XML block element.
 */
Blockly.WorkspaceSvg.prototype.paste = function(xmlBlock) {
  if (!this.rendered || xmlBlock.getElementsByTagName('block').length >=
      this.remainingCapacity()) {
    return;
  }
  Blockly.terminateDrag_();  // Dragging while pasting?  No.
  Blockly.Events.disable();
  var block = Blockly.Xml.domToBlock(xmlBlock, this);
  // Move the duplicate to original position.
  var blockX = parseInt(xmlBlock.getAttribute('x'), 10);
  var blockY = parseInt(xmlBlock.getAttribute('y'), 10);
  if (!isNaN(blockX) && !isNaN(blockY)) {
    if (this.RTL) {
      blockX = -blockX;
    }
    // Offset block until not clobbering another block and not in connection
    // distance with neighbouring blocks.
    do {
      var collide = false;
      var allBlocks = this.getAllBlocks();
      for (var i = 0, otherBlock; otherBlock = allBlocks[i]; i++) {
        var otherXY = otherBlock.getRelativeToSurfaceXY();
        if (Math.abs(blockX - otherXY.x) <= 1 &&
            Math.abs(blockY - otherXY.y) <= 1) {
          collide = true;
          break;
        }
      }
      if (!collide) {
        // Check for blocks in snap range to any of its connections.
        var connections = block.getConnections_(false);
        for (var i = 0, connection; connection = connections[i]; i++) {
          var neighbour = connection.closest(Blockly.SNAP_RADIUS,
              new goog.math.Coordinate(blockX, blockY));
          if (neighbour.connection) {
            collide = true;
            break;
          }
        }
      }
      if (collide) {
        if (this.RTL) {
          blockX -= Blockly.SNAP_RADIUS;
        } else {
          blockX += Blockly.SNAP_RADIUS;
        }
        blockY += Blockly.SNAP_RADIUS * 2;
      }
    } while (collide);
    block.moveBy(blockX, blockY);
  }
  Blockly.Events.enable();
  if (Blockly.Events.isEnabled() && !block.isShadow()) {
    Blockly.Events.fire(new Blockly.Events.Create(block));
  }
  block.select();
};

/**
 * Make a list of all the delete areas for this workspace.
 */
Blockly.WorkspaceSvg.prototype.recordDeleteAreas = function() {
  if (this.trashcan) {
    this.deleteAreaTrash_ = this.trashcan.getClientRect();
  } else {
    this.deleteAreaTrash_ = null;
  }
  if (this.flyout_) {
    this.deleteAreaToolbox_ = this.flyout_.getClientRect();
  } else if (this.toolbox_) {
    this.deleteAreaToolbox_ = this.toolbox_.getClientRect();
  } else {
    this.deleteAreaToolbox_ = null;
  }
};

/**
 * Is the mouse event over a delete area (toolbox or non-closing flyout)?
 * Opens or closes the trashcan and sets the cursor as a side effect.
 * @param {!Event} e Mouse move event.
 * @return {boolean} True if event is in a delete area.
 */
Blockly.WorkspaceSvg.prototype.isDeleteArea = function(e) {
  var xy = new goog.math.Coordinate(e.clientX, e.clientY);
  if (this.deleteAreaTrash_) {
    if (this.deleteAreaTrash_.contains(xy)) {
      this.trashcan.setOpen_(true);
      Blockly.Css.setCursor(Blockly.Css.Cursor.DELETE);
      return true;
    }
    this.trashcan.setOpen_(false);
  }
  if (this.deleteAreaToolbox_) {
    if (this.deleteAreaToolbox_.contains(xy)) {
      Blockly.Css.setCursor(Blockly.Css.Cursor.DELETE);
      return true;
    }
  }
  Blockly.Css.setCursor(Blockly.Css.Cursor.CLOSED);
  return false;
};

/**
 * Handle a mouse-down on SVG drawing surface.
 * @param {!Event} e Mouse down event.
 * @private
 */
Blockly.WorkspaceSvg.prototype.onMouseDown_ = function(e) {
  this.markFocused();
  if (Blockly.isTargetInput_(e)) {
    return;
  }
  Blockly.svgResize(this);
  Blockly.terminateDrag_();  // In case mouse-up event was lost.
  Blockly.hideChaff();
  Blockly.DropDownDiv.hide();
  var isTargetWorkspace = e.target && e.target.nodeName &&
      (e.target.nodeName.toLowerCase() == 'svg' ||
       e.target == this.svgBackground_);
  if (isTargetWorkspace && Blockly.selected && !this.options.readOnly) {
    // Clicking on the document clears the selection.
    Blockly.selected.unselect();
  }
  if (Blockly.isRightButton(e)) {
    // Right-click.
    this.showContextMenu_(e);
  } else if (this.scrollbar) {
    // If the workspace is editable, only allow scrolling when gripping empty
    // space.  Otherwise, allow scrolling when gripping anywhere.
    this.isScrolling = true;
    // Record the current mouse position.
    this.startDragMouseX = e.clientX;
    this.startDragMouseY = e.clientY;
    this.startDragMetrics = this.getMetrics();
    this.startScrollX = this.scrollX;
    this.startScrollY = this.scrollY;

    // If this is a touch event then bind to the mouseup so workspace drag mode
    // is turned off and double move events are not performed on a block.
    // See comment in inject.js Blockly.init_ as to why mouseup events are
    // bound to the document instead of the SVG's surface.
    if ('mouseup' in Blockly.bindEvent_.TOUCH_MAP) {
      Blockly.onTouchUpWrapper_ = Blockly.onTouchUpWrapper_ || [];
      Blockly.onTouchUpWrapper_ = Blockly.onTouchUpWrapper_.concat(
          Blockly.bindEvent_(document, 'mouseup', null, Blockly.onMouseUp_));
    }
    Blockly.onMouseMoveWrapper_ = Blockly.onMouseMoveWrapper_ || [];
    Blockly.onMouseMoveWrapper_ = Blockly.onMouseMoveWrapper_.concat(
        Blockly.bindEvent_(document, 'mousemove', null, Blockly.onMouseMove_));
  }
  // This event has been handled.  No need to bubble up to the document.
  e.stopPropagation();
  e.preventDefault();
};

/**
 * Start tracking a drag of an object on this workspace.
 * @param {!Event} e Mouse down event.
 * @param {!goog.math.Coordinate} xy Starting location of object.
 */
Blockly.WorkspaceSvg.prototype.startDrag = function(e, xy) {
  // Record the starting offset between the bubble's location and the mouse.
  var point = Blockly.mouseToSvg(e, this.getParentSvg());
  // Fix scale of mouse event.
  point.x /= this.scale;
  point.y /= this.scale;
  this.dragDeltaXY_ = goog.math.Coordinate.difference(xy, point);
};

/**
 * Track a drag of an object on this workspace.
 * @param {!Event} e Mouse move event.
 * @return {!goog.math.Coordinate} New location of object.
 */
Blockly.WorkspaceSvg.prototype.moveDrag = function(e) {
  var point = Blockly.mouseToSvg(e, this.getParentSvg());
  // Fix scale of mouse event.
  point.x /= this.scale;
  point.y /= this.scale;
  return goog.math.Coordinate.sum(this.dragDeltaXY_, point);
};

/**
 * Handle a mouse-wheel on SVG drawing surface.
 * @param {!Event} e Mouse wheel event.
 * @private
 */
Blockly.WorkspaceSvg.prototype.onMouseWheel_ = function(e) {
  // TODO: Remove terminateDrag and compensate for coordinate skew during zoom.
  if (e.ctrlKey) {
    // Pinch-to-zoom in Chrome only
    Blockly.terminateDrag_();
    var delta = e.deltaY > 0 ? -1 : 1;
    var position = Blockly.mouseToSvg(e, this.getParentSvg());
    this.zoom(position.x, position.y, delta);
  } else {
    // This is a regular mouse wheel event - scroll the workspace
    // First hide the WidgetDiv without animation
    // (mouse scroll makes field out of place with div)
    Blockly.WidgetDiv.hide(true);
    Blockly.DropDownDiv.hideWithoutAnimation();
    var x = this.scrollX - e.deltaX;
    var y = this.scrollY - e.deltaY;
    this.startDragMetrics = this.getMetrics();
    this.scroll(x, y);
  }
  e.preventDefault();
};

/**
 * Calculate the bounding box for the blocks on the workspace.
 *
 * @return {Object} Contains the position and size of the bounding box
 *   containing the blocks on the workspace.
 */
Blockly.WorkspaceSvg.prototype.getBlocksBoundingBox = function() {
  var topBlocks = this.getTopBlocks();
  // There are no blocks, return empty rectangle.
  if (!topBlocks.length) {
    return {x: 0, y: 0, width: 0, height: 0};
  }

  // Initialize boundary using the first block.
  var boundary = topBlocks[0].getBoundingRectangle();

  // Start at 1 since the 0th block was used for initialization
  for (var i = 1; i < topBlocks.length; i++) {
    var blockBoundary = topBlocks[i].getBoundingRectangle();
    if (blockBoundary.topLeft.x < boundary.topLeft.x) {
      boundary.topLeft.x = blockBoundary.topLeft.x;
    }
    if (blockBoundary.bottomRight.x > boundary.bottomRight.x) {
      boundary.bottomRight.x = blockBoundary.bottomRight.x;
    }
    if (blockBoundary.topLeft.y < boundary.topLeft.y) {
      boundary.topLeft.y = blockBoundary.topLeft.y;
    }
    if (blockBoundary.bottomRight.y > boundary.bottomRight.y) {
      boundary.bottomRight.y = blockBoundary.bottomRight.y;
    }
  }
  return {
    x: boundary.topLeft.x,
    y: boundary.topLeft.y,
    width: boundary.bottomRight.x - boundary.topLeft.x,
    height: boundary.bottomRight.y - boundary.topLeft.y
  };
};

/**
 * Clean up the workspace by ordering all the blocks in a column.
 * @private
 */
Blockly.WorkspaceSvg.prototype.cleanUp_ = function() {
  Blockly.Events.setGroup(true);
  var topBlocks = this.getTopBlocks(true);
  var cursorY = 0;
  for (var i = 0, block; block = topBlocks[i]; i++) {
    var xy = block.getRelativeToSurfaceXY();
    block.moveBy(-xy.x, cursorY - xy.y);
    block.snapToGrid();
    cursorY = block.getRelativeToSurfaceXY().y +
        block.getHeightWidth().height + Blockly.BlockSvg.MIN_BLOCK_Y;
  }
  Blockly.Events.setGroup(false);
  // Fire an event to allow scrollbars to resize.
  Blockly.asyncSvgResize(this);
};

/**
 * Show the context menu for the workspace.
 * @param {!Event} e Mouse event.
 * @private
 */
Blockly.WorkspaceSvg.prototype.showContextMenu_ = function(e) {
  if (this.options.readOnly || this.isFlyout) {
    return;
  }
  var menuOptions = [];
  var topBlocks = this.getTopBlocks(true);
  var eventGroup = Blockly.genUid();

  // Options to undo/redo previous action.
  var undoOption = {};
  undoOption.text = Blockly.Msg.UNDO;
  undoOption.enabled = this.undoStack_.length > 0;
  undoOption.callback = this.undo.bind(this, false);
  menuOptions.push(undoOption);
  var redoOption = {};
  redoOption.text = Blockly.Msg.REDO;
  redoOption.enabled = this.redoStack_.length > 0;
  redoOption.callback = this.undo.bind(this, true);
  menuOptions.push(redoOption);

  // Option to clean up blocks.
  if (this.scrollbar) {
    var cleanOption = {};
    cleanOption.text = Blockly.Msg.CLEAN_UP;
    cleanOption.enabled = topBlocks.length > 1;
    cleanOption.callback = this.cleanUp_.bind(this);
    menuOptions.push(cleanOption);
  }

  // Add a little animation to collapsing and expanding.
  var DELAY = 10;
  if (this.options.collapse) {
    var hasCollapsedBlocks = false;
    var hasExpandedBlocks = false;
    for (var i = 0; i < topBlocks.length; i++) {
      var block = topBlocks[i];
      while (block) {
        if (block.isCollapsed()) {
          hasCollapsedBlocks = true;
        } else {
          hasExpandedBlocks = true;
        }
        block = block.getNextBlock();
      }
    }

    /**
     * Option to collapse or expand top blocks.
     * @param {boolean} shouldCollapse Whether a block should collapse.
     * @private
     */
    var toggleOption = function(shouldCollapse) {
      var ms = 0;
      for (var i = 0; i < topBlocks.length; i++) {
        var block = topBlocks[i];
        while (block) {
          setTimeout(block.setCollapsed.bind(block, shouldCollapse), ms);
          block = block.getNextBlock();
          ms += DELAY;
        }
      }
    };

    // Option to collapse top blocks.
    var collapseOption = {enabled: hasExpandedBlocks};
    collapseOption.text = Blockly.Msg.COLLAPSE_ALL;
    collapseOption.callback = function() {
      toggleOption(true);
    };
    menuOptions.push(collapseOption);

    // Option to expand top blocks.
    var expandOption = {enabled: hasCollapsedBlocks};
    expandOption.text = Blockly.Msg.EXPAND_ALL;
    expandOption.callback = function() {
      toggleOption(false);
    };
    menuOptions.push(expandOption);
  }

  // Option to delete all blocks.
  // Count the number of blocks that are deletable.
  var deleteList = [];
  function addDeletableBlocks(block) {
    if (block.isDeletable()) {
      deleteList = deleteList.concat(block.getDescendants());
    } else {
      var children = block.getChildren();
      for (var i = 0; i < children.length; i++) {
        addDeletableBlocks(children[i]);
      }
    }
  }
  for (var i = 0; i < topBlocks.length; i++) {
    addDeletableBlocks(topBlocks[i]);
  }
<<<<<<< HEAD
  // Scratch-specific: don't count shadow blocks in delete count
  var deleteCount = 0;
  for (var i = 0; i < deleteList.length; i++) {
    if (!deleteList[i].isShadow()) {
      deleteCount++;
    }
  }
  var deleteOption = {
    text: deleteCount == 1 ? Blockly.Msg.DELETE_BLOCK :
        Blockly.Msg.DELETE_X_BLOCKS.replace('%1', String(deleteCount)),
    enabled: deleteCount > 0,
    callback: function() {
      if (deleteCount < 2 ||
          window.confirm(Blockly.Msg.DELETE_ALL_BLOCKS.replace('%1',
          String(deleteCount)))) {
        deleteNext();
      }
    }
  };
=======

>>>>>>> 914b2278
  function deleteNext() {
    Blockly.Events.setGroup(eventGroup);
    var block = deleteList.shift();
    if (block) {
      if (block.workspace) {
        block.dispose(false, true);
        setTimeout(deleteNext, DELAY);
      } else {
        deleteNext();
      }
    }
    Blockly.Events.setGroup(false);
  }

  var deleteOption = {
    text: deleteList.length == 1 ? Blockly.Msg.DELETE_BLOCK :
        Blockly.Msg.DELETE_X_BLOCKS.replace('%1', String(deleteList.length)),
    enabled: deleteList.length > 0,
    callback: function() {
      if (deleteList.length < 2 ||
          window.confirm(Blockly.Msg.DELETE_ALL_BLOCKS.replace('%1',
          String(deleteList.length)))) {
        deleteNext();
      }
    }
  };
  menuOptions.push(deleteOption);

  Blockly.ContextMenu.show(e, menuOptions, this.RTL);
};

/**
 * Load an audio file.  Cache it, ready for instantaneous playing.
 * @param {!Array.<string>} filenames List of file types in decreasing order of
 *   preference (i.e. increasing size).  E.g. ['media/go.mp3', 'media/go.wav']
 *   Filenames include path from Blockly's root.  File extensions matter.
 * @param {string} name Name of sound.
 * @private
 */
Blockly.WorkspaceSvg.prototype.loadAudio_ = function(filenames, name) {
  if (!filenames.length) {
    return;
  }
  try {
    var audioTest = new window['Audio']();
  } catch(e) {
    // No browser support for Audio.
    // IE can throw an error even if the Audio object exists.
    return;
  }
  var sound;
  for (var i = 0; i < filenames.length; i++) {
    var filename = filenames[i];
    var ext = filename.match(/\.(\w+)$/);
    if (ext && audioTest.canPlayType('audio/' + ext[1])) {
      // Found an audio format we can play.
      sound = new window['Audio'](filename);
      break;
    }
  }
  if (sound && sound.play) {
    this.SOUNDS_[name] = sound;
  }
};

/**
 * Preload all the audio files so that they play quickly when asked for.
 * @private
 */
Blockly.WorkspaceSvg.prototype.preloadAudio_ = function() {
  for (var name in this.SOUNDS_) {
    var sound = this.SOUNDS_[name];
    sound.volume = .01;
    sound.play();
    sound.pause();
    // iOS can only process one sound at a time.  Trying to load more than one
    // corrupts the earlier ones.  Just load one and leave the others uncached.
    if (goog.userAgent.IPAD || goog.userAgent.IPHONE) {
      break;
    }
  }
};

/**
 * Play an audio file at specified value.  If volume is not specified,
 * use full volume (1).
 * @param {string} name Name of sound.
 * @param {number=} opt_volume Volume of sound (0-1).
 */
Blockly.WorkspaceSvg.prototype.playAudio = function(name, opt_volume) {
  // Send a UI event in case we wish to play the sound externally
  var event = new Blockly.Events.Ui(null, 'sound', null, name);
  event.workspaceId = this.id;
  Blockly.Events.fire(event);
  var sound = this.SOUNDS_[name];
  if (sound) {
    // Don't play one sound on top of another.
    var now = new Date();
    if (now - this.lastSound_ < Blockly.SOUND_LIMIT) {
      return;
    }
    this.lastSound_ = now;
    var mySound;
    var ie9 = goog.userAgent.DOCUMENT_MODE &&
              goog.userAgent.DOCUMENT_MODE === 9;
    if (ie9 || goog.userAgent.IPAD || goog.userAgent.ANDROID) {
      // Creating a new audio node causes lag in IE9, Android and iPad. Android
      // and IE9 refetch the file from the server, iPad uses a singleton audio
      // node which must be deleted and recreated for each new audio tag.
      mySound = sound;
    } else {
      mySound = sound.cloneNode();
    }
    mySound.volume = (opt_volume === undefined ? 1 : opt_volume);
    mySound.play();
  } else if (this.options.parentWorkspace) {
    // Maybe a workspace on a lower level knows about this sound.
    this.options.parentWorkspace.playAudio(name, opt_volume);
  }
};

/**
 * Modify the block tree on the existing toolbox.
 * @param {Node|string} tree DOM tree of blocks, or text representation of same.
 */
Blockly.WorkspaceSvg.prototype.updateToolbox = function(tree) {
  tree = Blockly.Options.parseToolboxTree(tree);
  if (!tree) {
    if (this.options.languageTree) {
      throw 'Can\'t nullify an existing toolbox.';
    }
    return;  // No change (null to null).
  }
  if (!this.options.languageTree) {
    throw 'Existing toolbox is null.  Can\'t create new toolbox.';
  }
  if (tree.getElementsByTagName('category').length) {
    if (!this.toolbox_) {
      throw 'Existing toolbox has no categories.  Can\'t change mode.';
    }
    this.options.languageTree = tree;
    this.toolbox_.populate_(tree);
    this.toolbox_.addColour_();
  } else {
    if (!this.flyout_) {
      throw 'Existing toolbox has categories.  Can\'t change mode.';
    }
    this.options.languageTree = tree;
    this.flyout_.show(tree.childNodes);
  }
};

/**
 * Mark this workspace as the currently focused main workspace.
 */
Blockly.WorkspaceSvg.prototype.markFocused = function() {
  if (this.options.parentWorkspace) {
    this.options.parentWorkspace.markFocused();
  } else {
    Blockly.mainWorkspace = this;
  }
};

/**
 * Zooming the blocks centered in (x, y) coordinate with zooming in or out.
 * @param {number} x X coordinate of center.
 * @param {number} y Y coordinate of center.
 * @param {number} type Type of zooming (-1 zooming out and 1 zooming in).
 */
Blockly.WorkspaceSvg.prototype.zoom = function(x, y, type) {
  var speed = this.options.zoomOptions.scaleSpeed;
  var metrics = this.getMetrics();
  var center = this.getParentSvg().createSVGPoint();
  center.x = x;
  center.y = y;
  center = center.matrixTransform(this.getCanvas().getCTM().inverse());
  x = center.x;
  y = center.y;
  var canvas = this.getCanvas();
  // Scale factor.
  var scaleChange = (type == 1) ? speed : 1 / speed;
  // Clamp scale within valid range.
  var newScale = this.scale * scaleChange;
  if (newScale > this.options.zoomOptions.maxScale) {
    scaleChange = this.options.zoomOptions.maxScale / this.scale;
  } else if (newScale < this.options.zoomOptions.minScale) {
    scaleChange = this.options.zoomOptions.minScale / this.scale;
  }
  if (this.scale == newScale) {
    return;  // No change in zoom.
  }
  if (this.scrollbar) {
    var matrix = canvas.getCTM()
        .translate(x * (1 - scaleChange), y * (1 - scaleChange))
        .scale(scaleChange);
    // newScale and matrix.a should be identical (within a rounding error).
    this.scrollX = matrix.e - metrics.absoluteLeft;
    this.scrollY = matrix.f - metrics.absoluteTop;
  }
  this.setScale(newScale);
  // Hide the WidgetDiv without animation (zoom makes field out of place with div)
  Blockly.WidgetDiv.hide(true);
  Blockly.DropDownDiv.hideWithoutAnimation();
};

/**
 * Zooming the blocks centered in the center of view with zooming in or out.
 * @param {number} type Type of zooming (-1 zooming out and 1 zooming in).
 */
Blockly.WorkspaceSvg.prototype.zoomCenter = function(type) {
  var metrics = this.getMetrics();
  var x = metrics.viewWidth / 2;
  var y = metrics.viewHeight / 2;
  this.zoom(x, y, type);
};

/**
 * Zoom the blocks to fit in the workspace if possible.
 */
Blockly.WorkspaceSvg.prototype.zoomToFit = function() {
  var metrics = this.getMetrics();
  var blocksBox = this.getBlocksBoundingBox();
  var blocksWidth = blocksBox.width;
  var blocksHeight = blocksBox.height;
  if (!blocksWidth) {
    return;  // Prevents zooming to infinity.
  }
  var workspaceWidth = metrics.viewWidth;
  var workspaceHeight = metrics.viewHeight;
  if (this.flyout_) {
    workspaceWidth -= this.flyout_.width_;
  }
  if (!this.scrollbar) {
    // Orgin point of 0,0 is fixed, blocks will not scroll to center.
    blocksWidth += metrics.contentLeft;
    blocksHeight += metrics.contentTop;
  }
  var ratioX = workspaceWidth / blocksWidth;
  var ratioY = workspaceHeight / blocksHeight;
  this.setScale(Math.min(ratioX, ratioY));
  this.scrollCenter();
};

/**
 * Center the workspace.
 */
Blockly.WorkspaceSvg.prototype.scrollCenter = function() {
  if (!this.scrollbar) {
    // Can't center a non-scrolling workspace.
    return;
  }
  // Hide the WidgetDiv without animation (zoom makes field out of place with div)
  Blockly.WidgetDiv.hide(true);
  Blockly.DropDownDiv.hideWithoutAnimation();
  Blockly.hideChaff(false);
  var metrics = this.getMetrics();
  var x = (metrics.contentWidth - metrics.viewWidth) / 2;
  if (this.flyout_) {
    x -= this.flyout_.width_ / 2;
  }
  var y = (metrics.contentHeight - metrics.viewHeight) / 2;
  this.scrollbar.set(x, y);
};

/**
 * Set the workspace's zoom factor.
 * @param {number} newScale Zoom factor.
 */
Blockly.WorkspaceSvg.prototype.setScale = function(newScale) {
  if (this.options.zoomOptions.maxScale &&
      newScale > this.options.zoomOptions.maxScale) {
    newScale = this.options.zoomOptions.maxScale;
  } else if (this.options.zoomOptions.minScale &&
      newScale < this.options.zoomOptions.minScale) {
    newScale = this.options.zoomOptions.minScale;
  }
  this.scale = newScale;
  this.updateGridPattern_();
  // Hide the WidgetDiv without animation (zoom makes field out of place with div)
  Blockly.WidgetDiv.hide(true);
  Blockly.DropDownDiv.hideWithoutAnimation();
  if (this.scrollbar) {
    this.scrollbar.resize();
  } else {
    this.translate(this.scrollX, this.scrollY);
  }
  Blockly.hideChaff(false);
  if (this.flyout_) {
    // No toolbox, resize flyout.
    this.flyout_.reflow();
  }
};

/**
 * Scroll the workspace by a specified amount, keeping in the bounds.
 * Be sure to set this.startDragMetrics with cached metrics before calling.
 * @param {number} x Target X to scroll to
 * @param {number} y Target Y to scroll to
 */
Blockly.WorkspaceSvg.prototype.scroll = function(x, y) {
  var metrics = this.startDragMetrics; // Cached values
  x = Math.min(x, -metrics.contentLeft);
  y = Math.min(y, -metrics.contentTop);
  x = Math.max(x, metrics.viewWidth - metrics.contentLeft -
               metrics.contentWidth);
  y = Math.max(y, metrics.viewHeight - metrics.contentTop -
               metrics.contentHeight);
   // When the workspace starts scrolling, hide the WidgetDiv without animation.
   // This is to prevent a dispoal animation from happening in the wrong location.
  Blockly.WidgetDiv.hide(true);
  Blockly.DropDownDiv.hideWithoutAnimation();
  // Move the scrollbars and the page will scroll automatically.
  this.scrollbar.set(-x - metrics.contentLeft,
                     -y - metrics.contentTop);
};

/**
 * Updates the grid pattern.
 * @private
 */
Blockly.WorkspaceSvg.prototype.updateGridPattern_ = function() {
  if (!this.options.gridPattern) {
    return;  // No grid.
  }
  // MSIE freaks if it sees a 0x0 pattern, so set empty patterns to 100x100.
  var safeSpacing = (this.options.gridOptions['spacing'] * this.scale) || 100;
  this.options.gridPattern.setAttribute('width', safeSpacing);
  this.options.gridPattern.setAttribute('height', safeSpacing);
  var half = Math.floor(this.options.gridOptions['spacing'] / 2) + 0.5;
  var start = half - this.options.gridOptions['length'] / 2;
  var end = half + this.options.gridOptions['length'] / 2;
  var line1 = this.options.gridPattern.firstChild;
  var line2 = line1 && line1.nextSibling;
  half *= this.scale;
  start *= this.scale;
  end *= this.scale;
  if (line1) {
    line1.setAttribute('stroke-width', this.scale);
    line1.setAttribute('x1', start);
    line1.setAttribute('y1', half);
    line1.setAttribute('x2', end);
    line1.setAttribute('y2', half);
  }
  if (line2) {
    line2.setAttribute('stroke-width', this.scale);
    line2.setAttribute('x1', half);
    line2.setAttribute('y1', start);
    line2.setAttribute('x2', half);
    line2.setAttribute('y2', end);
  }
};

// Export symbols that would otherwise be renamed by Closure compiler.
Blockly.WorkspaceSvg.prototype['setVisible'] =
    Blockly.WorkspaceSvg.prototype.setVisible;<|MERGE_RESOLUTION|>--- conflicted
+++ resolved
@@ -139,7 +139,6 @@
 Blockly.WorkspaceSvg.prototype.scrollbar = null;
 
 /**
-<<<<<<< HEAD
  * This workspace's drag surface, if it exists.
  * @type {Blockly.DragSurfaceSvg}
  * @private
@@ -147,8 +146,6 @@
 Blockly.WorkspaceSvg.prototype.dragSurface = null;
 
 /**
-=======
->>>>>>> 914b2278
  * Time that the last sound was played.
  * @type {Date}
  * @private
@@ -887,7 +884,6 @@
   for (var i = 0; i < topBlocks.length; i++) {
     addDeletableBlocks(topBlocks[i]);
   }
-<<<<<<< HEAD
   // Scratch-specific: don't count shadow blocks in delete count
   var deleteCount = 0;
   for (var i = 0; i < deleteList.length; i++) {
@@ -907,9 +903,7 @@
       }
     }
   };
-=======
-
->>>>>>> 914b2278
+
   function deleteNext() {
     Blockly.Events.setGroup(eventGroup);
     var block = deleteList.shift();
