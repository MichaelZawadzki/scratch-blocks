--- conflicted
+++ resolved
@@ -467,42 +467,11 @@
   if (this.grid_) {
     this.grid_.update(this.scale);
   }
-<<<<<<< HEAD
-  this.recordDeleteAreas();
-
+  this.recordCachedAreas();
   if(this.options.verticalScrollAtEdges === true) {
-    this.svgTopScrollArea = Blockly.utils.createSvgElement('rect',{
-      'x': 0,
-      'y': 0,
-      'width': 0,
-      'height': Blockly.WORKSPACE_EDGE_SCROLL_AREA_SIZE,
-      'fill' : '#ff0000',
-      'stroke' : '#ff0000',
-      'stroke-width' : '0',
-      'fill-opacity' : '0', //'0.3', //
-      'stroke-opacity' : '0', //'0.3', //
-      'class': 'scrollRect',
-      'visibility' : 'visible',
-    }, this.svgGroup_, this);
-
-    this.svgBottomScrollArea = Blockly.utils.createSvgElement('rect',{
-      'x': 0,
-      'y': 0,
-      'width': 0,
-      'height': Blockly.WORKSPACE_EDGE_SCROLL_AREA_SIZE,
-      'fill' : '#ff0000',
-      'stroke' : '#ff0000',
-      'stroke-width' : '0',
-      'fill-opacity' : '0', //'0.3', //
-      'stroke-opacity' : '0', //'0', //
-      'class': 'scrollRect',
-      'visibility' : 'visible',
-    }, this.svgGroup_, this);
-  }
-  
-=======
-  this.recordCachedAreas();
->>>>>>> b4843a26
+    this.createScrollAreas();
+  }
+
   return this.svgGroup_;
 };
 
@@ -569,6 +538,36 @@
     Blockly.unbindEvent_(this.resizeHandlerWrapper_);
     this.resizeHandlerWrapper_ = null;
   }
+};
+
+Blockly.WorkspaceSvg.prototype.createScrollAreas = function () {
+  this.svgTopScrollArea = Blockly.utils.createSvgElement('rect',{
+    'x': 0,
+    'y': 0,
+    'width': 0,
+    'height': Blockly.WORKSPACE_EDGE_SCROLL_AREA_SIZE,
+    'fill' : '#ff0000',
+    'stroke' : '#ff0000',
+    'stroke-width' : '0',
+    'fill-opacity' : '0', //'0.3', //
+    'stroke-opacity' : '0', //'0.3', //
+    'class': 'scrollRect',
+    'visibility' : 'visible',
+  }, this.svgGroup_, this);
+
+  this.svgBottomScrollArea = Blockly.utils.createSvgElement('rect',{
+    'x': 0,
+    'y': 0,
+    'width': 0,
+    'height': Blockly.WORKSPACE_EDGE_SCROLL_AREA_SIZE,
+    'fill' : '#ff0000',
+    'stroke' : '#ff0000',
+    'stroke-width' : '0',
+    'fill-opacity' : '0', //'0.3', //
+    'stroke-opacity' : '0', //'0', //
+    'class': 'scrollRect',
+    'visibility' : 'visible',
+  }, this.svgGroup_, this);
 };
 
 /**
