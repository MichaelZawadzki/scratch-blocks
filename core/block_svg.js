--- conflicted
+++ resolved
@@ -364,17 +364,11 @@
     this.moveConnections_(newXY.x - oldXY.x, newXY.y - oldXY.y);
     // If we are a shadow block, inherit tertiary colour.
     if (this.isShadow()) {
-<<<<<<< HEAD
       this.setColour(this.getColour(false), this.getColourSecondary(false),
         newParent.getColourTertiary(false), newParent.getColourQuaternary(false));
       this.setAltColour(this.getColour(true), this.getColourSecondary(true),
         newParent.getColourTertiary(true), newParent.getColourQuaternary(true));
-
       this.setUseAltColours(newParent.useAltColours_);
-=======
-      this.setColour(this.getColour(), this.getColourSecondary(),
-          newParent.getColourTertiary());
->>>>>>> 4d92cf52
     }
   }
   // If we are losing a parent, we want to move our DOM element to the
@@ -1139,15 +1133,10 @@
         /** @type {!Element} */ (this.svgGroup_), 'blocklyDragging');
   } else {
     Blockly.draggingConnections_ = [];
-<<<<<<< HEAD
-    Blockly.utils.removeClass(/** @type {!Element} */ (this.svgGroup_),
-                         'blocklyDragging');
-
-    this.isFromFlyout_ = false;
-=======
     Blockly.utils.removeClass(
         /** @type {!Element} */ (this.svgGroup_), 'blocklyDragging');
->>>>>>> 4d92cf52
+
+    this.isFromFlyout_ = false;
   }
   // Recurse through all blocks attached under this one.
   for (var i = 0; i < this.childBlocks_.length; i++) {
@@ -1767,20 +1756,6 @@
 };
 
 /**
-<<<<<<< HEAD
- * set block is connected to the hat block
- */
-Blockly.BlockSvg.prototype.setIsConnectedToHatBlock = function(isConnected) {
-  Blockly.BlockSvg.superClass_.setIsConnectedToHatBlock.call(this, isConnected);
-};
-
-Blockly.BlockSvg.prototype.setForceTopLineSegmentHighlight = function (force) {
-  this.forceTopLineSegmentHighlight = force;
-};
-
-Blockly.BlockSvg.prototype.setForceBottomLineSegmentHighlight = function (force) {
-  this.forceBottomLineSegmentHighlight = force;
-=======
  * Determine if this block can be recycled, basic non-dynamic shadows and no variables
  * @return {boolean} true if the block can be recycled
  */
@@ -1817,5 +1792,25 @@
     }
   }
   return true;
->>>>>>> 4d92cf52
+};
+
+/**
+ * AMPLIFY: set block is connected to the hat block
+ */
+Blockly.BlockSvg.prototype.setIsConnectedToHatBlock = function(isConnected) {
+  Blockly.BlockSvg.superClass_.setIsConnectedToHatBlock.call(this, isConnected);
+};
+
+/**
+ * AMPLIFY: add or not dashed lines to top of the block
+ */
+Blockly.BlockSvg.prototype.setForceTopLineSegmentHighlight = function (force) {
+  this.forceTopLineSegmentHighlight = force;
+};
+
+/**
+ * AMPLIFY: add or not dashed lines to bottom of the block
+ */
+Blockly.BlockSvg.prototype.setForceBottomLineSegmentHighlight = function (force) {
+  this.forceBottomLineSegmentHighlight = force;
 };