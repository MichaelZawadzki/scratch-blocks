/**
 * @license
 * Visual Blocks Editor
 *
 * Copyright 2012 Google Inc.
 * https://developers.google.com/blockly/
 *
 * Licensed under the Apache License, Version 2.0 (the "License");
 * you may not use this file except in compliance with the License.
 * You may obtain a copy of the License at
 *
 *   http://www.apache.org/licenses/LICENSE-2.0
 *
 * Unless required by applicable law or agreed to in writing, software
 * distributed under the License is distributed on an "AS IS" BASIS,
 * WITHOUT WARRANTIES OR CONDITIONS OF ANY KIND, either express or implied.
 * See the License for the specific language governing permissions and
 * limitations under the License.
 */

/** 
 * @fileoverview Methods for graphically rendering a block as SVG.
 * @author fraser@google.com (Neil Fraser)
 */
'use strict';

goog.provide('Blockly.BlockSvg');

goog.require('Blockly.Block');
goog.require('Blockly.ContextMenu');
goog.require('Blockly.Grid');
goog.require('Blockly.RenderedConnection');
goog.require('Blockly.Tooltip');
goog.require('Blockly.Touch');
goog.require('Blockly.utils');
goog.require('goog.Timer');
goog.require('goog.asserts');
goog.require('goog.dom');
goog.require('goog.math.Coordinate');
goog.require('goog.userAgent');


/**
 * Class for a block's SVG representation.
 * Not normally called directly, workspace.newBlock() is preferred.
 * @param {!Blockly.Workspace} workspace The block's workspace.
 * @param {?string} prototypeName Name of the language object containing
 *     type-specific functions for this block.
 * @param {string=} opt_id Optional ID.  Use this ID if provided, otherwise
 *     create a new id.
 * @extends {Blockly.Block}
 * @constructor
 */
Blockly.BlockSvg = function(workspace, prototypeName, opt_id) {
  // Create core elements for the block.
  /**
   * @type {SVGElement}
   * @private
   */
  this.svgGroup_ = Blockly.utils.createSvgElement('g', {}, null);
  /** @type {SVGElement} */
  this.svgPath_ = Blockly.utils.createSvgElement('path', {'class': 'blocklyPath blocklyBlockBackground'},
      this.svgGroup_);
  this.svgPath_.tooltip = this;

  this.svgContentGroup_ = Blockly.utils.createSvgElement('g', {'class': 'blocklyBlockContent'}, this.svgGroup_);

  /** @type {boolean} */
  this.rendered = false;

  /**
   * Whether to move the block to the drag surface when it is dragged.
   * True if it should move, false if it should be translated directly.
   * @type {boolean}
   * @private
   */
  this.useDragSurface_ = Blockly.utils.is3dSupported() && !!workspace.blockDragSurface_;

  Blockly.Tooltip.bindMouseEvents(this.svgPath_);
  Blockly.BlockSvg.superClass_.constructor.call(this,
      workspace, prototypeName, opt_id);
};
goog.inherits(Blockly.BlockSvg, Blockly.Block);

/**
 * Height of this block, not including any statement blocks above or below.
 * Height is in workspace units.
 */
Blockly.BlockSvg.prototype.height = 0;

/**
 * Width of this block, including any connected value blocks.
 * Width is in workspace units.
 */
Blockly.BlockSvg.prototype.width = 0;

/**
 * Minimum width of block if insertion marker; comes from inserting block.
 * @type {number}
 */
Blockly.BlockSvg.prototype.insertionMarkerMinWidth_ = 0;

/**
 * Opacity of this block between 0 and 1.
 * @type {number}
 * @private
 */
Blockly.BlockSvg.prototype.opacity_ = 1;

/**
 * Original location of block being dragged.
 * @type {goog.math.Coordinate}
 * @private
 */
Blockly.BlockSvg.prototype.dragStartXY_ = null;

/**
 * Whether the block glows as if running.
 * @type {boolean}
 * @private
 */
Blockly.BlockSvg.prototype.isGlowingBlock_ = false;

/**
 * Whether the block's whole stack glows as if running.
 * @type {boolean}
 * @private
 */
Blockly.BlockSvg.prototype.isGlowingStack_ = false;

/**
 * Constant for identifying rows that are to be rendered inline.
 * Don't collide with Blockly.INPUT_VALUE and friends.
 * @const
 */
Blockly.BlockSvg.INLINE = -1;

/**
 * Constant for specifying the extra space that the connector tab takes up under a block.
 * @const
 */
//Blockly.BlockSvg.EXTRA_BOTTOM_INSECT = 7;


/**
 * Create and initialize the SVG representation of the block.
 * May be called more than once.
 */
Blockly.BlockSvg.prototype.initSvg = function() {
  goog.asserts.assert(this.workspace.rendered, 'Workspace is headless.');
  if (!this.isInsertionMarker()) { // Insertion markers not allowed to have inputs or icons
    // Input shapes are empty holes drawn when a value input is not connected.
    for (var i = 0, input; input = this.inputList[i]; i++) {
      input.init();
      input.initOutlinePath(this.svgGroup_);
    }
    var icons = this.getIcons();
    for (i = 0; i < icons.length; i++) {
      icons[i].createIcon();
    }
  }
  this.updateColour();
  this.updateMovable();
  if (!this.workspace.options.readOnly && !this.eventsInit_) {
    Blockly.bindEventWithChecks_(this.getSvgRoot(), 'mousedown', this,
                       this.onMouseDown_);
  }
  this.eventsInit_ = true;

  if (!this.getSvgRoot().parentNode) {
    this.workspace.getCanvas().appendChild(this.getSvgRoot());
  }
};

/**
<<<<<<< HEAD
 * Create and initialize the SVG element for an input shape.
 * May be called more than once for an input.
 * @param {!Blockly.Input} input Value input to add a shape SVG element for.
 */
Blockly.BlockSvg.prototype.initInputShape = function(input) {
  if (this.inputShapes_[input.name] || input.connection.getShadowDom()) {
    // Only create the shape elements once, and don't bother creating them if
    // there's a shadow block that will always cover the input shape.
    return;
  }
  this.inputShapes_[input.name] = Blockly.utils.createSvgElement(
    'path',
    {
      'class': 'blocklyPath',
      'style': 'visibility: hidden' // Hide by default - shown when not connected.
    },
    this.svgContentGroup_
  );
};

/**
=======
>>>>>>> f9cd4fa8
 * Select this block.  Highlight it visually.
 */
Blockly.BlockSvg.prototype.select = function() {
  if (this.isShadow() && this.getParent()) {
    // Shadow blocks should not be selected.
    this.getParent().select();
    return;
  }
  if (Blockly.selected == this) {
    return;
  }
  var oldId = null;
  if (Blockly.selected) {
    oldId = Blockly.selected.id;
    // Unselect any previously selected block.
    Blockly.Events.disable();
    try {
      Blockly.selected.unselect();
    } finally {
      Blockly.Events.enable();
    }
  }
  var event = new Blockly.Events.Ui(null, 'selected', oldId, this.id);
  event.workspaceId = this.workspace.id;
  Blockly.Events.fire(event);
  Blockly.selected = this;
  this.addSelect();

  if(this.workspace.blocksSelectionLayer) {
    Blockly.BlocksSelection.addToChosenBlocks(this);
  }
};

/**
 * Unselect this block.  Remove its highlighting.
 */
Blockly.BlockSvg.prototype.unselect = function() {
  if (Blockly.selected != this) {
    return;
  }
  var event = new Blockly.Events.Ui(null, 'selected', this.id, null);
  event.workspaceId = this.workspace.id;
  Blockly.Events.fire(event);
  Blockly.selected = null;
  this.removeSelect();
};

/**
 * Glow only this particular block, to highlight it visually as if it's running.
 * @param {boolean} isGlowingBlock Whether the block should glow.
 */
Blockly.BlockSvg.prototype.setGlowBlock = function(isGlowingBlock) {
  this.isGlowingBlock_ = isGlowingBlock;
  this.updateColour();
};

/**
 * Glow the workspace behind this particular block, to highlight it visually as if it's running.
 * @param {boolean} isGlowingBlock Whether the block should glow.
 */
Blockly.BlockSvg.prototype.setGlowBlockBG = function(isGlowingBlock) {
  var highlightBlockObject = this.getBlockHighlightObject();
  var scale = this.workspace.scale;
  var width = this.workspace.getParentSvg().getAttribute("width"); //do NOT apply scale!

  //Make sure the block info is valid before using isGlowingBlock and calculating rect!
  var visible = false; 
  var topY = 0;
  var height = 0;
  
  if(highlightBlockObject.lineSegments !== 'undefined' &&
     highlightBlockObject.lineSegments.length !== 0)
  {
    visible = isGlowingBlock;
    topY = highlightBlockObject.lineSegments[0].y * scale;
    //MAXIM: We will need to calculate this better in the future when we do re-flow blocks to multiple lines.
    //Perhaps blocks can even have a 'top height' variable
    height = Blockly.BlockSvg.MIN_BLOCK_Y * scale;
  }

  this.workspace.workspaceHighlightLayer.UpdateHighlightRect(visible, 0, topY, width, height);
};

/**
 * Glow the stack starting with this block, to highlight it visually as if it's running.
 * @param {boolean} isGlowingStack Whether the stack starting with this block should glow.
 */
Blockly.BlockSvg.prototype.setGlowStack = function(isGlowingStack) {
  this.isGlowingStack_ = isGlowingStack;
  // Update the applied SVG filter if the property has changed
  var svg = this.getSvgRoot();
  if (this.isGlowingStack_ && !svg.hasAttribute('filter')) {
    svg.setAttribute('filter', 'url(#blocklyStackGlowFilter)');
  } else if (!this.isGlowingStack_ && svg.hasAttribute('filter')) {
    svg.removeAttribute('filter');
  }
};

Blockly.BlockSvg.prototype.setChosen = function(isChosen) {
  if(!this.canChoose()) {
    return;
  }
  this.isChosen_ = isChosen;
  if(this.isChosen_) {
    this.addChosen();
  } else {
    this.removeChosen();
  }
};

/**
 * Block's mutator icon (if any).
 * @type {Blockly.Mutator}
 */
Blockly.BlockSvg.prototype.mutator = null;

/**
 * Block's comment icon (if any).
 * @type {Blockly.Comment}
 */
Blockly.BlockSvg.prototype.comment = null;

/**
 * Block's warning icon (if any).
 * @type {Blockly.Warning}
 */
Blockly.BlockSvg.prototype.warning = null;

/**
 * Returns a list of mutator, comment, and warning icons.
 * @return {!Array} List of icons.
 */
Blockly.BlockSvg.prototype.getIcons = function() {
  var icons = [];
  if (this.mutator) {
    icons.push(this.mutator);
  }
  if (this.comment) {
    icons.push(this.comment);
  }
  if (this.warning) {
    icons.push(this.warning);
  }
  return icons;
};

/**
 * Set parent of this block to be a new block or null.
 * @param {Blockly.BlockSvg} newParent New parent block.
 */
Blockly.BlockSvg.prototype.setParent = function(newParent) {
  if (newParent == this.parentBlock_) {
    return;
  }
  var svgRoot = this.getSvgRoot();
  if (this.parentBlock_ && svgRoot) {
    // Move this block up the DOM.  Keep track of x/y translations.
    var xy = this.getRelativeToSurfaceXY();
    // Avoid moving a block up the DOM if it's currently selected/dragging,
    // so as to avoid taking things off the drag surface.
    if (Blockly.selected != this) {
      this.workspace.getCanvas().appendChild(svgRoot);
      this.translate(xy.x, xy.y);
    }
  }

  Blockly.Field.startCache();
  Blockly.BlockSvg.superClass_.setParent.call(this, newParent);
  Blockly.Field.stopCache();

  if (newParent) {
    var oldXY = this.getRelativeToSurfaceXY();
    newParent.getSvgRoot().appendChild(svgRoot);
    var newXY = this.getRelativeToSurfaceXY();
    // Move the connections to match the child's new position.
    this.moveConnections_(newXY.x - oldXY.x, newXY.y - oldXY.y);
    // If we are a shadow block, inherit tertiary colour.
    if (this.isShadow()) {
      this.setColour(this.getColour(false), this.getColourSecondary(false),
        newParent.getColourTertiary(false), newParent.getColourQuaternary(false));
      this.setAltColour(this.getColour(true), this.getColourSecondary(true),
        newParent.getColourTertiary(true), newParent.getColourQuaternary(true));

      this.setUseAltColours(newParent.useAltColours_);
    }
  }
};

/**
 * Return the coordinates of the top-left corner of this block relative to the
 * drawing surface's origin (0,0), in workspace units.
 * If the block is on the workspace, (0, 0) is the origin of the workspace
 * coordinate system.
 * This does not change with workspace scale.
 * @return {!goog.math.Coordinate} Object with .x and .y properties in
 *     workspace coordinates.
 */
Blockly.BlockSvg.prototype.getRelativeToSurfaceXY = function() {
  // The drawing surface is relative to either the workspace canvas
  // or to the drag surface group.
  var x = 0;
  var y = 0;

  var dragSurfaceGroup = this.useDragSurface_ ?
      this.workspace.blockDragSurface_.getGroup() : null;

  var element = this.getSvgRoot();
  if (element) {
    do {
      // Loop through this block and every parent.
      var xy = Blockly.utils.getRelativeXY(element);
      x += xy.x;
      y += xy.y;
      // If this element is the current element on the drag surface, include
      // the translation of the drag surface itself.
      if (this.useDragSurface_ &&
          this.workspace.blockDragSurface_.getCurrentBlock() == element) {
        var surfaceTranslation = this.workspace.blockDragSurface_.getSurfaceTranslation();
        x += surfaceTranslation.x;
        y += surfaceTranslation.y;
      }
      element = element.parentNode;
    } while (element && element != this.workspace.getCanvas() &&
        element != dragSurfaceGroup);
  }
  return new goog.math.Coordinate(x, y);
};

/**
 * Move a block by a relative offset.
 * @param {number} dx Horizontal offset in workspace units.
 * @param {number} dy Vertical offset in workspace units.
 */
Blockly.BlockSvg.prototype.moveBy = function(dx, dy) {
  goog.asserts.assert(!this.parentBlock_, 'Block has parent.');
  var eventsEnabled = Blockly.Events.isEnabled();
  if (eventsEnabled) {
    var event = new Blockly.Events.BlockMove(this);
  }
  var xy = this.getRelativeToSurfaceXY();
  this.translate(xy.x + dx, xy.y + dy);
  this.moveConnections_(dx, dy);
  if (eventsEnabled) {
    event.recordNew();
    Blockly.Events.fire(event);
  }
  this.workspace.resizeContents();
};

/**
 * Transforms a block by setting the translation on the transform attribute
 * of the block's SVG.
 * @param {number} x The x coordinate of the translation in workspace units.
 * @param {number} y The y coordinate of the translation in workspace units.
 */
Blockly.BlockSvg.prototype.translate = function(x, y) {
  this.getSvgRoot().setAttribute('transform',
      'translate(' + x + ',' + y + ')');
};

/**
 * Move this block to its workspace's drag surface, accounting for positioning.
 * Generally should be called at the same time as setDragging_(true).
 * Does nothing if useDragSurface_ is false.
 * @private
 */
Blockly.BlockSvg.prototype.moveToDragSurface_ = function() {
  if (!this.useDragSurface_) {
    return;
  }
  // The translation for drag surface blocks,
  // is equal to the current relative-to-surface position,
  // to keep the position in sync as it move on/off the surface.
  // This is in workspace coordinates.
  var xy = this.getRelativeToSurfaceXY();
  this.clearTransformAttributes_();
  this.workspace.blockDragSurface_.translateSurface(xy.x, xy.y);
  // Execute the move on the top-level SVG component
  this.workspace.blockDragSurface_.setBlocksAndShow(this.getSvgRoot());
};

/**
 * Move this block back to the workspace block canvas.
 * Generally should be called at the same time as setDragging_(false).
 * Does nothing if useDragSurface_ is false.
 * @param {!goog.math.Coordinate} newXY The position the block should take on
 *     on the workspace canvas, in workspace coordinates.
 * @private
 */
Blockly.BlockSvg.prototype.moveOffDragSurface_ = function(newXY) {
  if (!this.useDragSurface_) {
    return;
  }
  // Translate to current position, turning off 3d.
  this.translate(newXY.x, newXY.y);
  this.workspace.blockDragSurface_.clearAndHide(this.workspace.getCanvas());
};

/**
 * Move this block during a drag, taking into account whether we are using a
 * drag surface to translate blocks.
 * This block must be a top-level block.
 * @param {!goog.math.Coordinate} newLoc The location to translate to, in
 *     workspace coordinates.
 * @package
 */
Blockly.BlockSvg.prototype.moveDuringDrag = function(newLoc) {
  if (this.useDragSurface_) {
    this.workspace.blockDragSurface_.translateSurface(newLoc.x, newLoc.y);
  } else {
    this.svgGroup_.translate_ = 'translate(' + newLoc.x + ',' + newLoc.y + ')';
    this.svgGroup_.setAttribute('transform',
        this.svgGroup_.translate_ + this.svgGroup_.skew_);
  }
};

/**
 * Clear the block of transform="..." attributes.
 * Used when the block is switching from 3d to 2d transform or vice versa.
 * @private
 */
Blockly.BlockSvg.prototype.clearTransformAttributes_ = function() {
  Blockly.utils.removeAttribute(this.getSvgRoot(), 'transform');
};

/**
 * Snap this block to the nearest grid point.
 */
Blockly.BlockSvg.prototype.snapToGrid = function() {
  if (!this.workspace) {
    return;  // Deleted block.
  }
  if (this.workspace.isDragging()) {
    return;  // Don't bump blocks during a drag.
  }
  if (this.getParent()) {
    return;  // Only snap top-level blocks.
  }
  if (this.isInFlyout) {
    return;  // Don't move blocks around in a flyout.
  }
  var grid = this.workspace.getGrid();
  if (!grid || !grid.shouldSnap()) {
    return;  // Config says no snapping.
  }
  var spacing = grid.getSpacing();
  var half = spacing / 2;
  var xy = this.getRelativeToSurfaceXY();
  var dx = Math.round((xy.x - half) / spacing) * spacing + half - xy.x;
  var dy = Math.round((xy.y - half) / spacing) * spacing + half - xy.y;
  dx = Math.round(dx);
  dy = Math.round(dy);
  if (dx != 0 || dy != 0) {
    this.moveBy(dx, dy);
  }
};

/**
 * Returns the coordinates of a bounding box describing the dimensions of this
 * block and any blocks stacked below it.
 * Coordinate system: workspace coordinates.
 * @return {!{topLeft: goog.math.Coordinate, bottomRight: goog.math.Coordinate}}
 *    Object with top left and bottom right coordinates of the bounding box.
 */
Blockly.BlockSvg.prototype.getBoundingRectangle = function() {
  var blockXY = this.getRelativeToSurfaceXY(this);
  var blockBounds = this.getHeightWidth();
  var topLeft;
  var bottomRight;
  if (this.RTL) {
    topLeft = new goog.math.Coordinate(blockXY.x - blockBounds.width,
        blockXY.y);
    bottomRight = new goog.math.Coordinate(blockXY.x,
        blockXY.y + blockBounds.height);
  } else {
    topLeft = new goog.math.Coordinate(blockXY.x, blockXY.y);
    bottomRight = new goog.math.Coordinate(blockXY.x + blockBounds.width,
        blockXY.y + blockBounds.height);
  }

  return {topLeft: topLeft, bottomRight: bottomRight};
};

/**
 * Returns highlight object where it holds the id of the block and line segments for which the block has for highlighting.
 * Coordinate system: workspace coordinates.
 * @return {!{id: id, lineSegments: [{x:x, y:y}]}}
 *    Object with top left and bottom right coordinates of the bounding box.
 */
Blockly.BlockSvg.prototype.getBlockHighlightObject = function() {
  var blockHighlight = {
    lineSegments : [],
    id : this.id
  };

  //Height of the Hat block. Note that the Y value is the corner of the block, NOT the top of the rounded
  //part. (Search for START_HAT_HEIGHT to see other places this is used.)
  var TOP_OFFSET = Blockly.BlockSvg.MIN_BLOCK_Y;

  //Space inside an empty control block. 
  var EMPTY_CONTROL_BLOCK_PADDING = Blockly.BlockSvg.MIN_BLOCK_Y_REPORTER - Blockly.BlockSvg.NOTCH_HEIGHT;
  

  if (!Blockly.utils.hasClass(/** @type {!Element} */ (this.svgGroup_), 'blocklyDragging') && this.rendered === true && this.isConnectedToHatBlock() === true) {
      // only care about connection blocks.
      if (this.nextConnection || this.previousConnection) {
        var blockRect = this.getBoundingRectangle();
        var subStacks = [];
        if (this.previousConnection) {
          blockHighlight.lineSegments.push(   //LINE AT TOP OF THE FIRST BLOCK
            {
              x : blockRect.topLeft.x,
              y : blockRect.topLeft.y
            });
        }
    
        // always render the last line
        if (!this.nextConnection || (this.nextConnection && !this.nextConnection.targetConnection)) {
          var bottomOffset = this.nextConnection ? Blockly.BlockSvg.NOTCH_HEIGHT : 0;
          blockHighlight.lineSegments.push( // VERY LAST LINE
            {
              x : blockRect.bottomRight.x,
              y : blockRect.bottomRight.y - bottomOffset
            });
        }
        
        for(var i = 0; i < this.inputList.length; i++) {
          var input = this.inputList[i];
    
          // type Blockly.NEXT_STATEMENT is the "substack" input type where blocks goes inside of the control blocks.
          if (input.type === Blockly.NEXT_STATEMENT) {
            subStacks.push(input);
          }
        }
    
        var offsetY = TOP_OFFSET;
        
        // go through all the substacks and add lines where appropriate.
        for(var j = 0; j < subStacks.length; j++) {
          var substack = subStacks[j];
          
          if (substack.renderHeight) {
            // empty sub stack add the line.
            if (!substack.connection.targetConnection) { 
              offsetY = substack.connection.offsetInBlock_.y; //This is the height of the top of the 'C'
              blockHighlight.lineSegments.push(//LINE AT BOTTOM OF AN EMPTY C BLOCK
                {
                  x : blockRect.topLeft.x,
                  y : blockRect.topLeft.y + offsetY 
                });
      
              offsetY += substack.renderHeight;
      
              blockHighlight.lineSegments.push( //LINE AT TOP OF THE BOTTOM OF THE 'C'
                {
                  x : blockRect.topLeft.x,
                  y : blockRect.topLeft.y + offsetY
                });
      
              offsetY += EMPTY_CONTROL_BLOCK_PADDING;
            } else {
              offsetY += substack.renderHeight;
            }
          }
        }
      }
    }

  return blockHighlight;
};

/**
 * Set block opacity for SVG rendering.
 * @param {number} opacity Intended opacity, betweeen 0 and 1
 */
Blockly.BlockSvg.prototype.setOpacity = function(opacity) {
  this.opacity_ = opacity;
  if (this.rendered) {
    this.updateColour();
  }
};

/**
 * Get block opacity for SVG rendering.
 * @return {number} Intended opacity, betweeen 0 and 1
 */
Blockly.BlockSvg.prototype.getOpacity = function() {
  return this.opacity_;
};

/**
 * Set whether the block is collapsed or not.
 * @param {boolean} collapsed True if collapsed.
 */
Blockly.BlockSvg.prototype.setCollapsed = function(collapsed) {
  if (this.collapsed_ == collapsed) {
    return;
  }
  var renderList = [];
  // Show/hide the inputs.
  for (var i = 0, input; input = this.inputList[i]; i++) {
    renderList.push.apply(renderList, input.setVisible(!collapsed));
  }

  var COLLAPSED_INPUT_NAME = '_TEMP_COLLAPSED_INPUT';
  if (collapsed) {
    var icons = this.getIcons();
    for (i = 0; i < icons.length; i++) {
      icons[i].setVisible(false);
    }
    var text = this.toString(Blockly.COLLAPSE_CHARS);
    this.appendDummyInput(COLLAPSED_INPUT_NAME).appendField(text).init();
  } else {
    this.removeInput(COLLAPSED_INPUT_NAME);
    // Clear any warnings inherited from enclosed blocks.
    this.setWarningText(null);
  }
  Blockly.BlockSvg.superClass_.setCollapsed.call(this, collapsed);

  if (!renderList.length) {
    // No child blocks, just render this block.
    renderList[0] = this;
  }
  if (this.rendered) {
    for (var i = 0, block; block = renderList[i]; i++) {
      block.render();
    }
    // Don't bump neighbours.
    // Although bumping neighbours would make sense, users often collapse
    // all their functions and store them next to each other.  Expanding and
    // bumping causes all their definitions to go out of alignment.
  }
};

/**
 * Open the next (or previous) FieldTextInput.
 * @param {Blockly.Field|Blockly.Block} start Current location.
 * @param {boolean} forward If true go forward, otherwise backward.
 */
Blockly.BlockSvg.prototype.tab = function(start, forward) {
  var list = this.createTabList_();
  var i = list.indexOf(start);
  if (i == -1) {
    // No start location, start at the beginning or end.
    i = forward ? -1 : list.length;
  }
  var target = list[forward ? i + 1 : i - 1];
  if (!target) {
    // Ran off of list.
    // If there is an output, tab up to that block.
    var outputBlock = this.outputConnection && this.outputConnection.targetBlock();
    if (outputBlock) {
      outputBlock.tab(this, forward);
    } else { // Otherwise, go to next / previous block, depending on value of `forward`
      var block = forward ? this.getNextBlock() : this.getPreviousBlock();
      if (block) {
        block.tab(this, forward);
      }
    }
  } else if (target instanceof Blockly.Field) {
    target.showEditor_();
  } else {
    target.tab(null, forward);
  }
};

/**
 * Create an ordered list of all text fields and connected inputs.
 * @return {!Array<!Blockly.FieldTextInput|!Blockly.Input>} The ordered list.
 * @private
 */
Blockly.BlockSvg.prototype.createTabList_ = function() {
  // This function need not be efficient since it runs once on a keypress.
  var list = [];
  for (var i = 0, input; input = this.inputList[i]; i++) {
    for (var j = 0, field; field = input.fieldRow[j]; j++) {
      if (field instanceof Blockly.FieldTextInput) {
        // TODO(# 1276): Also support dropdown fields.
        list.push(field);
      }
    }
    if (input.connection) {
      var block = input.connection.targetBlock();
      if (block) {
        list.push(block);
      }
    }
  }
  return list;
};

/**
 * Handle a mouse-down on an SVG block.
 * @param {!Event} e Mouse down event or touch start event.
 * @private
 */
Blockly.BlockSvg.prototype.onMouseDown_ = function(e) {
  var gesture = this.workspace.getGesture(e);
  if (gesture) {
    gesture.handleBlockStart(e, this);
  }
};

/**
 * Load the block's help page in a new window.
 * @private
 */
Blockly.BlockSvg.prototype.showHelp_ = function() {
  var url = goog.isFunction(this.helpUrl) ? this.helpUrl() : this.helpUrl;
  if (url) {
    // @todo rewrite
    alert(url);
  }
};

/**
 * Creates a callback function for a click on the "duplicate" context menu
 * option in Scratch Blocks.  The block is duplicated and attached to the mouse,
 * which acts as though it were pressed and mid-drag.  Clicking the mouse
 * releases the new dragging block.
 * @return {Function} A callback function that duplicates the block and starts a
 *     drag.
 * @private
 */
Blockly.BlockSvg.prototype.duplicateAndDragCallback_ = function() {
  var oldBlock = this;
  return function(e) {
    // Give the context menu a chance to close.
    setTimeout(function() {
      var ws = oldBlock.workspace;
      var svgRootOld = oldBlock.getSvgRoot();
      if (!svgRootOld) {
        throw new Error('oldBlock is not rendered.');
      }

      // Create the new block by cloning the block in the flyout (via XML).
      var xml = Blockly.Xml.blockToDom(oldBlock);
      // The target workspace would normally resize during domToBlock, which
      // will lead to weird jumps.
      // Resizing will be enabled when the drag ends.
      ws.setResizesEnabled(false);
      // Using domToBlock instead of domToWorkspace means that the new block
      // will be placed at position (0, 0) in main workspace units.
      var newBlock = Blockly.Xml.domToBlock(xml, ws);

      // Scratch-specific: Give shadow dom new IDs to prevent duplicating on paste
      Blockly.utils.changeObscuredShadowIds(newBlock);

      var svgRootNew = newBlock.getSvgRoot();
      if (!svgRootNew) {
        throw new Error('newBlock is not rendered.');
      }

      // The position of the old block in workspace coordinates.
      var oldBlockPosWs = oldBlock.getRelativeToSurfaceXY();

      // Place the new block as the same position as the old block.
      // TODO: Offset by the difference between the mouse position and the upper
      // left corner of the block.
      newBlock.moveBy(oldBlockPosWs.x, oldBlockPosWs.y);

      // The position of the old block in pixels relative to the main
      // workspace's origin.
      var oldBlockPosPixels = oldBlockPosWs.scale(ws.scale);

      // The offset in pixels between the main workspace's origin and the upper left
      // corner of the injection div.
      var mainOffsetPixels = ws.getOriginOffsetInPixels();

      // The position of the old block in pixels relative to the upper left corner
      // of the injection div.
      var finalOffsetPixels = goog.math.Coordinate.sum(mainOffsetPixels,
          oldBlockPosPixels);

      var injectionDiv = ws.getInjectionDiv();
      // Bounding rect coordinates are in client coordinates, meaning that they
      // are in pixels relative to the upper left corner of the visible browser
      // window.  These coordinates change when you scroll the browser window.
      var boundingRect = injectionDiv.getBoundingClientRect();

      // e is not a real mouseEvent/touchEvent/pointerEvent.  It's an event
      // created by the context menu and doesn't have the correct coordinates.
      // But it does have some information that we need.
      var fakeEvent = {
        clientX: finalOffsetPixels.x + boundingRect.left,
        clientY: finalOffsetPixels.y + boundingRect.top,
        type: 'mousedown',
        preventDefault: function() {
          e.preventDefault();
        },
        stopPropagation: function() {
          e.stopPropagation();
        },
        target: e.target
      };
      ws.startDragWithFakeEvent(fakeEvent, newBlock);
    }, 0);
  };
};

/**
 * Show the context menu for this block.
 * @param {!Event} e Mouse event.
 * @private
 */
Blockly.BlockSvg.prototype.showContextMenu_ = function(e) {
  if (this.workspace.options.readOnly || !this.contextMenu || this.workspace.options.disableBlocksContextMenu === true) {
    return;
  }
  // Save the current block in a variable for use in closures.
  var block = this;
  var menuOptions = [];

  if (this.isDeletable() && this.isMovable() && !block.isInFlyout) {
    menuOptions.push(Blockly.ContextMenu.blockDuplicateOption(block));
    if (this.isEditable() && this.workspace.options.comments) {
      menuOptions.push(Blockly.ContextMenu.blockCommentOption(block));
    }
    menuOptions.push(Blockly.ContextMenu.blockDeleteOption(block));
  } else if (this.parentBlock_ && this.isShadow_) {
    this.parentBlock_.showContextMenu_(e);
    return;
  }

  menuOptions.push(Blockly.ContextMenu.blockHelpOption(block));

  // Allow the block to add or modify menuOptions.
  if (this.customContextMenu) {
    this.customContextMenu(menuOptions);
  }
  Blockly.ContextMenu.show(e, menuOptions, this.RTL);
  Blockly.ContextMenu.currentBlock = this;
};

/**
 * Move the connections for this block and all blocks attached under it.
 * Also update any attached bubbles.
 * @param {number} dx Horizontal offset from current location, in workspace
 *     units.
 * @param {number} dy Vertical offset from current location, in workspace
 *     units.
 * @private
 */
Blockly.BlockSvg.prototype.moveConnections_ = function(dx, dy) {
  if (!this.rendered) {
    // Rendering is required to lay out the blocks.
    // This is probably an invisible block attached to a collapsed block.
    return;
  }
  var myConnections = this.getConnections_(false);
  for (var i = 0; i < myConnections.length; i++) {
    myConnections[i].moveBy(dx, dy);
  }
  var icons = this.getIcons();
  for (i = 0; i < icons.length; i++) {
    icons[i].computeIconLocation();
  }

  // Recurse through all blocks attached under this one.
  for (i = 0; i < this.childBlocks_.length; i++) {
    this.childBlocks_[i].moveConnections_(dx, dy);
  }
};

/**
 * Recursively adds or removes the dragging class to this node and its children.
 * @param {boolean} adding True if adding, false if removing.
 * @package
 */
Blockly.BlockSvg.prototype.setDragging = function(adding) {
  if (adding) {
    var group = this.getSvgRoot();
    group.translate_ = '';
    group.skew_ = '';
    Blockly.draggingConnections_ =
        Blockly.draggingConnections_.concat(this.getConnections_(true));
    Blockly.utils.addClass(/** @type {!Element} */ (this.svgGroup_),
                      'blocklyDragging');
  } else {
    Blockly.draggingConnections_ = [];
    Blockly.utils.removeClass(/** @type {!Element} */ (this.svgGroup_),
                         'blocklyDragging');
  }
  // Recurse through all blocks attached under this one.
  for (var i = 0; i < this.childBlocks_.length; i++) {
    this.childBlocks_[i].setDragging(adding);
  }

  this.setIsConnectedToHatBlock(!adding);
};

/**
 * Add or remove the UI indicating if this block is movable or not.
 */
Blockly.BlockSvg.prototype.updateMovable = function() {
  if (this.isMovable()) {
    Blockly.utils.addClass(/** @type {!Element} */ (this.svgGroup_),
                      'blocklyDraggable');
  } else {
    Blockly.utils.removeClass(/** @type {!Element} */ (this.svgGroup_),
                         'blocklyDraggable');
  }
};

/**
 * Set whether this block is movable or not.
 * @param {boolean} movable True if movable.
 */
Blockly.BlockSvg.prototype.setMovable = function(movable) {
  Blockly.BlockSvg.superClass_.setMovable.call(this, movable);
  this.updateMovable();
};

/**
 * Set whether this block is editable or not.
 * @param {boolean} editable True if editable.
 */
Blockly.BlockSvg.prototype.setEditable = function(editable) {
  Blockly.BlockSvg.superClass_.setEditable.call(this, editable);
  var icons = this.getIcons();
  for (var i = 0; i < icons.length; i++) {
    icons[i].updateEditable();
  }
};

/**
 * Set whether this block is a shadow block or not.
 * @param {boolean} shadow True if a shadow.
 */
Blockly.BlockSvg.prototype.setShadow = function(shadow) {
  Blockly.BlockSvg.superClass_.setShadow.call(this, shadow);
  this.updateColour();
};

/**
 * Set whether this block is an insertion marker block or not.
 * @param {boolean} insertionMarker True if an insertion marker.
 * @param {Number=} opt_minWidth Optional minimum width of the marker.
 */
Blockly.BlockSvg.prototype.setInsertionMarker = function(insertionMarker, opt_minWidth) {
  Blockly.BlockSvg.superClass_.setInsertionMarker.call(this, insertionMarker);
  this.insertionMarkerMinWidth_ = opt_minWidth;
  this.updateColour();
};

/**
 * Return the root node of the SVG or null if none exists.
 * @return {Element} The root SVG node (probably a group).
 */
Blockly.BlockSvg.prototype.getSvgRoot = function() {
  return this.svgGroup_;
};

Blockly.BlockSvg.prototype.getSvgContentRoot = function() {
  return this.svgContentGroup_;
};

/**
 * Dispose of this block.
 * @param {boolean} healStack If true, then try to heal any gap by connecting
 *     the next statement with the previous statement.  Otherwise, dispose of
 *     all children of this block.
 * @param {boolean} animate If true, show a disposal animation and sound.
 */
Blockly.BlockSvg.prototype.dispose = function(healStack, animate) {
  if (!this.workspace) {
    // The block has already been deleted.
    return;
  }
  Blockly.Tooltip.hide();
  Blockly.Field.startCache();
  // Save the block's workspace temporarily so we can resize the
  // contents once the block is disposed.
  var blockWorkspace = this.workspace;
  // If this block is being dragged, unlink the mouse events.
  if (Blockly.selected == this) {
    this.unselect();
    this.workspace.cancelCurrentGesture();
  }
  if(this.isChosen_) {
    Blockly.BlocksSelection.removeFromChosenBlocks(this);
  }
  // If this block has a context menu open, close it.
  if (Blockly.ContextMenu.currentBlock == this) {
    Blockly.ContextMenu.hide();
  }

  if (animate && this.rendered) {
    this.unplug(healStack);
    this.disposeUiEffect();
  }
  // Stop rerendering.
  this.rendered = false;

  Blockly.Events.disable();
  try {
    var icons = this.getIcons();
    for (var i = 0; i < icons.length; i++) {
      icons[i].dispose();
    }
  } finally {
    Blockly.Events.enable();
  }
  Blockly.BlockSvg.superClass_.dispose.call(this, healStack);

  goog.dom.removeNode(this.svgGroup_);
  blockWorkspace.resizeContents();
  // Sever JavaScript to DOM connections.
  this.svgGroup_ = null;
  this.svgPath_ = null;
  Blockly.Field.stopCache();
};

/**
 * Play some UI effects (sound, animation) when disposing of a block.
 */
Blockly.BlockSvg.prototype.disposeUiEffect = function() {
  this.workspace.getAudioManager().play('delete');

  var xy = this.workspace.getSvgXY(/** @type {!Element} */ (this.svgGroup_));
  // Deeply clone the current block.
  var clone = this.svgGroup_.cloneNode(true);
  clone.translateX_ = xy.x;
  clone.translateY_ = xy.y;
  clone.setAttribute('transform',
      'translate(' + clone.translateX_ + ',' + clone.translateY_ + ')');
  this.workspace.getParentSvg().appendChild(clone);
  clone.bBox_ = clone.getBBox();
  // Start the animation.
  Blockly.BlockSvg.disposeUiStep_(clone, this.RTL, new Date,
      this.workspace.scale);
};

/**
 * Play some UI effects (sound) after a connection has been established.
 */
Blockly.BlockSvg.prototype.connectionUiEffect = function() {
  this.workspace.getAudioManager().play('click');
};

/**
 * Animate a cloned block and eventually dispose of it.
 * This is a class method, not an instance method since the original block has
 * been destroyed and is no longer accessible.
 * @param {!Element} clone SVG element to animate and dispose of.
 * @param {boolean} rtl True if RTL, false if LTR.
 * @param {!Date} start Date of animation's start.
 * @param {number} workspaceScale Scale of workspace.
 * @private
 */
Blockly.BlockSvg.disposeUiStep_ = function(clone, rtl, start, workspaceScale) {
  var ms = new Date - start;
  var percent = ms / 150;
  if (percent > 1) {
    goog.dom.removeNode(clone);
  } else {
    var x = clone.translateX_ +
        (rtl ? -1 : 1) * clone.bBox_.width * workspaceScale / 2 * percent;
    var y = clone.translateY_ + clone.bBox_.height * workspaceScale * percent;
    var scale = (1 - percent) * workspaceScale;
    clone.setAttribute('transform', 'translate(' + x + ',' + y + ')' +
        ' scale(' + scale + ')');
    setTimeout(Blockly.BlockSvg.disposeUiStep_, 10, clone, rtl, start,
               workspaceScale);
  }
};

/**
 * Play some UI effects (sound, animation) when disconnecting a block.
 * No-op in scratch-blocks, which has no disconnect animation.
 * @private
 */
Blockly.BlockSvg.prototype.disconnectUiEffect = function() {
};

/**
 * Stop the disconnect UI animation immediately.
 * No-op in scratch-blocks, which has no disconnect animation.
 * @private
 */
Blockly.BlockSvg.disconnectUiStop_ = function() {
};

/**
 * Enable or disable a block.
 */
Blockly.BlockSvg.prototype.updateDisabled = function() {
  // not supported
};

/**
 * Returns the comment on this block (or '' if none).
 * @return {string} Block's comment.
 */
Blockly.BlockSvg.prototype.getCommentText = function() {
  if (this.comment) {
    var comment = this.comment.getText();
    // Trim off trailing whitespace.
    return comment.replace(/\s+$/, '').replace(/ +\n/g, '\n');
  }
  return '';
};

/**
 * Set this block's comment text.
 * @param {?string} text The text, or null to delete.
 */
Blockly.BlockSvg.prototype.setCommentText = function(text) {
  var changedState = false;
  if (goog.isString(text)) {
    if (!this.comment) {
      this.comment = new Blockly.Comment(this);
      changedState = true;
    }
    this.comment.setText(/** @type {string} */ (text));
  } else {
    if (this.comment) {
      this.comment.dispose();
      changedState = true;
    }
  }
  if (changedState && this.rendered) {
    this.render();
    // Adding or removing a comment icon will cause the block to change shape.
    this.bumpNeighbours_();
  }
};

/**
 * Set this block's warning text.
 * @param {?string} text The text, or null to delete.
 * @param {string=} opt_id An optional ID for the warning text to be able to
 *     maintain multiple warnings.
 */
Blockly.BlockSvg.prototype.setWarningText = function(text, opt_id) {
  if (!this.setWarningText.pid_) {
    // Create a database of warning PIDs.
    // Only runs once per block (and only those with warnings).
    this.setWarningText.pid_ = Object.create(null);
  }
  var id = opt_id || '';
  if (!id) {
    // Kill all previous pending processes, this edit supersedes them all.
    for (var n in this.setWarningText.pid_) {
      clearTimeout(this.setWarningText.pid_[n]);
      delete this.setWarningText.pid_[n];
    }
  } else if (this.setWarningText.pid_[id]) {
    // Only queue up the latest change.  Kill any earlier pending process.
    clearTimeout(this.setWarningText.pid_[id]);
    delete this.setWarningText.pid_[id];
  }
  if (this.workspace.isDragging()) {
    // Don't change the warning text during a drag.
    // Wait until the drag finishes.
    var thisBlock = this;
    this.setWarningText.pid_[id] = setTimeout(function() {
      if (thisBlock.workspace) {  // Check block wasn't deleted.
        delete thisBlock.setWarningText.pid_[id];
        thisBlock.setWarningText(text, id);
      }
    }, 100);
    return;
  }
  if (this.isInFlyout) {
    text = null;
  }

  var changedState = false;
  if (goog.isString(text)) {
    if (!this.warning) {
      this.warning = new Blockly.Warning(this);
      changedState = true;
    }
    this.warning.setText(/** @type {string} */ (text), id);
  } else {
    // Dispose all warnings if no id is given.
    if (this.warning && !id) {
      this.warning.dispose();
      changedState = true;
    } else if (this.warning) {
      var oldText = this.warning.getText();
      this.warning.setText('', id);
      var newText = this.warning.getText();
      if (!newText) {
        this.warning.dispose();
      }
      changedState = oldText != newText;
    }
  }
  if (changedState && this.rendered) {
    this.render();
    // Adding or removing a warning icon will cause the block to change shape.
    this.bumpNeighbours_();
  }
};

/**
 * Give this block a mutator dialog.
 * @param {Blockly.Mutator} mutator A mutator dialog instance or null to remove.
 */
Blockly.BlockSvg.prototype.setMutator = function(mutator) {
  if (this.mutator && this.mutator !== mutator) {
    this.mutator.dispose();
  }
  if (mutator) {
    mutator.block_ = this;
    this.mutator = mutator;
    mutator.createIcon();
  }
};

/**
 * Select this block.  Highlight it visually.
 */
Blockly.BlockSvg.prototype.addSelect = function() {
  Blockly.utils.addClass(/** @type {!Element} */ (this.svgGroup_),
                    'blocklySelected');
};

/**
 * Unselect this block.  Remove its highlighting.
 */
Blockly.BlockSvg.prototype.removeSelect = function() {
  Blockly.utils.removeClass(/** @type {!Element} */ (this.svgGroup_),
                       'blocklySelected');
};
/**
 * Select this block.  Highlight it visually.
 */
Blockly.BlockSvg.prototype.addChosen = function() {
  // Blockly.utils.addClass(/** @type {!Element} */ (this.svgGroup_),
  //                   'blocklyChosen');
  Blockly.utils.addClass(/** @type {!Element} */ (this.svgPath_),
                    'blocklyChosen');
};

/**
 * Unselect this block.  Remove its highlighting.
 */
Blockly.BlockSvg.prototype.removeChosen = function() {
  // Blockly.utils.removeClass(/** @type {!Element} */ (this.svgGroup_),
  //                      'blocklyChosen');
  Blockly.utils.removeClass(/** @type {!Element} */ (this.svgPath_),
                      'blocklyChosen');
};

/**
 * Update the cursor over this block by adding or removing a class.
 * @param {boolean} enable True if the delete cursor should be shown, false
 *     otherwise.
 * @package
 */
Blockly.BlockSvg.prototype.setDeleteStyle = function(enable) {
  if (enable) {
    Blockly.utils.addClass(/** @type {!Element} */ (this.svgGroup_),
        'blocklyDraggingDelete');
  } else {
    Blockly.utils.removeClass(/** @type {!Element} */ (this.svgGroup_),
        'blocklyDraggingDelete');
  }
};

// Overrides of functions on Blockly.Block that take into account whether the
// block has been rendered.

/**
 * Set the main (default) colours of a block.
 * @param {number|string} colour HSV hue value, or #RRGGBB string.
 * @param {number|string} colourSecondary Secondary HSV hue value, or #RRGGBB
 *    string.
 * @param {number|string} colourTertiary Tertiary HSV hue value, or #RRGGBB
 *    string.
 * @param {number|string} colourQuaternary Quaternary HSV hue value, or #RRGGBB
 *    string.
 */
Blockly.BlockSvg.prototype.setColour = function(colour, colourSecondary,
    colourTertiary, colourQuaternary) {
  Blockly.BlockSvg.superClass_.setColour.call(this, colour, colourSecondary,
      colourTertiary, colourQuaternary);
};

/**
 * Set the alternate colours of a block.
 * @param {number|string} colour HSV hue value, or #RRGGBB string.
 * @param {number|string} colourSecondary Secondary HSV hue value, or #RRGGBB
 *    string.
 * @param {number|string} colourTertiary Tertiary HSV hue value, or #RRGGBB
 *    string.
 * @param {number|string} colourQuaternary Quaternary HSV hue value, or #RRGGBB
 *    string.
 */
Blockly.BlockSvg.prototype.setAltColour = function(colour, colourSecondary,
    colourTertiary, colourQuaternary) {
  Blockly.BlockSvg.superClass_.setAltColour.call(this, colour, colourSecondary,
      colourTertiary, colourQuaternary);
};

/**
 * Change between the main or alternate colours of a block
 * @param {boolean} useAlt To use the alternate set of colours or not
 */
Blockly.BlockSvg.prototype.setUseAltColours = function(useAlt) {
  Blockly.BlockSvg.superClass_.setUseAltColours.call(this, useAlt);
};

/**
 * Move this block to the front of the visible workspace.
 * <g> tags do not respect z-index so svg renders them in the
 * order that they are in the dom.  By placing this block first within the
 * block group's <g>, it will render on top of any other blocks.
 * @package
 */
Blockly.BlockSvg.prototype.bringToFront = function() {
  var block = this;
  do {
    var root = block.getSvgRoot();
    root.parentNode.appendChild(root);
    block = block.getParent();
  } while (block);
};

/**
 * Set whether this block can chain onto the bottom of another block.
 * @param {boolean} newBoolean True if there can be a previous statement.
 * @param {string|Array.<string>|null|undefined} opt_check Statement type or
 *     list of statement types.  Null/undefined if any type could be connected.
 */
Blockly.BlockSvg.prototype.setPreviousStatement =
    function(newBoolean, opt_check) {
  /* eslint-disable indent */
  Blockly.BlockSvg.superClass_.setPreviousStatement.call(this, newBoolean,
      opt_check);

  if (this.rendered) {
    this.render();
    this.bumpNeighbours_();
  }
};  /* eslint-enable indent */

/**
 * Set whether another block can chain onto the bottom of this block.
 * @param {boolean} newBoolean True if there can be a next statement.
 * @param {string|Array.<string>|null|undefined} opt_check Statement type or
 *     list of statement types.  Null/undefined if any type could be connected.
 */
Blockly.BlockSvg.prototype.setNextStatement = function(newBoolean, opt_check) {
  Blockly.BlockSvg.superClass_.setNextStatement.call(this, newBoolean,
      opt_check);

  if (this.rendered) {
    this.render();
    this.bumpNeighbours_();
  }
};

/**
 * Set whether this block returns a value.
 * @param {boolean} newBoolean True if there is an output.
 * @param {string|Array.<string>|null|undefined} opt_check Returned type or list
 *     of returned types.  Null or undefined if any type could be returned
 *     (e.g. variable get).
 */
Blockly.BlockSvg.prototype.setOutput = function(newBoolean, opt_check) {
  Blockly.BlockSvg.superClass_.setOutput.call(this, newBoolean, opt_check);

  if (this.rendered) {
    this.render();
    this.bumpNeighbours_();
  }
};

/**
 * Set whether value inputs are arranged horizontally or vertically.
 * @param {boolean} newBoolean True if inputs are horizontal.
 */
Blockly.BlockSvg.prototype.setInputsInline = function(newBoolean) {
  Blockly.BlockSvg.superClass_.setInputsInline.call(this, newBoolean);

  if (this.rendered) {
    this.render();
    this.bumpNeighbours_();
  }
};

/**
 * Remove an input from this block.
 * @param {string} name The name of the input.
 * @param {boolean=} opt_quiet True to prevent error if input is not present.
 * @throws {goog.asserts.AssertionError} if the input is not present and
 *     opt_quiet is not true.
 */
Blockly.BlockSvg.prototype.removeInput = function(name, opt_quiet) {
  Blockly.BlockSvg.superClass_.removeInput.call(this, name, opt_quiet);

  if (this.rendered) {
    this.render();
    // Removing an input will cause the block to change shape.
    this.bumpNeighbours_();
  }
};

/**
 * Move a numbered input to a different location on this block.
 * @param {number} inputIndex Index of the input to move.
 * @param {number} refIndex Index of input that should be after the moved input.
 */
Blockly.BlockSvg.prototype.moveNumberedInputBefore = function(
    inputIndex, refIndex) {
  Blockly.BlockSvg.superClass_.moveNumberedInputBefore.call(this, inputIndex,
      refIndex);

  if (this.rendered) {
    this.render();
    // Moving an input will cause the block to change shape.
    this.bumpNeighbours_();
  }
};

/**
 * Add a value input, statement input or local variable to this block.
 * @param {number} type Either Blockly.INPUT_VALUE or Blockly.NEXT_STATEMENT or
 *     Blockly.DUMMY_INPUT.
 * @param {string} name Language-neutral identifier which may used to find this
 *     input again.  Should be unique to this block.
 * @return {!Blockly.Input} The input object created.
 * @private
 */
Blockly.BlockSvg.prototype.appendInput_ = function(type, name) {
  var input = Blockly.BlockSvg.superClass_.appendInput_.call(this, type, name);

  if (this.rendered) {
    this.render();
    // Adding an input will cause the block to change shape.
    this.bumpNeighbours_();
  }
  return input;
};

/**
 * Returns connections originating from this block.
 * @param {boolean} all If true, return all connections even hidden ones.
 *     Otherwise, for a non-rendered block return an empty list, and for a
 *     collapsed block don't return inputs connections.
 * @return {!Array.<!Blockly.Connection>} Array of connections.
 * @package
 */
Blockly.BlockSvg.prototype.getConnections_ = function(all) {
  var myConnections = [];
  if (all || this.rendered) {
    if (this.outputConnection) {
      myConnections.push(this.outputConnection);
    }
    if (this.previousConnection) {
      myConnections.push(this.previousConnection);
    }
    if (this.nextConnection) {
      myConnections.push(this.nextConnection);
    }
    if (all || !this.collapsed_) {
      for (var i = 0, input; input = this.inputList[i]; i++) {
        if (input.connection) {
          myConnections.push(input.connection);
        }
      }
    }
  }
  return myConnections;
};

/**
 * Create a connection of the specified type.
 * @param {number} type The type of the connection to create.
 * @return {!Blockly.RenderedConnection} A new connection of the specified type.
 * @private
 */
Blockly.BlockSvg.prototype.makeConnection_ = function(type) {
  return new Blockly.RenderedConnection(this, type);
};

/**
 * Bump unconnected blocks out of alignment.  Two blocks which aren't actually
 * connected should not coincidentally line up on screen.
 * @private
 */
Blockly.BlockSvg.prototype.bumpNeighbours_ = function() {
  if (!this.workspace) {
    return;  // Deleted block.
  }
  if (this.workspace.isDragging()) {
    return;  // Don't bump blocks during a drag.
  }
  var rootBlock = this.getRootBlock();
  if (rootBlock.isInFlyout) {
    return;  // Don't move blocks around in a flyout.
  }
  // Loop through every connection on this block.
  var myConnections = this.getConnections_(false);
  for (var i = 0, connection; connection = myConnections[i]; i++) {

    // Spider down from this block bumping all sub-blocks.
    if (connection.isConnected() && connection.isSuperior()) {
      connection.targetBlock().bumpNeighbours_();
    }

    var neighbours = connection.neighbours_(Blockly.SNAP_RADIUS);
    for (var j = 0, otherConnection; otherConnection = neighbours[j]; j++) {

      // If both connections are connected, that's probably fine.  But if
      // either one of them is unconnected, then there could be confusion.
      if (!connection.isConnected() || !otherConnection.isConnected()) {
        // Only bump blocks if they are from different tree structures.
        if (otherConnection.getSourceBlock().getRootBlock() != rootBlock) {

          // Always bump the inferior block.
          if (connection.isSuperior()) {
            otherConnection.bumpAwayFrom_(connection);
          } else {
            connection.bumpAwayFrom_(otherConnection);
          }
        }
      }
    }
  }
};

/**
 * Schedule snapping to grid and bumping neighbours to occur after a brief
 * delay.
 * @package
 */
Blockly.BlockSvg.prototype.scheduleSnapAndBump = function() {
  var block = this;
  // Ensure that any snap and bump are part of this move's event group.
  var group = Blockly.Events.getGroup();

  setTimeout(function() {
    Blockly.Events.setGroup(group);
    block.snapToGrid();
    Blockly.Events.setGroup(false);
  }, Blockly.BUMP_DELAY / 2);

  setTimeout(function() {
    Blockly.Events.setGroup(group);
    block.bumpNeighbours_();
    Blockly.Events.setGroup(false);
  }, Blockly.BUMP_DELAY);
};

/**
 * set block is connected to the hat block
 */
Blockly.BlockSvg.prototype.setIsConnectedToHatBlock = function(isConnected) {
  Blockly.BlockSvg.superClass_.setIsConnectedToHatBlock.call(this, isConnected);
};<|MERGE_RESOLUTION|>--- conflicted
+++ resolved
@@ -173,30 +173,6 @@
 };
 
 /**
-<<<<<<< HEAD
- * Create and initialize the SVG element for an input shape.
- * May be called more than once for an input.
- * @param {!Blockly.Input} input Value input to add a shape SVG element for.
- */
-Blockly.BlockSvg.prototype.initInputShape = function(input) {
-  if (this.inputShapes_[input.name] || input.connection.getShadowDom()) {
-    // Only create the shape elements once, and don't bother creating them if
-    // there's a shadow block that will always cover the input shape.
-    return;
-  }
-  this.inputShapes_[input.name] = Blockly.utils.createSvgElement(
-    'path',
-    {
-      'class': 'blocklyPath',
-      'style': 'visibility: hidden' // Hide by default - shown when not connected.
-    },
-    this.svgContentGroup_
-  );
-};
-
-/**
-=======
->>>>>>> f9cd4fa8
  * Select this block.  Highlight it visually.
  */
 Blockly.BlockSvg.prototype.select = function() {
