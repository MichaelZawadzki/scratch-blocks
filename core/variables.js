/**
 * @license
 * Visual Blocks Editor
 *
 * Copyright 2012 Google Inc.
 * https://developers.google.com/blockly/
 *
 * Licensed under the Apache License, Version 2.0 (the "License");
 * you may not use this file except in compliance with the License.
 * You may obtain a copy of the License at
 *
 *   http://www.apache.org/licenses/LICENSE-2.0
 *
 * Unless required by applicable law or agreed to in writing, software
 * distributed under the License is distributed on an "AS IS" BASIS,
 * WITHOUT WARRANTIES OR CONDITIONS OF ANY KIND, either express or implied.
 * See the License for the specific language governing permissions and
 * limitations under the License.
 */

/**
 * @fileoverview Utility functions for handling variables.
 * @author fraser@google.com (Neil Fraser)
 */
'use strict';

/**
 * @name Blockly.Variables
 * @namespace
 **/
goog.provide('Blockly.Variables');

goog.require('Blockly.Blocks');
goog.require('Blockly.constants');
goog.require('Blockly.Workspace');
goog.require('goog.string');


/**
<<<<<<< HEAD
 * Category to separate variable names from procedures and generated functions.
 */
Blockly.Variables.NAME_TYPE = 'VARIABLE';


/**
 * Category for predefined varaibles
 */
Blockly.Variables.PREDEFINED_NAME_TYPE = 'PREDEFINED-VARIABLE';

/**
 * List of manually added variables
 */
Blockly.Variables.predefinedVars = [];

Blockly.Variables.addPredefiendVar = function(name)
{
  Blockly.Variables.predefinedVars.push(name);
};

Blockly.Variables.getPredefiendVars = function()
{
  var vars = [];
  for (var i=0; i<Blockly.Variables.predefinedVars.length; i++) {
    vars.push(Blockly.Variables.predefinedVars[i]);
  }
  return vars;
};

/**
=======
>>>>>>> aa37b99e
 * Find all user-created variables that are in use in the workspace.
 * For use by generators.
 * @param {!Blockly.Block|!Blockly.Workspace} root Root block or workspace.
 * @return {!Array.<string>} Array of variable names.
 */
Blockly.Variables.allUsedVariables = function(root) {
  var blocks;
  if (root instanceof Blockly.Block) {
    // Root is Block.
    blocks = root.getDescendants();
  } else if (root instanceof Blockly.Workspace ||
      root instanceof Blockly.WorkspaceSvg) {
    // Root is Workspace.
    blocks = root.getAllBlocks();
  } else {
    throw 'Not Block or Workspace: ' + root;
  }
  var variableHash = Object.create(null);
  // Iterate through every block and add each variable to the hash.
  for (var x = 0; x < blocks.length; x++) {
    var blockVariables = blocks[x].getVars();
    if (blockVariables) {
      for (var y = 0; y < blockVariables.length; y++) {
        var varName = blockVariables[y];
        // Variable name may be null if the block is only half-built.
        if (varName) {
          variableHash[varName.toLowerCase()] = varName;
        }
      }
    }
  }

  Blockly.Variables.predefinedVars.forEach(function(x) {
    var lowercaseName = x.toLowerCase();
    
    if (variableHash[lowercaseName] === undefined) {
      variableHash[lowercaseName] = x;
    }
  });

  // Flatten the hash into a list.
  var variableList = [];
  for (var name in variableHash) {
    variableList.push(variableHash[name]);
  }
  return variableList;
};

/**
 * Find all variables that the user has created through the workspace or
 * toolbox.  For use by generators.
 * @param {!Blockly.Workspace} root The workspace to inspect.
 * @return {!Array.<string>} Array of variable names.
 */
Blockly.Variables.allVariables = function(root) {
  if (root instanceof Blockly.Block) {
    // Root is Block.
    console.warn('Deprecated call to Blockly.Variables.allVariables ' +
                 'with a block instead of a workspace.  You may want ' +
                 'Blockly.Variables.allUsedVariables');
  }
  return root.variableList;
};


/**
 * Construct the blocks required by the flyout for the variable category.
 * @return {!Array.<!Element>} Array of XML block elements.
 */
Blockly.Variables.flyoutCategoryPredefined = function() {
  var variableList = Blockly.Variables.predefinedVars;
  variableList.sort(goog.string.caseInsensitiveCompare);

  var xmlList = [];

  for (var i = 0; i < variableList.length; i++) {
    if (Blockly.Blocks['data_variable']) {
      // <block type="data_variable">
      //   <value name="VARIABLE">
      //     <shadow type="data_variablemenu"></shadow>
      //   </value>
      // </block>
      var block = goog.dom.createDom('block');
      block.setAttribute('type', 'data_variable');
      block.setAttribute('gap', 8);
      block.appendChild(Blockly.Variables.createVariableDom_(variableList[i]));
      xmlList.push(block);
    }
  }

  if (xmlList.length > 1) { // The button is always there.
    xmlList[xmlList.length - 1].setAttribute('gap', 24);

    if (Blockly.Blocks['data_setvariableto']) {
      // <block type="data_setvariableto" gap="20">
      //   <value name="VARIABLE">
      //    <shadow type="data_variablemenu"></shadow>
      //   </value>
      //   <value name="VALUE">
      //     <shadow type="text">
      //       <field name="TEXT">0</field>
      //     </shadow>
      //   </value>
      // </block>
      var block = goog.dom.createDom('block');
      block.setAttribute('type', 'data_setvariableto');
      block.setAttribute('gap', 8);
      block.appendChild(Blockly.Variables.createVariableDom_(variableList[0]));
      block.appendChild(Blockly.Variables.createTextDom_());
      xmlList.push(block);
    }
  }
  return xmlList;
};

/**
 * Construct the blocks required by the flyout for the variable category.
 * @param {!Blockly.Workspace} workspace The workspace contianing variables.
 * @return {!Array.<!Element>} Array of XML block elements.
 */
Blockly.Variables.flyoutCategory = function(workspace) {
  var variableList = workspace.variableList;
  variableList.sort(goog.string.caseInsensitiveCompare);

  var xmlList = [];
  var button = goog.dom.createDom('button');
  button.setAttribute('text', Blockly.Msg.NEW_VARIABLE);
  button.setAttribute('callbackKey', 'CREATE_VARIABLE');

  workspace.registerButtonCallback('CREATE_VARIABLE', function(button) {
    Blockly.Variables.createVariable(button.getTargetWorkspace());
  });

  xmlList.push(button);


  for (var i = 0; i < variableList.length; i++) {
    if (Blockly.Blocks['data_variable']) {
      // <block type="data_variable">
      //   <value name="VARIABLE">
      //     <shadow type="data_variablemenu"></shadow>
      //   </value>
      // </block>
      var block = goog.dom.createDom('block');
      block.setAttribute('type', 'data_variable');
      block.setAttribute('gap', 8);
      block.appendChild(Blockly.Variables.createVariableDom_(variableList[i]));
      xmlList.push(block);
    }
  }

  if (xmlList.length > 1) { // The button is always there.
    xmlList[xmlList.length - 1].setAttribute('gap', 24);

    if (Blockly.Blocks['data_setvariableto']) {
      // <block type="data_setvariableto" gap="20">
      //   <value name="VARIABLE">
      //    <shadow type="data_variablemenu"></shadow>
      //   </value>
      //   <value name="VALUE">
      //     <shadow type="text">
      //       <field name="TEXT">0</field>
      //     </shadow>
      //   </value>
      // </block>
      var block = goog.dom.createDom('block');
      block.setAttribute('type', 'data_setvariableto');
      block.setAttribute('gap', 8);
      block.appendChild(Blockly.Variables.createVariableDom_(variableList[0]));
      block.appendChild(Blockly.Variables.createTextDom_());
      xmlList.push(block);
    }
    if (Blockly.Blocks['data_changevariableby']) {
      // <block type="data_changevariableby">
      //   <value name="VARIABLE">
      //    <shadow type="data_variablemenu"></shadow>
      //   </value>
      //   <value name="VALUE">
      //     <shadow type="math_number">
      //       <field name="NUM">0</field>
      //     </shadow>
      //   </value>
      // </block>
      var block = goog.dom.createDom('block');
      block.setAttribute('type', 'data_changevariableby');
      block.setAttribute('gap', 8);
      block.appendChild(Blockly.Variables.createVariableDom_(variableList[0]));
      block.appendChild(Blockly.Variables.createMathNumberDom_());
      xmlList.push(block);
    }
    if (Blockly.Blocks['data_showvariable']) {
      // <block type="data_showvariable">
      //   <value name="VARIABLE">
      //     <shadow type="data_variablemenu"></shadow>
      //   </value>
      // </block>
      var block = goog.dom.createDom('block');
      block.setAttribute('type', 'data_showvariable');
      block.setAttribute('gap', 8);
      block.appendChild(Blockly.Variables.createVariableDom_(variableList[0]));
      xmlList.push(block);
    }
    if (Blockly.Blocks['data_hidevariable']) {
      // <block type="data_showvariable">
      //   <value name="VARIABLE">
      //     <shadow type="data_variablemenu"></shadow>
      //   </value>
      // </block>
      var block = goog.dom.createDom('block');
      block.setAttribute('type', 'data_hidevariable');
      block.appendChild(Blockly.Variables.createVariableDom_(variableList[0]));
      xmlList.push(block);
    }
  }
  return xmlList;
};

/**
 * Create a dom element for a value tag with the given name attribute.
 * @param {string} name The value to use for the name attribute.
 * @return {!Element} An XML element: <value name="name"></value>
 */
Blockly.Variables.createValueDom_ = function(name) {
  var value = goog.dom.createDom('value');
  value.setAttribute('name', name);
  return value;
};

/**
 * Create a dom element for a shadow tag with the given tupe attribute.
 * @param {string} type The value to use for the type attribute.
 * @param {string} value The value to have inside the tag.
 * @return {!Element} An XML element: <shadow type="type">value</shadow>
 */
Blockly.Variables.createShadowDom_ = function(type) {
  var shadow = goog.dom.createDom('shadow');
  shadow.setAttribute('type', type);
  return shadow;
};

/**
 * Create a dom element for value tag with a shadow variable inside.
 * @param {string} name The name of the variable to select.
 * @return {!Element} An XML element.
 */
Blockly.Variables.createVariableDom_ = function(name) {
  //   <value name="VARIABLE">
  //     <shadow type="data_variablemenu">
  //       <field name="VARIABLE">variablename
  //       </field>
  //     </shadow>
  //   </value>
  var value = Blockly.Variables.createValueDom_('VARIABLE');
  var shadow = Blockly.Variables.createShadowDom_('data_variablemenu');
  var field = goog.dom.createDom('field', null, name);
  field.setAttribute('name', 'VARIABLE');
  shadow.appendChild(field);
  value.appendChild(shadow);
  return value;
};

/**
 * Create a dom element for value tag with a shadow text inside.
 * @return {!Element} An XML element.
 */
Blockly.Variables.createTextDom_ = function() {
  //   <value name="VALUE">
  //     <shadow type="text">
  //       <field name="TEXT">0</field>
  //     </shadow>
  //   </value>
  var value = Blockly.Variables.createValueDom_('VALUE');
  var shadow = Blockly.Variables.createShadowDom_('text');
  var field = goog.dom.createDom('field', null, '0');
  field.setAttribute('name', 'TEXT');
  shadow.appendChild(field);
  value.appendChild(shadow);
  return value;
};

/**
 * Create a dom element for value tag with a shadow number inside.
 * @return {!Element} An XML element.
 */
Blockly.Variables.createMathNumberDom_ = function() {
  //   <value name="VALUE">
  //     <shadow type="math_number">
  //       <field name="NUM">0</field>
  //     </shadow>
  //   </value>
  var value = Blockly.Variables.createValueDom_('VALUE');
  var shadow = Blockly.Variables.createShadowDom_('math_number');
  var field = goog.dom.createDom('field', null, '1');
  field.setAttribute('name', 'NUM');
  shadow.appendChild(field);
  value.appendChild(shadow);
  return value;
};

/**
* Return a new variable name that is not yet being used. This will try to
* generate single letter variable names in the range 'i' to 'z' to start with.
* If no unique name is located it will try 'i' to 'z', 'a' to 'h',
* then 'i2' to 'z2' etc.  Skip 'l'.
 * @param {!Blockly.Workspace} workspace The workspace to be unique in.
* @return {string} New variable name.
*/
Blockly.Variables.generateUniqueName = function(workspace) {
  var variableList = workspace.variableList;
  var newName = '';
  if (variableList.length) {
    var nameSuffix = 1;
    var letters = 'ijkmnopqrstuvwxyzabcdefgh';  // No 'l'.
    var letterIndex = 0;
    var potName = letters.charAt(letterIndex);
    while (!newName) {
      var inUse = false;
      for (var i = 0; i < variableList.length; i++) {
        if (variableList[i].toLowerCase() == potName) {
          // This potential name is already used.
          inUse = true;
          break;
        }
      }
      if (inUse) {
        // Try the next potential name.
        letterIndex++;
        if (letterIndex == letters.length) {
          // Reached the end of the character sequence so back to 'i'.
          // a new suffix.
          letterIndex = 0;
          nameSuffix++;
        }
        potName = letters.charAt(letterIndex);
        if (nameSuffix > 1) {
          potName += nameSuffix;
        }
      } else {
        // We can use the current potential name.
        newName = potName;
      }
    }
  } else {
    newName = 'i';
  }
  return newName;
};

/**
 * Create a new variable on the given workspace.
 * @param {!Blockly.Workspace} workspace The workspace on which to create the
 *     variable.
 * @param {function(?string=)=} opt_callback A callback. It will
 *     be passed an acceptable new variable name, or null if change is to be
 *     aborted (cancel button), or undefined if an existing variable was chosen.
 */
Blockly.Variables.createVariable = function(workspace, opt_callback) {
  var promptAndCheckWithAlert = function(defaultName) {
    Blockly.Variables.promptName(Blockly.Msg.NEW_VARIABLE_TITLE, defaultName,
      function(text) {
        if (text) {
          if (workspace.variableIndexOf(text) != -1) {
            Blockly.alert(Blockly.Msg.VARIABLE_ALREADY_EXISTS.replace('%1',
                text.toLowerCase()),
                function() {
                  promptAndCheckWithAlert(text);  // Recurse
                });
          } else {
            workspace.createVariable(text);
            if (opt_callback) {
              opt_callback(text);
            }
          }
        } else {
          // User canceled prompt without a value.
          if (opt_callback) {
            opt_callback(null);
          }
        }
      });
  };
  promptAndCheckWithAlert('');
};

/**
 * Prompt the user for a new variable name.
 * @param {string} promptText The string of the prompt.
 * @param {string} defaultText The default value to show in the prompt's field.
 * @param {function(?string)} callback A callback. It will be passed the new
 *     variable name, or null if the user picked something illegal.
 */
Blockly.Variables.promptName = function(promptText, defaultText, callback) {
  Blockly.prompt(promptText, defaultText, function(newVar) {
    // Merge runs of whitespace.  Strip leading and trailing whitespace.
    // Beyond this, all names are legal.
    if (newVar) {
      newVar = newVar.replace(/[\s\xa0]+/g, ' ').replace(/^ | $/g, '');
      if (newVar == Blockly.Msg.RENAME_VARIABLE ||
          newVar == Blockly.Msg.NEW_VARIABLE) {
        // Ok, not ALL names are legal...
        newVar = null;
      }
    }
    callback(newVar);
  });
};<|MERGE_RESOLUTION|>--- conflicted
+++ resolved
@@ -37,7 +37,6 @@
 
 
 /**
-<<<<<<< HEAD
  * Category to separate variable names from procedures and generated functions.
  */
 Blockly.Variables.NAME_TYPE = 'VARIABLE';
@@ -68,8 +67,6 @@
 };
 
 /**
-=======
->>>>>>> aa37b99e
  * Find all user-created variables that are in use in the workspace.
  * For use by generators.
  * @param {!Blockly.Block|!Blockly.Workspace} root Root block or workspace.
