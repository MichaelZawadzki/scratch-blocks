/**
 * @license
 * Visual Blocks Editor
 *
 * Copyright 2017 Google Inc.
 * https://developers.google.com/blockly/
 *
 * Licensed under the Apache License, Version 2.0 (the "License");
 * you may not use this file except in compliance with the License.
 * You may obtain a copy of the License at
 *
 *   http://www.apache.org/licenses/LICENSE-2.0
 *
 * Unless required by applicable law or agreed to in writing, software
 * distributed under the License is distributed on an "AS IS" BASIS,
 * WITHOUT WARRANTIES OR CONDITIONS OF ANY KIND, either express or implied.
 * See the License for the specific language governing permissions and
 * limitations under the License.
 */

/**
 * @fileoverview Methods for selecting and outlining blocks
 * @author obrassard@amplify.com
 */
'use strict';

goog.provide('Blockly.BlocksSelection');

goog.require('goog.math.Coordinate');
goog.require('goog.asserts');

/**
 * Class for a workspace block selection.
 * @param {!Blockly.WorkspaceSvg} workspace The workspace to drag.
 * @constructor
 */
Blockly.BlocksSelection = function(workspace) {
  /**
   * @type {!Blockly.WorkspaceSvg}
   * @private
   */
  this.workspace_ = workspace;

  // /**
  //  * The workspace's metrics object at the beginning of the drag.  Contains size
  //  * and position metrics of a workspace.
  //  * Coordinate system: pixel coordinates.
  //  * @type {!Object}
  //  * @private
  //  */
  // this.startDragMetrics_ = workspace.getMetrics();

  /**
   * Where the selection was started.
   * @type {!goog.math.Coordinate} the XY coordinate.
   */
  this.startSelectXY_ = null;

  /**
   * The current XY position of the selection tool (aka touch/mouse).
   * @type {!goog.math.Coordinate} the XY coordinate.
   */
  this.currentSelectXY_ = null;

  this.rect = null;

  Blockly.BlocksSelection.instance = this;
};

/**
 * Sever all links from this object.
 * @package
 */
Blockly.BlocksSelection.prototype.dispose = function() {
  if(this.workspace_ && this.workspace_.blocksSelectionLayer) {
    this.workspace_.blocksSelectionLayer.hideRect();
  }
  this.workspace_ = null;
  this.startSelectXY_ = null;
  this.currentSelectXY_ = null;
  this.rect = null;

  Blockly.BlocksSelection.blockSelectionInstance = null;
};

/**
 * Start the selection rect.
 * @package
 */
Blockly.BlocksSelection.prototype.startSelection = function(e, mouseDownXY) {
  this.startSelectXY_ = mouseDownXY;
  if(this.workspace_ && this.workspace_.blocksSelectionLayer) {
    // Finds the position of the injection div on the page
    var boundingRect = this.workspace_.getInjectionDiv().getBoundingClientRect();
    // Get x/y of bounding rect;
    // On iPad (safari?), rect is left/top instead of x/y
    var boundingX = boundingRect.x ? boundingRect.x : boundingRect.left;
    var boundingY = boundingRect.y ? boundingRect.y : boundingRect.top;
    // Finds the workspace x/y offests relative to injection div
    var workspaceXY = this.workspace_.getOriginOffsetInPixels();
    var selectX = (this.startSelectXY_.x - boundingX - workspaceXY.x);
    var selectY = (this.startSelectXY_.y - boundingY - workspaceXY.y);
    this.currentSelectXY_ = new goog.math.Coordinate(selectX, selectY);

    this.rect = {};
    this.updateRectPosition(this.currentSelectXY_.x, this.currentSelectXY_.y);
    this.updateRectSize(0, 0);

    //console.log("Set rect @ " + this.currentSelectXY_.x + " " + this.currentSelectXY_.y);
    this.workspace_.blocksSelectionLayer.showRect(this.currentSelectXY_.x, this.currentSelectXY_.y);

    Blockly.BlocksSelection.clearChosenBlocks();
  }
};

/**
 * Finish the selection.
 * @param {!goog.math.Coordinate} currentDragDeltaXY How far the pointer has
 *     moved from the position at the start of the selection, in pixel coordinates.
 * @package
 */
Blockly.BlocksSelection.prototype.endSelection = function(currentDragDeltaXY) {
  if(this.workspace_ && this.workspace_.blocksSelectionLayer) {
    // Make sure everything is up to date.
    this.updateSelection(currentDragDeltaXY);
    // Find blocks that are intersecting the selection rect
    var intersectedBlocks = this.getSelectionIntersection();
    if(intersectedBlocks && intersectedBlocks.length > 0) {
      var topBlocks = Blockly.BlocksSelection.getTopBlocksInList(intersectedBlocks);
      if(topBlocks && topBlocks.length > 0) {
        Blockly.BlocksSelection.addToChosenBlocksUsingTopBlocks(topBlocks[0], intersectedBlocks, true);
      }
      else {
        Blockly.BlocksSelection.addMultipleToChosenBlocks(intersectedBlocks);
      }

      Blockly.BlocksSelection.createOutline();
    }
  }
};

/**
 * Resize the selection rectangle based on how much the mouse has moved
 * compared to the initial touch.
 * @param {!goog.math.Coordinate} currentDragDeltaXY How far the pointer has
 *     moved from the position at the start of the selection, in pixel coordinates.
 * @package
 */
Blockly.BlocksSelection.prototype.updateSelection = function(currentDragDeltaXY) {
  //var metrics = this.startDragMetrics_;
  if(this.workspace_ && this.workspace_.blocksSelectionLayer) {
    var selectWidth = currentDragDeltaXY.x;
    var selectHeight = currentDragDeltaXY.y;
    var currentX = this.currentSelectXY_.x;
    var currentY = this.currentSelectXY_.y;
    if(selectWidth < 0) {
      currentX = this.currentSelectXY_.x + selectWidth;
      selectWidth = -selectWidth;
    }
    if(selectHeight < 0) {
      currentY = this.currentSelectXY_.y + selectHeight;
      selectHeight = -selectHeight;
    }
    this.updateRectSize(selectWidth, selectHeight);
    this.workspace_.blocksSelectionLayer.resize(selectWidth, selectHeight);
    if(currentX !== this.currentSelectXY_.x || currentY !== this.currentSelectXY_.y) {
      this.updateRectPosition(currentX, currentY);
      this.workspace_.blocksSelectionLayer.setPosition(currentX, currentY);
    }
  }
};

/**
 * Updates the position of the selection rectangle, 
 * so we always have it tracked with no calculations needed
 * @param {!element} newX, the x position of the rectangle.
 * @param {!element} newY, the y position of the rectangle.
 */
Blockly.BlocksSelection.prototype.updateRectPosition = function (newX, newY) {
  if(newX !== null) {
    this.rect.x = newX;
  }
  if(newY !== null) {
    this.rect.y = newY;
  }
};

/**
 * Updates the size of the selection rectangle, 
 * so we always have it tracked with no calculations needed.
 * @param {!element} newW, the width rectangle.
 * @param {!element} newW, the height rectangle.
 */
Blockly.BlocksSelection.prototype.updateRectSize = function (newW, newH) {
  if(newW !== null) {
    this.rect.width = newW;
  }
  if(newH !== null) {
    this.rect.height = newH;
  }
};

Blockly.BlocksSelection.prototype.getSelectionIntersection = function() {
  var startTime = Date.now();

  var intersectedBlocks = this.getSelectionIntersectionWorkspaceBlocks();

  var deltaTime = Date.now() - startTime;
  //console.log("TOTAL Selection time: " + deltaTime + " ms");

  return intersectedBlocks;
};

/**
 * Find the intersection of workspace blocks and selection rectangle.
 * The library call to detect the intersection with SVG paths is expensive. To reduce its cost,
 * we first check which blocks are bounding-box intersecting with the selection,
 * and then use the SVG intersection detection on this reduced set ob blocks.
 */
Blockly.BlocksSelection.prototype.getSelectionIntersectionWorkspaceBlocks = function() {
  var wsBlocks = this.workspace_.getAllBlocks();
  var selectedBlocks = [];


  selectedBlocks = selectedBlocks.concat(this.getIntersectedBlocks_lib(this.getIntersectedBlocks_boundingBox(wsBlocks, true), true));
  selectedBlocks = selectedBlocks.concat(this.getEnclosedBlocks(wsBlocks, true));
<<<<<<< HEAD
=======

  // OB TEMP: find top blocks of multiple stacks
  var topBlocks = Blockly.BlocksSelection.getTopBlocksInList(selectedBlocks);
  if(topBlocks && topBlocks.length > 0) {
    Blockly.BlocksSelection.addToChosenBlocksUsingTopBlocks(topBlocks[0], selectedBlocks, true);
  }
>>>>>>> 9423e75f

  // selectedBlocks = selectedBlocks.concat(this.getIntersectedBlocks_lib(this.getIntersectedBlocks_boundingBox(wsBlocks, true), true));
  // selectedBlocks = selectedBlocks.concat(this.getEnclosedBlocks(wsBlocks, true));
  // // OB TEMP: find top blocks of multiple stacks
  // var topBlocks = Blockly.BlocksSelection.getTopBlocksInList(selectedBlocks);
  // if(topBlocks && topBlocks.length > 0) {
  //   Blockly.BlocksSelection.addToChosenBlocksUsingTopBlocks(topBlocks[0], selectedBlocks, true);
  // }

<<<<<<< HEAD
  return selectedBlocks;
};

=======
>>>>>>> 9423e75f
Blockly.BlocksSelection.prototype.getEnclosedBlocks = function(blockList, removeShadow) {
  if(!blockList || blockList.length === 0) {
    return;
  }
  var resultBlocks = [];
  var baseSvg = this.workspace_.blocksSelectionLayer.SVG_;
  var divXY = Blockly.utils.getInjectionDivXY_(this.workspace_.blocksSelectionLayer.selectionRect_);
  var currentBlock = null;
  for(var i = 0; i < blockList.length; i++) {
    currentBlock = blockList[i];
    if(currentBlock)
    {
      if(currentBlock.canChoose === false || removeShadow && currentBlock.isShadow())
        continue;
      if(Blockly.BlocksSelection.isInChosenBlocks(currentBlock) === false) {
        var rect = baseSvg.createSVGRect();
        rect.x = divXY.x;
        rect.y = divXY.y;
        rect.width = this.rect.width;
        rect.height = this.rect.height;

        var enclosed = baseSvg.checkEnclosure(currentBlock.svgPath_, rect);
        if(enclosed) {
          resultBlocks.push(currentBlock);
        }
      }
    }
  }
  return resultBlocks;
};

<<<<<<< HEAD
/**
 * Find the blocks that are intersecting the selection rectangle using the bounding box of the blocks.
 */
=======

>>>>>>> 9423e75f
Blockly.BlocksSelection.prototype.getIntersectedBlocks_boundingBox = function(blockList, removeShadow) {
  if(!blockList || blockList.length === 0) {
    return;
  }
  var resultBlocks = [];
  var baseSvg = this.workspace_.blocksSelectionLayer.SVG_;
  var divXY = Blockly.utils.getInjectionDivXY_(this.workspace_.blocksSelectionLayer.selectionRect_);
  var currentBlock = null;
  for(var i = 0; i < blockList.length; i++) {
    currentBlock = blockList[i];
    if(currentBlock) {
      if(currentBlock.canChoose === false || removeShadow && currentBlock.isShadow())
        continue;
      var rect = baseSvg.createSVGRect();
      rect.x = divXY.x;
      rect.y = divXY.y;
      rect.width = this.rect.width;
      rect.height = this.rect.height;

      var intersects = baseSvg.checkIntersection(currentBlock.svgPath_, rect);
      if(intersects) {
        resultBlocks.push(currentBlock);
      }
    }
  }
  return resultBlocks;
};

Blockly.BlocksSelection.prototype.getIntersectedBlocks_lib = function(blockList, removeShadow) {
  if(!blockList || blockList.length === 0) {
    return;
  }
  var resultBlocks = [];
  // Create selection rectangle shape get find its transform matrix
  var rectangleShape = IntersectionParams.newShape("rect", {x: this.rect.x, y: this.rect.y, width: this.rect.width, height: this.rect.height});
  var rectangleMatrix = this.workspace_.blocksSelectionLayer.selectionRect_.getCTM();

  // Check all blocks to see if they intersect
  var currentBlock = null;
  for(var i = 0; i < blockList.length; i++) {
    currentBlock = blockList[i];
    if(currentBlock) {
      if(currentBlock.canChoose === false || removeShadow && currentBlock.isShadow())
        continue;
      // Create path shape
      var blockPath = currentBlock.svgPath_;
      var pathDefinition = blockPath.getAttribute("d");
      var pathShape = IntersectionParams.newShape("path", {d: pathDefinition});
      var pathMatrix = blockPath.getCTM();
      // Find intersection between select shape and block shape
      var intersections = intersect(
        rectangleShape,
        pathShape, 
        new Matrix2D(rectangleMatrix.a, rectangleMatrix.b, rectangleMatrix.c, rectangleMatrix.d, rectangleMatrix.e, rectangleMatrix.f),
        new Matrix2D(pathMatrix.a, pathMatrix.b, pathMatrix.c, pathMatrix.d, pathMatrix.e, pathMatrix.f),
      );
      // Add block to 'chosen' if it intersects
      var intersects = (intersections != null && intersections.points.length > 0);
      if(currentBlock && intersects) {
        resultBlocks.push(currentBlock);
      }
    }
  }
  return resultBlocks;
};

// x,y,width,height format
Blockly.BlocksSelection.isIntersecting = function (rectA, rectB) {
  return ! ( rectB.x > (rectA.x + rectA.width)
    || (rectB.x + rectB.width) < rectA.x
    || rectB.y > (rectA.y + rectA.height)
    || (rectB.y + rectB.height) < rectA.y
    );
};


/**
 * OB: Array of selected blocks
 * @type {!Array.<!Blockly.Block>}
 */
Blockly.BlocksSelection.blocks = null;

/**
 * Are there any selected blocks
 */
Blockly.BlocksSelection.hasBlocks = function () {
  if(Blockly.BlocksSelection.blocks != null && Blockly.BlocksSelection.blocks.length > 0) {
    return true;
  }
  return false;
};

/**
 * OB: Clear the array of selected blocks, and set those blocks as 'not chosen'
 */
Blockly.BlocksSelection.clearChosenBlocks = function () {
  if(Blockly.BlocksSelection.blocks && Blockly.BlocksSelection.blocks.length > 0) {
    Blockly.BlocksSelection.removeOutline();
    for(var i = 0; i < Blockly.BlocksSelection.blocks.length; i++) {
      if(Blockly.BlocksSelection.blocks[i]) {
        Blockly.BlocksSelection.blocks[i].setChosen(false);
      }
    }
  }
  //Blockly.BlocksSelection.removeOutline();

  Blockly.BlocksSelection.blocks = null;
};

/**
 * OB: Add the given block to 'chosen blocks' array, and set this block as 'chosen'
 * @param {!Blockly.Block} block The block to add and update.
 */
Blockly.BlocksSelection.addToChosenBlocks = function (block) {
  if(!Blockly.BlocksSelection.blocks) {
    Blockly.BlocksSelection.blocks = [];
  }
  if(block && !block.isShadow()) {
    block.setChosen(true);
    if(Blockly.BlocksSelection.blocks.indexOf(block) < 0) {
      Blockly.BlocksSelection.blocks.push(block);
    }
  }
};

Blockly.BlocksSelection.addMultipleToChosenBlocks = function (blockList) {
  if(!blockList || blockList.length === 0) {
    return;
  }
  if(!Blockly.BlocksSelection.blocks) {
    Blockly.BlocksSelection.blocks = [];
  }
  for(var i = 0; i < blockList.length; i++) {
    Blockly.BlocksSelection.addToChosenBlocks(blockList[i]);
  }
}


/**
 * Starting for the top block of a stack, sets sub-blocks of stack to 'chosen' if they were
 * in the list of selected blocks.
 */
Blockly.BlocksSelection.addToChosenBlocksUsingTopBlocks = function (topBlock, blockList, addChildrenStack) {
  if(!topBlock || !blockList || blockList.length === 0) {
    return;
  }
  var currentBlock = topBlock;
  while(currentBlock && blockList.includes(currentBlock)) {
    // Add current block
    Blockly.BlocksSelection.addToChosenBlocks(currentBlock);
    // Add any sub-stack blocks (in C or E blocks, for example)
    if(addChildrenStack === true) {
      Blockly.BlocksSelection.addSubstackBlocks(currentBlock);
    }
    // Get next block in sequence
    currentBlock = currentBlock.getNextBlock();
  }
};


/**
 * Adds the all sub-blocks nested under the current block.
 * Goes through the current block, and then all sub-blocks of current block so we get all
 * the blocks at all sub-levels. 
 */
Blockly.BlocksSelection.addSubstackBlocks = function (block) {
  var childrenStack = block.getChildrenStack(true);
  if(childrenStack && childrenStack.length > 0) {
    Blockly.BlocksSelection.addMultipleToChosenBlocks(childrenStack);
    for(var i = 0; i < childrenStack.length; i++) {
      Blockly.BlocksSelection.addSubstackBlocks(childrenStack[i]);
    }
  }
};


/**
 * OB: Add the given block to 'chosen blocks' array, and set this block as 'chosen'
 * @param {!Blockly.Block} block The block to add and update.
 */
Blockly.BlocksSelection.isInChosenBlocks = function (block) {
  if(Blockly.BlocksSelection.blocks && Blockly.BlocksSelection.blocks.length > 0) {
    for(var i = 0; i < Blockly.BlocksSelection.blocks.length; i++) {
      if(Blockly.BlocksSelection.blocks[i] === block) {
        return true;
      }
    }
  }
  return false;
};

/*
 * Removes a block and its inputs from the list of chosen blocks.
 * @param {!Blockly.Block} block The block to remove.
 */
Blockly.BlocksSelection.removeFromChosenBlocks = function (block) {
  if(Blockly.BlocksSelection.blocks && block) {
    // Remove block's input blocks
    var input = null;
    for(var i = 0; i < block.inputList.length; i++) {
      input = block.inputList[i];
      if(input && input.connection && input.connection.targetConnection && input.connection.targetConnection.sourceBlock_) {
        //Blockly.BlocksSelection.removeBlock(input.connection.targetConnection.sourceBlock_);
        Blockly.BlocksSelection.removeFromChosenBlocks(input.connection.targetConnection.sourceBlock_);
      }
    }
    // Remove actual block
    Blockly.BlocksSelection.removeBlock(block);
  }
};

/**
 * Removes just one specific block from the list of chosen blocks. Also unsets the chosen state of this blocks.
 * @param {!Blockly.Block} block The block to remove and update.
 */
Blockly.BlocksSelection.removeBlock = function (block) {
  if(Blockly.BlocksSelection.blocks && block) {
    block.setChosen(false);
    for (var i = 0; i < Blockly.BlocksSelection.blocks.length; i++) {
      if (Blockly.BlocksSelection.blocks[i] === block) {
        Blockly.BlocksSelection.blocks.splice(i, 1);
        break;
      }
    }
  }
};

/**
 * OB: Instance of block selection
 */
Blockly.BlocksSelection.blockSelectionInstance = null;

/**
 * OB: Return instance of block selection
 */
Blockly.BlocksSelection.getBlockSelectionInstance = function () {
  return Blockly.BlocksSelection.blockSelectionInstance;
};

/**
 * OB TODO
 * Need a better way to determine this. If a selection rectangle intersects only one block,
 * it will not pass this test.
 */
Blockly.BlocksSelection.isDraggingChosenBlocks = function () {
  return (Blockly.BlocksSelection.hasBlocks() === true && Blockly.BlocksSelection.blocks.length > 0);
};





Blockly.BlocksSelection.initBlockDragging = function() {
  Blockly.BlocksSelection.removeOutline();
};

/**
 * Disconnects chosen blocks from previous/next un-chosen blocks
 */
Blockly.BlocksSelection.unplugBlocks = function(opt_healStack, opt_saveConnections) {

  if(Blockly.BlocksSelection.blocks && Blockly.BlocksSelection.blocks.length > 0) {
    var blocksToUnplug = Blockly.BlocksSelection.blocks.slice(0, Blockly.BlocksSelection.blocks.length);
  
    var prevTarget = null;
    var nextTarget = null;
    var currentBlock = null;
    for(var i = 0; i < blocksToUnplug.length; i++) {
      currentBlock = blocksToUnplug[i];
      if(currentBlock) {
        // 1- Find block atop this one that is not 'chosen'; disconnect
        var lastChosenAbove = currentBlock;
        var prevBlock = lastChosenAbove.getPreviousBlock();
        while(lastChosenAbove && prevBlock && prevBlock.isChosen_) {
          lastChosenAbove = prevBlock;
          prevBlock = lastChosenAbove.getPreviousBlock();
        }

        if(lastChosenAbove) {
          if(lastChosenAbove.previousConnection && lastChosenAbove.previousConnection.isConnected()) {
            prevTarget = lastChosenAbove.previousConnection.targetConnection;
            lastChosenAbove.previousConnection.disconnect();
          }
        }

        // 2- Find block below this one that is not 'chosen'; disconnect
        var lastChosenBelow = currentBlock;
        var nextBlock = lastChosenBelow.getNextBlock();
        while(lastChosenBelow && nextBlock && nextBlock.isChosen_) {
          lastChosenBelow = nextBlock;
          nextBlock = lastChosenBelow.getNextBlock();
        }

        if(lastChosenBelow) {
          if(lastChosenBelow.nextConnection && lastChosenBelow.nextConnection.isConnected()) {
            nextTarget = lastChosenBelow.nextConnection.targetConnection;
            lastChosenBelow.nextConnection.disconnect();
          }
        }
      }
    }

    if(opt_healStack && prevTarget && nextTarget) {
      prevTarget.connect(nextTarget);
    }
  }
};

/**
 * Gets the top-most block in a stack of blocks
 * OB: Assumptions:
 * - contiguous blocks
 * - only one stack of blocks
 * - if a C or E blocks is selected, ALL of its content is selected
 */ 
Blockly.BlocksSelection.getTopChosenBlock = function () {
  var lastChosenAbove = null; 
  if(Blockly.BlocksSelection.blocks && Blockly.BlocksSelection.blocks.length > 0) {
    var currentBlock = null;
    for(var i = 0; i < Blockly.BlocksSelection.blocks.length; i++) {
      currentBlock = Blockly.BlocksSelection.blocks[i];
      if(currentBlock) {
        lastChosenAbove = currentBlock;
        var prevBlock = lastChosenAbove.getPreviousBlock();
        while(lastChosenAbove && prevBlock && prevBlock.isChosen_) {
          lastChosenAbove = prevBlock;
          prevBlock = lastChosenAbove.getPreviousBlock();
        }
      }
      if(lastChosenAbove) {
        return lastChosenAbove;
      }
    }
  }
  // No block found
  return null;
};

/**
 * Gets the bottom-most block in a stack of blocks
 * OB: Assumptions:
 * - contiguous blocks
 * - only one stack of blocks
 * - if a C or E blocks is selected, ALL of its content is selected
 */ 
Blockly.BlocksSelection.getBottomChosenBlock = function () {
  var lastChosenBelow = null;
  if(Blockly.BlocksSelection.blocks && Blockly.BlocksSelection.blocks.length > 0) {
    var currentBlock = null;
    for(var i = 0; i < Blockly.BlocksSelection.blocks.length; i++) {
      currentBlock = Blockly.BlocksSelection.blocks[i];
      if(currentBlock) {
        lastChosenBelow = currentBlock;
        while(currentBlock != null && currentBlock.isChosen_) {
          lastChosenBelow = currentBlock;
          currentBlock = currentBlock.getNextBlock();
        }
      }

      if(lastChosenBelow) {
        return lastChosenBelow;
      }
    } 
  }
  // No block found
  return null;
};


/**
 * Finds all the top-of-stack blocks from a bunch of blocks.
 * Goes through every block and follows the 'previous block' link to find the top block
 * that is in the list of currently selected blocks.
 * TODO: Optimize by marking blocks as 'seen' so we don't process them again
 */
Blockly.BlocksSelection.getTopBlocksInList = function (_blockList) {
  var topBlocks = [];
  if(_blockList && _blockList.length > 0) {
    var currentBlock = null;
    for(var i = 0; i < _blockList.length; i++) {
      currentBlock = _blockList[i];
      var lastChosenAbove = null;
      if(currentBlock) {
        lastChosenAbove = currentBlock;
        var prevBlock = lastChosenAbove.getPreviousBlock();
        while(lastChosenAbove && prevBlock && _blockList.includes(prevBlock)) {
          lastChosenAbove = prevBlock;
          prevBlock = lastChosenAbove.getPreviousBlock();
        }
      }
      if(lastChosenAbove) {
        if(topBlocks.includes(lastChosenAbove) === false) {
          topBlocks.push(lastChosenAbove);
        }
      }
    }
  }
  return topBlocks;
};

/**
 * Start the outlining process
 */
Blockly.BlocksSelection.createOutline = function() {
  Blockly.BlocksSelection.changeSvgHierarchy();
};

Blockly.BlocksSelection.removeOutline = function() {
  Blockly.BlocksSelection.restoreSvgHierarchy();
};


// Temp
Blockly.BlocksSelection.workspace = null;


<<<<<<< HEAD

/**
 * --- START - OUTLINING USING 'CHANGE SVG TREE' ---
 */

Blockly.BlocksSelection.relToParent = null;
Blockly.BlocksSelection.relToEnclosing = null;

/**
 * Change the svg hierarchy of the workspace so that blocks that need to be outlined
 * are moved to the outline surface
 */
Blockly.BlocksSelection.changeSvgHierarchy = function () {
  // OB TODO: Cache top and bottom blocks once selection is made 
  var topBlock = Blockly.BlocksSelection.getTopChosenBlock();
  var bottomBlock = Blockly.BlocksSelection.getBottomChosenBlock();

  var blockCanvasSvg = null;
  var topSvg = null;
  var topParentSvg = null;
  if(topBlock) {
    Blockly.BlocksSelection.workspace = topBlock.workspace;
    blockCanvasSvg = Blockly.BlocksSelection.workspace.getCanvas();
    topSvg = topBlock.getSvgRoot();
    topParentSvg = topSvg.parentNode;

    // 1- Move non-chosen children out of chosen hierarchy
    Blockly.BlocksSelection.changeChildrenSubstackHierarchy(topBlock, topParentSvg);
    // 2- Move post chosen stack out of chosen hierarchy
    Blockly.BlocksSelection.changeAfterBottomHierarchy(bottomBlock, topParentSvg);
    // 3- Move chosen blocks to outline surface
    var xyToCanvas = topBlock.getRelativeToElementXY(blockCanvasSvg);
    var xyToParent = topBlock.getRelativeToElementXY(topParentSvg);
    Blockly.BlocksSelection.workspace.blocksOutlineSurface.setBlocksAndShow(topSvg);
    Blockly.BlocksSelection.workspace.blocksOutlineSurface.translateSurface(xyToCanvas.x - xyToParent.x, xyToCanvas.y - xyToParent.y);
  }
};

/**
 * Restore the svg hierarchy of the workspace so that blocks that were outlined
 * are moved back to the workspace hierarchy, in the proper order and nested under the proper parent
 */
Blockly.BlocksSelection.restoreSvgHierarchy = function () {
  if(Blockly.BlocksSelection.blocks && Blockly.BlocksSelection.blocks.length > 0) {
    if(Blockly.BlocksSelection.workspace && Blockly.BlocksSelection.workspace.blocksOutlineSurface.hasBlocks_) {
      var topBlock = Blockly.BlocksSelection.getTopChosenBlock();
      var bottomBlock = Blockly.BlocksSelection.getBottomChosenBlock();
      var parentBlock = topBlock.getParent();
      var parentSvg = null;
      if(parentBlock) {
        parentSvg = parentBlock.getSvgRoot();
      }
      else {
        parentSvg = Blockly.BlocksSelection.workspace.getCanvas();
      }

      // 1- Move chosen blocks back to main svg hierarchy
      var outlineSvg = Blockly.BlocksSelection.workspace.blocksOutlineSurface.getCurrentBlock();
      Blockly.BlocksSelection.workspace.blocksOutlineSurface.clearAndHide();
      parentSvg.appendChild(outlineSvg);
      // 2- Restore post chosen stack in main hierarchy
      Blockly.BlocksSelection.restoreAfterBottomHierarchy(bottomBlock);
      // 3- Restore non-chosen children in their enclosing block's hierarchy
      Blockly.BlocksSelection.restoreChildrenSubstackHierarchy(topBlock);
    }
  }
};

/**
 * Go through chosen blocks and check if there are children blocks nested under them.
 * If there are, check to see if they are chosen:
 *  - if YES, keep them in SVG hierarchy;
 *  - if NO, move them out and nest them under the top parent.
 * @param {!Blockly.Block} topBlock The first block in the stack of chosen blocks.
 * @param {Blockly.BlockSvg} topParentSvg The svg of the element under which the top block is nested.
 */
Blockly.BlocksSelection.changeChildrenSubstackHierarchy = function (topBlock, topParentSvg) {
  if(!topBlock || !topParentSvg) {
    return;
  }
  var curBlock = topBlock;
  var childrenBlocks = null;
  Blockly.BlocksSelection.relToEnclosing = [];
  // For each block, check if it has children
  while(curBlock) {
    var childrenBlocks = curBlock.getChildren();
    var curChildBlock = null;
    if(childrenBlocks && childrenBlocks.length > 0) {
      for(var i = 0; i < childrenBlocks.length; i++) {
        curChildBlock = childrenBlocks[i];
        if(curChildBlock && !curChildBlock.isShadow() && curBlock.getNextBlock() != curChildBlock && !Blockly.BlocksSelection.isInChosenBlocks(curChildBlock)) {
          // Find and remember x/y relative to parent block
          // Is there a way to just re-calculate this instead of remembering it?
          var xyToEnclosingBlock = curChildBlock.getRelativeToElementXY(curBlock.getSvgRoot());
          Blockly.BlocksSelection.relToEnclosing.unshift(xyToEnclosingBlock);
          // Nest and translate child block under parent of top block
          var xy = curChildBlock.getRelativeToElementXY(topParentSvg);
          topParentSvg.appendChild(curChildBlock.getSvgRoot());
          curChildBlock.translate(xy.x, xy.y);
        }
      }
    }
    curBlock = curBlock.getNextBlock();
  }
};

/**
 * Go through chosen blocks and check if there are children blocks nested under them.
 * If there are, check to see if they are chosen:
 *  - if YES, do nothing, they are on the outline surface and will be moved back to main svg hierachy normally
 *  - if NO, move them to the outline surface, so that they can later be moved back to main svg hierachy.
 * @param {!Blockly.Block} topBlock The first block in the stack of chosen blocks.
 */
Blockly.BlocksSelection.restoreChildrenSubstackHierarchy = function (topBlock) {
  var curBlock = topBlock;
  var childrenBlocks = null;
  while(curBlock) {
    var childrenBlocks = curBlock.getChildren();
    var curChildBlock = null;
    if(childrenBlocks && childrenBlocks.length > 0) {
      for(var i = 0; i < childrenBlocks.length; i++) {
        curChildBlock = childrenBlocks[i];
        if(curChildBlock && curChildBlock.isShadow() === false && curBlock.getNextBlock() != curChildBlock && Blockly.BlocksSelection.isInChosenBlocks(curChildBlock) === false) {
          curChildBlock.clearTransformAttributes_();
          curBlock.getSvgRoot().appendChild(curChildBlock.getSvgRoot());
          var relXY = Blockly.BlocksSelection.relToEnclosing.pop();
          curChildBlock.translate(relXY.x, relXY.y);
        }
      }
    }
    curBlock = curBlock.getNextBlock();
  }
  Blockly.BlocksSelection.relToEnclosing = null;

};

/**
 * Take the first block after the chosen sub-stack and move it out of the SVG hierarchy;
 * nest it under the parent element of the first chosen block in the substack.
 * @param {!Blockly.Block} bottomBlock The last block in the stack of chosen blocks.
 * @param {Blockly.BlockSvg} topParentSvg The svg of the element under which the top chosen block is nested.
 */
Blockly.BlocksSelection.changeAfterBottomHierarchy = function (bottomBlock, topParentSvg) {
  if(!bottomBlock || !topParentSvg) {
    return;
  }
  if(bottomBlock.getNextBlock()) {
    // Find first block after last block in chosen stack
    var firstAfterBottomBlock = bottomBlock.getNextBlock();
    // Find and remember x/y relative to parent block
    // Is there a way to just re-calculate this instead of remembering it?
    var xyToBottomBlock = firstAfterBottomBlock.getRelativeToElementXY(bottomBlock.getSvgRoot());
    Blockly.BlocksSelection.relToParent = xyToBottomBlock;
    // Nest and translate child block under parent of top block
    var xy = firstAfterBottomBlock.getRelativeToElementXY(topParentSvg);
    topParentSvg.appendChild(firstAfterBottomBlock.getSvgRoot());
    firstAfterBottomBlock.translate(xy.x, xy.y);
  }
};

/**
 * Restore the svg of the first block after the chosen sub-stack under the last chosen block
 * @param {!Blockly.Block} bottomBlock The last block in the stack of chosen blocks.
 */
Blockly.BlocksSelection.restoreAfterBottomHierarchy = function (bottomBlock) {
  if(!bottomBlock) {
    return;
  }
  var nextBottomBlock = bottomBlock.getNextBlock();
  if(nextBottomBlock) {
    nextBottomBlock.clearTransformAttributes_();
    bottomBlock.getSvgRoot().appendChild(nextBottomBlock.getSvgRoot());
    nextBottomBlock.translate(Blockly.BlocksSelection.relToParent.x, Blockly.BlocksSelection.relToParent.y);
    Blockly.BlocksSelection.relToParent = null;
  }
};

/**
 * --- END - OUTLINING USING 'CHANGE SVG TREE' ---
 */







/**
 * --- START - OUTLINING USING 'REMEMBER CONNECTION / DISCONNECT' ---
 */

// Blockly.BlocksSelection.disconnectAndMoveBlocks = function () {
//   Blockly.BlocksSelection.unplugBlocks(false, true);
//   var topBlock = Blockly.BlocksSelection.getTopChosenBlock();
//   if(topBlock) {
//     Blockly.BlocksSelection.workspace = topBlock.workspace;
//     Blockly.BlocksSelection.workspace.blocksOutlineSurface.setBlocksAndShow(topBlock.svgGroup_);
//   }
// }

// Blockly.BlocksSelection.removeOutlineReconnect = function() {
//   if(Blockly.BlocksSelection.blocks && Blockly.BlocksSelection.blocks.length > 0) {
//     if(Blockly.BlocksSelection.workspace) {
//       var topBlockSvg = Blockly.BlocksSelection.workspace.blocksOutlineSurface.getCurrentBlock();
//       Blockly.BlocksSelection.workspace.blocksOutlineSurface.clearAndHide();
      
//       var canvas = Blockly.BlocksSelection.workspace.getCanvas();
//       if(canvas && topBlockSvg) {
//         canvas.appendChild(topBlockSvg);
//       }
//     }
//     Blockly.BlocksSelection.clearSavedConnections();
//   }
// };

// Blockly.BlocksSelection.clearSavedConnections = function () {
//   if(Blockly.BlocksSelection.blocks && Blockly.BlocksSelection.blocks.length > 0) {
//     var curBlock;
//     for(var i = 0; i < Blockly.BlocksSelection.blocks.length; i++) {
//       curBlock = Blockly.BlocksSelection.blocks[i];
//       if(curBlock) {
//         if(curBlock.savedNextBlock != null) {
//           console.log("\t*** restore connection of " + curBlock.type + " with next block " + curBlock.savedNextBlock.type);
//           var target = curBlock.savedNextBlock;
//           curBlock.restoreNextConnection();
//           target.restorePreviousConnection();
//         }
//         if(curBlock.savedPreviousBlock != null) {
//           console.log("\t*** restore connection of " + curBlock.type + " with prev block " + curBlock.savedPreviousBlock.type);
//           var target = curBlock.savedPreviousBlock;
//           curBlock.restorePreviousConnection();
//           target.restoreNextConnection();
//         }
//       }
//     }
//   }
// };

/**
 * --- END - OUTLINING USING 'REMEMBER CONNECTION / DISCONNECT' ---
 */



=======
>>>>>>> 9423e75f
// Blockly.BlocksSelection.startBlockDrag = function (dragBlock, startXY) {
//   console.log("Drag chosen blocks");
//   console.log("\tstart: " + startXY);
//   //console.log("\tdelta: " + currentDeltaXY);
//   var initialSurfaceX = -(startXY.x);
//   var initialSurfaceY = -(startXY.y);
  
//   console.log("\tset initial SURFACE xy: " + initialSurfaceX + " " + initialSurfaceY);
//   dragBlock.workspace.blockDragSurface_.translateSurface(initialSurfaceX, initialSurfaceY);
//   Blockly.BlocksSelection.moveToDragSurface();
// };

// /**
//  * Removes just one specific block from the list of chosen blocks. Also unsets the chosen state of this blocks.
//  * @param {!Blockly.Block} block The block to remove and update.
//  */
// Blockly.BlocksSelection.moveToDragSurface = function () {
//   if(Blockly.BlocksSelection.blocks && Blockly.BlocksSelection.blocks.length > 0) {
//     Blockly.BlocksSelection.movedBlocks = [];
//     var currentBlock = null;
//     for(var i = 0; i < Blockly.BlocksSelection.blocks.length; i++) {
//       currentBlock = Blockly.BlocksSelection.blocks[i];
//       Blockly.BlocksSelection.flattenHierarchy(currentBlock, currentBlock.getPreviousBlock());
//     }
//   }
// };

// Blockly.BlocksSelection.flattenHierarchy = function (block, topBlock) {
//   if(!block || Blockly.BlocksSelection.isInMovedBlocks(block) === true) {
//     return;
//   }
//   Blockly.BlocksSelection.movedBlocks.push(block);
  
//   if(block.isChosen_) {
//     console.log("" + block.type + " is chosen... ");

//     Blockly.BlocksSelection.flattenCurrentBlock(block, topBlock);

//     // Look at next connected block
//     var nextBlock = block.getNextBlock();
//     if(nextBlock) {
//       console.log("\tcheck next: " + nextBlock.type);
//       Blockly.BlocksSelection.flattenHierarchy(nextBlock, topBlock);
//     }
//      if(block.workspace.blockDragSurface_.isInDragSurface(block.getSvgRoot()) === false)
//        block.addToDragSurface_();
//   }
//   else {
//     console.log("" + block.type + " is NOT chosen, alter SVG!");
//     console.log("\tcurrent block: " + block.type);

//     Blockly.BlocksSelection.flattenCurrentBlock(block, topBlock);
//   }
// };

// Blockly.BlocksSelection.flattenCurrentBlock = function (block, topBlock) {
//     // Move block's svg to be a sibling of block's parent
//     var blockSvg = block.getSvgRoot();
//     var parentSvg;
//     if(topBlock) {
//       console.log("\tparent block: " + topBlock.type);
//       parentSvg = topBlock.getSvgRoot();
//     }
//     else {
//       console.log("\tno parent block, use canvas root");
//       parentSvg = block.workspace.svgBlockCanvas_;
//     }

//     var xy = block.getRelativeToElementXY(parentSvg);
//     console.log("\trelative xy: " + xy.x + " " + xy.y);

//     parentSvg.appendChild(blockSvg);
//     block.translate(xy.x, xy.y);
// };

// Blockly.BlocksSelection.moveOffDragSurface = function(dragBlock, newXY) {
//   // if(Blockly.BlocksSelection.blocks && Blockly.BlocksSelection.blocks.length > 0) {
//   //   var currentBlock = null;
//   //   for(var i = 0; i < Blockly.BlocksSelection.blocks.length; i++) {
//   //     currentBlock = Blockly.BlocksSelection.blocks[i];
//   //     if(!currentBlock.workspace.blockDragSurface_) {
//   //       continue;
//   //     }
//   //   }
//   //   //block.workspace.blockDragSurface_
//   // }

//   dragBlock.workspace.blockDragSurface_.clearBlocksAndHide();
// };

// /*
// Blockly.BlockSvg.prototype.moveOffDragSurface_ = function(newXY) {
//   if (!this.useDragSurface_) {
//     return;
//   }
//   // Translate to current position, turning off 3d.
//   this.translate(newXY.x, newXY.y);
//   this.workspace.blockDragSurface_.clearAndHide(this.workspace.getCanvas());
// };
// */

// Blockly.BlocksSelection.movedBlocks = null;

// Blockly.BlocksSelection.isInMovedBlocks = function(block) {
//   if(Blockly.BlocksSelection.movedBlocks && Blockly.BlocksSelection.movedBlocks.length > 0) {
//     for(var i = 0; i < Blockly.BlocksSelection.movedBlocks.length; i++) {
//       if(Blockly.BlocksSelection.movedBlocks[i] === block) {
//         return true;
//       }
//     }
//   }
//   return false;
// }



// /*
// Blockly.Block.prototype.getNextBlock = function() {
//   return this.nextConnection && this.nextConnection.targetBlock();
// };
// Blockly.Block.prototype.getPreviousBlock = function() {
//   return this.previousConnection && this.previousConnection.targetBlock();
// };
// */<|MERGE_RESOLUTION|>--- conflicted
+++ resolved
@@ -221,18 +221,8 @@
   var wsBlocks = this.workspace_.getAllBlocks();
   var selectedBlocks = [];
 
-
   selectedBlocks = selectedBlocks.concat(this.getIntersectedBlocks_lib(this.getIntersectedBlocks_boundingBox(wsBlocks, true), true));
   selectedBlocks = selectedBlocks.concat(this.getEnclosedBlocks(wsBlocks, true));
-<<<<<<< HEAD
-=======
-
-  // OB TEMP: find top blocks of multiple stacks
-  var topBlocks = Blockly.BlocksSelection.getTopBlocksInList(selectedBlocks);
-  if(topBlocks && topBlocks.length > 0) {
-    Blockly.BlocksSelection.addToChosenBlocksUsingTopBlocks(topBlocks[0], selectedBlocks, true);
-  }
->>>>>>> 9423e75f
 
   // selectedBlocks = selectedBlocks.concat(this.getIntersectedBlocks_lib(this.getIntersectedBlocks_boundingBox(wsBlocks, true), true));
   // selectedBlocks = selectedBlocks.concat(this.getEnclosedBlocks(wsBlocks, true));
@@ -242,12 +232,9 @@
   //   Blockly.BlocksSelection.addToChosenBlocksUsingTopBlocks(topBlocks[0], selectedBlocks, true);
   // }
 
-<<<<<<< HEAD
   return selectedBlocks;
 };
 
-=======
->>>>>>> 9423e75f
 Blockly.BlocksSelection.prototype.getEnclosedBlocks = function(blockList, removeShadow) {
   if(!blockList || blockList.length === 0) {
     return;
@@ -279,13 +266,9 @@
   return resultBlocks;
 };
 
-<<<<<<< HEAD
 /**
  * Find the blocks that are intersecting the selection rectangle using the bounding box of the blocks.
  */
-=======
-
->>>>>>> 9423e75f
 Blockly.BlocksSelection.prototype.getIntersectedBlocks_boundingBox = function(blockList, removeShadow) {
   if(!blockList || blockList.length === 0) {
     return;
@@ -423,7 +406,6 @@
   }
 }
 
-
 /**
  * Starting for the top block of a stack, sets sub-blocks of stack to 'chosen' if they were
  * in the list of selected blocks.
@@ -444,7 +426,6 @@
     currentBlock = currentBlock.getNextBlock();
   }
 };
-
 
 /**
  * Adds the all sub-blocks nested under the current block.
@@ -702,7 +683,6 @@
 Blockly.BlocksSelection.workspace = null;
 
 
-<<<<<<< HEAD
 
 /**
  * --- START - OUTLINING USING 'CHANGE SVG TREE' ---
@@ -882,194 +862,4 @@
 
 /**
  * --- END - OUTLINING USING 'CHANGE SVG TREE' ---
- */
-
-
-
-
-
-
-
-/**
- * --- START - OUTLINING USING 'REMEMBER CONNECTION / DISCONNECT' ---
- */
-
-// Blockly.BlocksSelection.disconnectAndMoveBlocks = function () {
-//   Blockly.BlocksSelection.unplugBlocks(false, true);
-//   var topBlock = Blockly.BlocksSelection.getTopChosenBlock();
-//   if(topBlock) {
-//     Blockly.BlocksSelection.workspace = topBlock.workspace;
-//     Blockly.BlocksSelection.workspace.blocksOutlineSurface.setBlocksAndShow(topBlock.svgGroup_);
-//   }
-// }
-
-// Blockly.BlocksSelection.removeOutlineReconnect = function() {
-//   if(Blockly.BlocksSelection.blocks && Blockly.BlocksSelection.blocks.length > 0) {
-//     if(Blockly.BlocksSelection.workspace) {
-//       var topBlockSvg = Blockly.BlocksSelection.workspace.blocksOutlineSurface.getCurrentBlock();
-//       Blockly.BlocksSelection.workspace.blocksOutlineSurface.clearAndHide();
-      
-//       var canvas = Blockly.BlocksSelection.workspace.getCanvas();
-//       if(canvas && topBlockSvg) {
-//         canvas.appendChild(topBlockSvg);
-//       }
-//     }
-//     Blockly.BlocksSelection.clearSavedConnections();
-//   }
-// };
-
-// Blockly.BlocksSelection.clearSavedConnections = function () {
-//   if(Blockly.BlocksSelection.blocks && Blockly.BlocksSelection.blocks.length > 0) {
-//     var curBlock;
-//     for(var i = 0; i < Blockly.BlocksSelection.blocks.length; i++) {
-//       curBlock = Blockly.BlocksSelection.blocks[i];
-//       if(curBlock) {
-//         if(curBlock.savedNextBlock != null) {
-//           console.log("\t*** restore connection of " + curBlock.type + " with next block " + curBlock.savedNextBlock.type);
-//           var target = curBlock.savedNextBlock;
-//           curBlock.restoreNextConnection();
-//           target.restorePreviousConnection();
-//         }
-//         if(curBlock.savedPreviousBlock != null) {
-//           console.log("\t*** restore connection of " + curBlock.type + " with prev block " + curBlock.savedPreviousBlock.type);
-//           var target = curBlock.savedPreviousBlock;
-//           curBlock.restorePreviousConnection();
-//           target.restoreNextConnection();
-//         }
-//       }
-//     }
-//   }
-// };
-
-/**
- * --- END - OUTLINING USING 'REMEMBER CONNECTION / DISCONNECT' ---
- */
-
-
-
-=======
->>>>>>> 9423e75f
-// Blockly.BlocksSelection.startBlockDrag = function (dragBlock, startXY) {
-//   console.log("Drag chosen blocks");
-//   console.log("\tstart: " + startXY);
-//   //console.log("\tdelta: " + currentDeltaXY);
-//   var initialSurfaceX = -(startXY.x);
-//   var initialSurfaceY = -(startXY.y);
-  
-//   console.log("\tset initial SURFACE xy: " + initialSurfaceX + " " + initialSurfaceY);
-//   dragBlock.workspace.blockDragSurface_.translateSurface(initialSurfaceX, initialSurfaceY);
-//   Blockly.BlocksSelection.moveToDragSurface();
-// };
-
-// /**
-//  * Removes just one specific block from the list of chosen blocks. Also unsets the chosen state of this blocks.
-//  * @param {!Blockly.Block} block The block to remove and update.
-//  */
-// Blockly.BlocksSelection.moveToDragSurface = function () {
-//   if(Blockly.BlocksSelection.blocks && Blockly.BlocksSelection.blocks.length > 0) {
-//     Blockly.BlocksSelection.movedBlocks = [];
-//     var currentBlock = null;
-//     for(var i = 0; i < Blockly.BlocksSelection.blocks.length; i++) {
-//       currentBlock = Blockly.BlocksSelection.blocks[i];
-//       Blockly.BlocksSelection.flattenHierarchy(currentBlock, currentBlock.getPreviousBlock());
-//     }
-//   }
-// };
-
-// Blockly.BlocksSelection.flattenHierarchy = function (block, topBlock) {
-//   if(!block || Blockly.BlocksSelection.isInMovedBlocks(block) === true) {
-//     return;
-//   }
-//   Blockly.BlocksSelection.movedBlocks.push(block);
-  
-//   if(block.isChosen_) {
-//     console.log("" + block.type + " is chosen... ");
-
-//     Blockly.BlocksSelection.flattenCurrentBlock(block, topBlock);
-
-//     // Look at next connected block
-//     var nextBlock = block.getNextBlock();
-//     if(nextBlock) {
-//       console.log("\tcheck next: " + nextBlock.type);
-//       Blockly.BlocksSelection.flattenHierarchy(nextBlock, topBlock);
-//     }
-//      if(block.workspace.blockDragSurface_.isInDragSurface(block.getSvgRoot()) === false)
-//        block.addToDragSurface_();
-//   }
-//   else {
-//     console.log("" + block.type + " is NOT chosen, alter SVG!");
-//     console.log("\tcurrent block: " + block.type);
-
-//     Blockly.BlocksSelection.flattenCurrentBlock(block, topBlock);
-//   }
-// };
-
-// Blockly.BlocksSelection.flattenCurrentBlock = function (block, topBlock) {
-//     // Move block's svg to be a sibling of block's parent
-//     var blockSvg = block.getSvgRoot();
-//     var parentSvg;
-//     if(topBlock) {
-//       console.log("\tparent block: " + topBlock.type);
-//       parentSvg = topBlock.getSvgRoot();
-//     }
-//     else {
-//       console.log("\tno parent block, use canvas root");
-//       parentSvg = block.workspace.svgBlockCanvas_;
-//     }
-
-//     var xy = block.getRelativeToElementXY(parentSvg);
-//     console.log("\trelative xy: " + xy.x + " " + xy.y);
-
-//     parentSvg.appendChild(blockSvg);
-//     block.translate(xy.x, xy.y);
-// };
-
-// Blockly.BlocksSelection.moveOffDragSurface = function(dragBlock, newXY) {
-//   // if(Blockly.BlocksSelection.blocks && Blockly.BlocksSelection.blocks.length > 0) {
-//   //   var currentBlock = null;
-//   //   for(var i = 0; i < Blockly.BlocksSelection.blocks.length; i++) {
-//   //     currentBlock = Blockly.BlocksSelection.blocks[i];
-//   //     if(!currentBlock.workspace.blockDragSurface_) {
-//   //       continue;
-//   //     }
-//   //   }
-//   //   //block.workspace.blockDragSurface_
-//   // }
-
-//   dragBlock.workspace.blockDragSurface_.clearBlocksAndHide();
-// };
-
-// /*
-// Blockly.BlockSvg.prototype.moveOffDragSurface_ = function(newXY) {
-//   if (!this.useDragSurface_) {
-//     return;
-//   }
-//   // Translate to current position, turning off 3d.
-//   this.translate(newXY.x, newXY.y);
-//   this.workspace.blockDragSurface_.clearAndHide(this.workspace.getCanvas());
-// };
-// */
-
-// Blockly.BlocksSelection.movedBlocks = null;
-
-// Blockly.BlocksSelection.isInMovedBlocks = function(block) {
-//   if(Blockly.BlocksSelection.movedBlocks && Blockly.BlocksSelection.movedBlocks.length > 0) {
-//     for(var i = 0; i < Blockly.BlocksSelection.movedBlocks.length; i++) {
-//       if(Blockly.BlocksSelection.movedBlocks[i] === block) {
-//         return true;
-//       }
-//     }
-//   }
-//   return false;
-// }
-
-
-
-// /*
-// Blockly.Block.prototype.getNextBlock = function() {
-//   return this.nextConnection && this.nextConnection.targetBlock();
-// };
-// Blockly.Block.prototype.getPreviousBlock = function() {
-//   return this.previousConnection && this.previousConnection.targetBlock();
-// };
-// */+ */