--- conflicted
+++ resolved
@@ -212,20 +212,16 @@
   var wsBlocks = this.workspace_.getAllBlocks();
   var selectedBlocks = [];
 
-  selectedBlocks = selectedBlocks.concat(this.getIntersectedBlocks_lib(this.getIntersectedBlocks_boundingBox(wsBlocks, true), true));
-  selectedBlocks = selectedBlocks.concat(this.getEnclosedBlocks(wsBlocks, true));
-  // OB TEMP: find top blocks of multiple stacks
-  var topBlocks = Blockly.BlocksSelection.getTopBlocksInList(selectedBlocks);
-  if(topBlocks && topBlocks.length > 0) {
-    Blockly.BlocksSelection.addToChosenBlocksUsingTopBlocks(topBlocks[0], selectedBlocks, true);
-  }
-
-  //Blockly.BlocksSelection.addMultipleToChosenBlocks(selectedBlocks);
+  selectedBlocks = selectedBlocks.concat(this.getIntersectedBlocks_lib(this.getIntersectedBlocks_boundingBox(wsBlocks)));
+  selectedBlocks = selectedBlocks.concat(this.getEnclosedBlocks(wsBlocks));
+
+  Blockly.BlocksSelection.addMultipleToChosenBlocks(selectedBlocks);
+
   Blockly.BlocksSelection.createOutline();
 }
 
 
-Blockly.BlocksSelection.prototype.getEnclosedBlocks = function(blockList, removeShadow) {
+Blockly.BlocksSelection.prototype.getEnclosedBlocks = function(blockList) {
   if(!blockList || blockList.length === 0) {
     return;
   }
@@ -235,28 +231,23 @@
   var currentBlock = null;
   for(var i = 0; i < blockList.length; i++) {
     currentBlock = blockList[i];
-    if(currentBlock)
-    {
-      if(currentBlock.canChoose === false || removeShadow && currentBlock.isShadow())
-        continue;
-      if(Blockly.BlocksSelection.isInChosenBlocks(currentBlock) === false) {
-        var rect = baseSvg.createSVGRect();
-        rect.x = divXY.x;
-        rect.y = divXY.y;
-        rect.width = this.rect.width;
-        rect.height = this.rect.height;
-
-        var enclosed = baseSvg.checkEnclosure(currentBlock.svgPath_, rect);
-        if(enclosed) {
-          resultBlocks.push(currentBlock);
-        }
+    if(currentBlock && Blockly.BlocksSelection.isInChosenBlocks(currentBlock) === false) {
+      var rect = baseSvg.createSVGRect();
+      rect.x = divXY.x;
+      rect.y = divXY.y;
+      rect.width = this.rect.width;
+      rect.height = this.rect.height;
+
+      var enclosed = baseSvg.checkEnclosure(currentBlock.svgPath_, rect);
+      if(enclosed) {
+        resultBlocks.push(currentBlock);
       }
     }
   }
   return resultBlocks;
 };
 
-Blockly.BlocksSelection.prototype.getIntersectedBlocks_boundingBox = function(blockList, removeShadow) {
+Blockly.BlocksSelection.prototype.getIntersectedBlocks_boundingBox = function(blockList) {
   if(!blockList || blockList.length === 0) {
     return;
   }
@@ -267,8 +258,6 @@
   for(var i = 0; i < blockList.length; i++) {
     currentBlock = blockList[i];
     if(currentBlock) {
-      if(currentBlock.canChoose === false || removeShadow && currentBlock.isShadow())
-        continue;
       var rect = baseSvg.createSVGRect();
       rect.x = divXY.x;
       rect.y = divXY.y;
@@ -285,7 +274,7 @@
 };
 
 // Experimental function here!
-Blockly.BlocksSelection.prototype.getIntersectedBlocks_lib = function(blockList, removeShadow) {
+Blockly.BlocksSelection.prototype.getIntersectedBlocks_lib = function(blockList) {
   if(!blockList || blockList.length === 0) {
     return;
   }
@@ -299,8 +288,6 @@
   for(var i = 0; i < blockList.length; i++) {
     currentBlock = blockList[i];
     if(currentBlock) {
-      if(currentBlock.canChoose === false || removeShadow && currentBlock.isShadow())
-        continue;
       // Create path shape
       var blockPath = currentBlock.svgPath_;
       var pathDefinition = blockPath.getAttribute("d");
@@ -373,8 +360,7 @@
   if(!Blockly.BlocksSelection.blocks) {
     Blockly.BlocksSelection.blocks = [];
   }
-  // OB: Make sure only blocks that can be set as 'chosen' are added to the list, and only when the workspace is editable
-  if(block && block.canChoose() && block.workspace.locked === false) {
+  if(block && !block.isShadow()) {
     block.setChosen(true);
     if(Blockly.BlocksSelection.blocks.indexOf(block) < 0) {
       Blockly.BlocksSelection.blocks.push(block);
@@ -386,46 +372,13 @@
   if(!blockList || blockList.length === 0) {
     return;
   }
+  if(!Blockly.BlocksSelection.blocks) {
+    Blockly.BlocksSelection.blocks = [];
+  }
   for(var i = 0; i < blockList.length; i++) {
     Blockly.BlocksSelection.addToChosenBlocks(blockList[i]);
   }
 }
-
-/**
- * Starting for the top block of a stack, sets sub-blocks of stack to 'chosen' if they were
- * in the list of selected blocks.
- */
-Blockly.BlocksSelection.addToChosenBlocksUsingTopBlocks = function (topBlock, blockList, addChildrenStack) {
-  if(!topBlock || !blockList || blockList.length === 0) {
-    return;
-  }
-  var currentBlock = topBlock;
-  while(currentBlock && blockList.includes(currentBlock)) {
-    // Add current block
-    Blockly.BlocksSelection.addToChosenBlocks(currentBlock);
-    // Add any sub-stack blocks (in C or E blocks, for example)
-    if(addChildrenStack) {
-      Blockly.BlocksSelection.addSubstackBlocks(currentBlock);
-    }
-    // Get next block in sequence
-    currentBlock = currentBlock.getNextBlock();
-  }
-};
-
-/**
- * Adds the all sub-blocks nested under the current block.
- * Goes through the current block, and then all sub-blocks of current block so we get all
- * the blocks at all sub-levels. 
- */
-Blockly.BlocksSelection.addSubstackBlocks = function (block) {
-  var childrenStack = block.getChildrenStack(true);
-  if(childrenStack && childrenStack.length > 0) {
-    Blockly.BlocksSelection.addMultipleToChosenBlocks(childrenStack);
-    for(var i = 0; i < childrenStack.length; i++) {
-      Blockly.BlocksSelection.addSubstackBlocks(childrenStack[i]);
-    }
-  }
-};
 
 /**
  * OB: Add the given block to 'chosen blocks' array, and set this block as 'chosen'
@@ -631,38 +584,6 @@
   }
 
   return lastChosenAbove;
-};
-
-/**
- * Finds all the top-of-stack blocks from a bunch of blocks.
- * Goes through every block and follows the 'previous block' link to find the top block
- * that is in the list of currently selected blocks.
- * TODO: Optimize by marking blocks as 'seen' so we don't process them again
- */
-Blockly.BlocksSelection.getTopBlocksInList = function (_blockList) {
-  var topBlocks = [];
-  if(_blockList && _blockList.length > 0) {
-    var currentBlock = null;
-    for(var i = 0; i < _blockList.length; i++) {
-      currentBlock = _blockList[i];
-      var lastChosenAbove = null;
-      if(currentBlock) {
-        lastChosenAbove = currentBlock;
-        var prevBlock = lastChosenAbove.getPreviousBlock();
-        while(lastChosenAbove && prevBlock && _blockList.includes(prevBlock)) {
-          lastChosenAbove = prevBlock;
-          prevBlock = lastChosenAbove.getPreviousBlock();
-        }
-      }
-      if(lastChosenAbove) {
-        if(topBlocks.includes(lastChosenAbove) === false) {
-          topBlocks.push(lastChosenAbove);
-        }
-      }
-    }
-  }
-
-  return topBlocks;
 };
 
 
@@ -837,14 +758,6 @@
     Blockly.BlocksSelection.workspace.blocksOutlineSurface.setBlocksAndShow(topBlock.svgGroup_);
 
     var topBlockSvg = Blockly.BlocksSelection.workspace.blocksOutlineSurface.getCurrentBlock();
-<<<<<<< HEAD
-    
-    setTimeout(function() {
-      console.log("Surface XY:");
-      console.log(Blockly.utils.getRelativeXY(topBlockSvg));
-    }, 1);
-    
-=======
     console.log("Surface XY:");
     console.log(Blockly.utils.getRelativeXY(topBlockSvg));
 
@@ -852,7 +765,6 @@
       console.log("ScheduledSurface XY:");
       console.log(Blockly.utils.getRelativeXY(topBlockSvg));
     }, 50);
->>>>>>> 75cf5fbb
   }
 }
 
