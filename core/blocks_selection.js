/**
 * @license
 * Visual Blocks Editor
 *
 * Copyright 2017 Google Inc.
 * https://developers.google.com/blockly/
 *
 * Licensed under the Apache License, Version 2.0 (the "License");
 * you may not use this file except in compliance with the License.
 * You may obtain a copy of the License at
 *
 *   http://www.apache.org/licenses/LICENSE-2.0
 *
 * Unless required by applicable law or agreed to in writing, software
 * distributed under the License is distributed on an "AS IS" BASIS,
 * WITHOUT WARRANTIES OR CONDITIONS OF ANY KIND, either express or implied.
 * See the License for the specific language governing permissions and
 * limitations under the License.
 */

/**
 * @fileoverview Methods for drawing a selection rectangle on the workspace
 * @author obrassard@amplify.com
 */
'use strict';

goog.provide('Blockly.BlocksSelection');

goog.require('goog.math.Coordinate');
goog.require('goog.asserts');

/**
 * Class for a workspace dragger.  It moves the workspace around when it is
 * being dragged by a mouse or touch.
 * Note that the workspace itself manages whether or not it has a drag surface
 * and how to do translations based on that.  This simply passes the right
 * commands based on events.
 * @param {!Blockly.WorkspaceSvg} workspace The workspace to drag.
 * @constructor
 */
Blockly.BlocksSelection = function(workspace) {
  /**
   * @type {!Blockly.WorkspaceSvg}
   * @private
   */
  this.workspace_ = workspace;

  // /**
  //  * The workspace's metrics object at the beginning of the drag.  Contains size
  //  * and position metrics of a workspace.
  //  * Coordinate system: pixel coordinates.
  //  * @type {!Object}
  //  * @private
  //  */
  // this.startDragMetrics_ = workspace.getMetrics();

  /**
   * Where the selection was started.
   * @type {!goog.math.Coordinate} the XY coordinate.
   */
  this.startSelectXY_ = null;

  /**
   * The current XY position of the selection tool (aka touch/mouse).
   * @type {!goog.math.Coordinate} the XY coordinate.
   */
  this.currentSelectXY_ = null;

  this.rect = null;

  Blockly.BlocksSelection.instance = this;
};

/**
 * Sever all links from this object.
 * @package
 */
Blockly.BlocksSelection.prototype.dispose = function() {
  if(this.workspace_ && this.workspace_.blocksSelectionLayer) {
    this.workspace_.blocksSelectionLayer.hideRect();
  }
  this.workspace_ = null;
  this.startSelectXY_ = null;
  this.currentSelectXY_ = null;
  this.rect = null;

  Blockly.BlocksSelection.blockSelectionInstance = null;
};

/**
 * Start the selection rect.
 * @package
 */
Blockly.BlocksSelection.prototype.startSelection = function(e, mouseDownXY) {
  this.startSelectXY_ = mouseDownXY;
  if(this.workspace_ && this.workspace_.blocksSelectionLayer) {
    // Finds the position of the injection div on the page
    var boundingRect = this.workspace_.getInjectionDiv().getBoundingClientRect();
    // Get x/y of bounding rect;
    // On iPad (safari?), rect is left/top instead of x/y
    var boundingX = boundingRect.x ? boundingRect.x : boundingRect.left;
    var boundingY = boundingRect.y ? boundingRect.y : boundingRect.top;
    // Finds the workspace x/y offests relative to injection div
    var workspaceXY = this.workspace_.getOriginOffsetInPixels();
    var selectX = (this.startSelectXY_.x - boundingX - workspaceXY.x);
    var selectY = (this.startSelectXY_.y - boundingY - workspaceXY.y);
    this.currentSelectXY_ = new goog.math.Coordinate(selectX, selectY);

    this.rect = {};
    this.updateRectPosition(this.currentSelectXY_.x, this.currentSelectXY_.y);
    this.updateRectSize(0, 0);

    //console.log("Set rect @ " + this.currentSelectXY_.x + " " + this.currentSelectXY_.y);
    this.workspace_.blocksSelectionLayer.showRect(this.currentSelectXY_.x, this.currentSelectXY_.y);

    Blockly.BlocksSelection.clearChosenBlocks();
  }
};

/**
 * Finish the selection.
 * @param {!goog.math.Coordinate} currentDragDeltaXY How far the pointer has
 *     moved from the position at the start of the selection, in pixel coordinates.
 * @package
 */
Blockly.BlocksSelection.prototype.endSelection = function(currentDragDeltaXY) {
  if(this.workspace_ && this.workspace_.blocksSelectionLayer) {
    // Make sure everything is up to date.
    this.updateSelection(currentDragDeltaXY);
    // Find blocks that are intersecting the selection rect
    this.getSelectionIntersection();
  }
};

/**
 * Resize the selection rectangle based on how much the mouse has moved
 * compared to the initial touch.
 * @param {!goog.math.Coordinate} currentDragDeltaXY How far the pointer has
 *     moved from the position at the start of the selection, in pixel coordinates.
 * @package
 */
Blockly.BlocksSelection.prototype.updateSelection = function(currentDragDeltaXY) {
  //var metrics = this.startDragMetrics_;
  if(this.workspace_ && this.workspace_.blocksSelectionLayer) {
    var selectWidth = currentDragDeltaXY.x;
    var selectHeight = currentDragDeltaXY.y;
    var currentX = this.currentSelectXY_.x;
    var currentY = this.currentSelectXY_.y;
    if(selectWidth < 0) {
      currentX = this.currentSelectXY_.x + selectWidth;
      selectWidth = -selectWidth;
    }
    if(selectHeight < 0) {
      currentY = this.currentSelectXY_.y + selectHeight;
      selectHeight = -selectHeight;
    }
    this.updateRectSize(selectWidth, selectHeight);
    this.workspace_.blocksSelectionLayer.resize(selectWidth, selectHeight);
    if(currentX !== this.currentSelectXY_.x || currentY !== this.currentSelectXY_.y) {
      this.updateRectPosition(currentX, currentY);
      this.workspace_.blocksSelectionLayer.setPosition(currentX, currentY);
    }
  }
};

/**
 * Updates the position of the selection rectangle, 
 * so we always have it tracked with no calculations needed
 * @param {!element} newX, the x position of the rectangle.
 * @param {!element} newY, the y position of the rectangle.
 */
Blockly.BlocksSelection.prototype.updateRectPosition = function (newX, newY) {
  if(newX !== null) {
    this.rect.x = newX;
  }
  if(newY !== null) {
    this.rect.y = newY;
  }
};

/**
 * Updates the size of the selection rectangle, 
 * so we always have it tracked with no calculations needed.
 * @param {!element} newW, the width rectangle.
 * @param {!element} newW, the height rectangle.
 */
Blockly.BlocksSelection.prototype.updateRectSize = function (newW, newH) {
  if(newW !== null) {
    this.rect.width = newW;
  }
  if(newH !== null) {
    this.rect.height = newH;
  }
};

Blockly.BlocksSelection.prototype.getSelectionIntersection = function() {
<<<<<<< HEAD
  var startTime = Date.now();

  this.getSelectionEnclosure();
  //this.getSelectionIntersection_boundingBox();
  this.getSelectionIntersection_lib();

  var deltaTime = Date.now() - startTime;
  console.log("Selection time: " + deltaTime + " ms");
};

Blockly.BlocksSelection.prototype.getSelectionEnclosure = function() {
  var baseSvg = this.workspace_.blocksSelectionLayer.SVG_;
  var divXY = Blockly.utils.getInjectionDivXY_(this.workspace_.blocksSelectionLayer.selectionRect_);
  var allBlocks = this.workspace_.getAllBlocks();
  var currentBlock = null;
  for(var i = 0; i < allBlocks.length; i++) {
    currentBlock = allBlocks[i];
    if(currentBlock && this.isInChosenBlocks(currentBlock) === false) {
      var rect = baseSvg.createSVGRect();
      rect.x = divXY.x;
      rect.y = divXY.y;
      rect.width = this.rect.width;
      rect.height = this.rect.height;

      var enclosed = baseSvg.checkEnclosure(currentBlock.svgPath_, rect);
      if(enclosed) {
        this.addToChosenBlocks(currentBlock);
      }
    }
  }
=======
  this.getSelectionIntersection_boundingBox();
>>>>>>> dac8a18e
};

Blockly.BlocksSelection.prototype.getSelectionIntersection_boundingBox = function() {
  var baseSvg = this.workspace_.blocksSelectionLayer.SVG_;
  var divXY = Blockly.utils.getInjectionDivXY_(this.workspace_.blocksSelectionLayer.selectionRect_);
  var allBlocks = this.workspace_.getAllBlocks();
  var currentBlock = null;
  for(var i = 0; i < allBlocks.length; i++) {
    currentBlock = allBlocks[i];
    if(currentBlock) {
      var rect = baseSvg.createSVGRect();
      rect.x = divXY.x;
      rect.y = divXY.y;
      rect.width = this.rect.width;
      rect.height = this.rect.height;

      var intersects = baseSvg.checkIntersection(currentBlock.svgPath_, rect);
      if(intersects) {
        Blockly.BlocksSelection.addToChosenBlocks(currentBlock);
      }
    }
  }
};

<<<<<<< HEAD
// Experimental function here!
Blockly.BlocksSelection.prototype.getSelectionIntersection_lib = function() {
  // Create selection rectangle shape get find its transform matrix
  var rectangleShape = IntersectionParams.newShape("rect", {x: this.rect.x, y: this.rect.y, width: this.rect.width, height: this.rect.height});
  var rectangleMatrix = this.workspace_.blocksSelectionLayer.selectionRect_.getCTM();

  // Check all blocks to see if they intersect
  var allBlocks = this.workspace_.getAllBlocks();
  var currentBlock = null;
  for(var i = 0; i < allBlocks.length; i++) 
  {
    currentBlock = allBlocks[i];
    if(currentBlock) 
    {
      // Create path shape
      var blockPath = currentBlock.svgPath_;
      var pathDefinition = blockPath.getAttribute("d");
      var pathShape = IntersectionParams.newShape("path", {d: pathDefinition});
      var pathMatrix = blockPath.getCTM();
      // Find intersection between select shape and block shape
      var intersections = intersect(
        rectangleShape,
        pathShape, 
        new Matrix2D(rectangleMatrix.a, rectangleMatrix.b, rectangleMatrix.c, rectangleMatrix.d, rectangleMatrix.e, rectangleMatrix.f),
        new Matrix2D(pathMatrix.a, pathMatrix.b, pathMatrix.c, pathMatrix.d, pathMatrix.e, pathMatrix.f),
      );
      // Add block to 'chosen' if it intersects
      var intersects = (intersections != null && intersections.points.length > 0);
      if(currentBlock && intersects) {
        this.addToChosenBlocks(currentBlock);
      }
    }
  }
};

=======
>>>>>>> dac8a18e
// x,y,width,height format
Blockly.BlocksSelection.isIntersecting = function (rectA, rectB) {
  return ! ( rectB.x > (rectA.x + rectA.width)
    || (rectB.x + rectB.width) < rectA.x
    || rectB.y > (rectA.y + rectA.height)
    || (rectB.y + rectB.height) < rectA.y
    );
};


/**
 * OB: Array of selected blocks
 * @type {!Array.<!Blockly.Block>}
 */
Blockly.BlocksSelection.blocks = null;

/**
 * OB: Clear the array of selected blocks, and set those blocks as 'not chosen'
 */
Blockly.BlocksSelection.clearChosenBlocks = function () {
  if(Blockly.BlocksSelection.blocks && Blockly.BlocksSelection.blocks.length > 0) {
    for(var i = 0; i < Blockly.BlocksSelection.blocks.length; i++) {
      if(Blockly.BlocksSelection.blocks[i]) {
        Blockly.BlocksSelection.blocks[i].setChosen(false);
      }
    }
  }
  Blockly.BlocksSelection.blocks = null;
};

/**
 * OB: Add the given block to 'chosen blocks' array, and set this block as 'chosen'
 * @param {!Blockly.Block} block The block to add and update.
 */
Blockly.BlocksSelection.addToChosenBlocks = function (block) {
  if(!Blockly.BlocksSelection.blocks) {
    Blockly.BlocksSelection.blocks = [];
  }
  if(block) {
    block.setChosen(true);
    if(Blockly.BlocksSelection.blocks.indexOf(block) < 0)
      Blockly.BlocksSelection.blocks.push(block);
  }
};

/**
<<<<<<< HEAD
 * OB: Add the given block to 'chosen blocks' array, and set this block as 'chosen'
 * @param {!Blockly.Block} block The block to add and update.
 */
Blockly.BlocksSelection.prototype.isInChosenBlocks = function (block) {
  if(Blockly.BlocksSelection.blocks && Blockly.BlocksSelection.blocks.length > 0) {
    for(var i = 0; i < Blockly.BlocksSelection.blocks.length; i++) {
      if(Blockly.BlocksSelection.blocks[i] === block) {
        return true;
      }
    }
  }
  return false;
=======
 * Removes a block and its inputs from the list of chosen blocks.
 * @param {!Blockly.Block} block The block to remove.
 */
Blockly.BlocksSelection.removeFromChosenBlocks = function (block) {
  if(Blockly.BlocksSelection.blocks && block) {
    // Remove block's input blocks
    var input = null;
    for(var i = 0; i < block.inputList.length; i++) {
      input = block.inputList[i];
      if(input && input.connection && input.connection.targetConnection && input.connection.targetConnection.sourceBlock_) {
        //Blockly.BlocksSelection.removeBlock(input.connection.targetConnection.sourceBlock_);
        Blockly.BlocksSelection.removeFromChosenBlocks(input.connection.targetConnection.sourceBlock_);
      }
    }
    // Remove actual block
    Blockly.BlocksSelection.removeBlock(block);
  }
};

/**
 * Removes just one specific block from the list of chosen blocks. Also unsets the chosen state of this blocks.
 * @param {!Blockly.Block} block The block to remove and update.
 */
Blockly.BlocksSelection.removeBlock = function (block) {
  if(Blockly.BlocksSelection.blocks && block) {
    block.setChosen(false);
    for (var i = 0; i < Blockly.BlocksSelection.blocks.length; i++) {
      if (Blockly.BlocksSelection.blocks[i] === block) {
        Blockly.BlocksSelection.blocks.splice(i, 1);
        break;
      }
    }
  }
};

/**
 * OB: Instance of block selection
 */
Blockly.BlocksSelection.blockSelectionInstance = null;

/**
 * OB: Return instance of block selection
 */
Blockly.BlocksSelection.getBlockSelectionInstance = function () {
  return Blockly.BlocksSelection.blockSelectionInstance;
>>>>>>> dac8a18e
};<|MERGE_RESOLUTION|>--- conflicted
+++ resolved
@@ -194,7 +194,6 @@
 };
 
 Blockly.BlocksSelection.prototype.getSelectionIntersection = function() {
-<<<<<<< HEAD
   var startTime = Date.now();
 
   this.getSelectionEnclosure();
@@ -225,9 +224,6 @@
       }
     }
   }
-=======
-  this.getSelectionIntersection_boundingBox();
->>>>>>> dac8a18e
 };
 
 Blockly.BlocksSelection.prototype.getSelectionIntersection_boundingBox = function() {
@@ -252,7 +248,6 @@
   }
 };
 
-<<<<<<< HEAD
 // Experimental function here!
 Blockly.BlocksSelection.prototype.getSelectionIntersection_lib = function() {
   // Create selection rectangle shape get find its transform matrix
@@ -288,8 +283,6 @@
   }
 };
 
-=======
->>>>>>> dac8a18e
 // x,y,width,height format
 Blockly.BlocksSelection.isIntersecting = function (rectA, rectB) {
   return ! ( rectB.x > (rectA.x + rectA.width)
@@ -336,7 +329,6 @@
 };
 
 /**
-<<<<<<< HEAD
  * OB: Add the given block to 'chosen blocks' array, and set this block as 'chosen'
  * @param {!Blockly.Block} block The block to add and update.
  */
@@ -349,7 +341,8 @@
     }
   }
   return false;
-=======
+
+/*
  * Removes a block and its inputs from the list of chosen blocks.
  * @param {!Blockly.Block} block The block to remove.
  */
@@ -395,5 +388,4 @@
  */
 Blockly.BlocksSelection.getBlockSelectionInstance = function () {
   return Blockly.BlocksSelection.blockSelectionInstance;
->>>>>>> dac8a18e
 };