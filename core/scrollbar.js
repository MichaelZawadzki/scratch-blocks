--- conflicted
+++ resolved
@@ -43,21 +43,10 @@
  */
 Blockly.ScrollbarPair = function(workspace, _skipHorizontal) {
   this.workspace_ = workspace;
-<<<<<<< HEAD
-  this.hScroll = new Blockly.Scrollbar(workspace, true, true,
-    'blocklyMainWorkspaceScrollbar');
-  this.vScroll = new Blockly.Scrollbar(workspace, false, true,
-    'blocklyMainWorkspaceScrollbar');
-  this.corner_ = Blockly.utils.createSvgElement('rect',
-      {'height': Blockly.Scrollbar.scrollbarThickness,
-      'width': Blockly.Scrollbar.scrollbarThickness,
-      'class': 'blocklyScrollbarBackground'}, null);
-
-=======
   this.hScroll = new Blockly.Scrollbar(
-      workspace, true, true, 'blocklyMainWorkspaceScrollbar');
+    workspace, true, true, 'blocklyMainWorkspaceScrollbar');
   this.vScroll = new Blockly.Scrollbar(
-      workspace, false, true, 'blocklyMainWorkspaceScrollbar');
+    workspace, false, true, 'blocklyMainWorkspaceScrollbar');
   this.corner_ = Blockly.utils.createSvgElement(
       'rect',
       {
@@ -66,7 +55,6 @@
         'class': 'blocklyScrollbarBackground'
       },
       null);
->>>>>>> 4d92cf52
   Blockly.utils.insertAfter_(this.corner_, workspace.getBubbleCanvas());
 
   if (_skipHorizontal === true) {
@@ -321,11 +309,7 @@
  */
 Blockly.Scrollbar.scrollbarThickness = 11;
 if (goog.events.BrowserFeature.TOUCH_ENABLED) {
-<<<<<<< HEAD
   Blockly.Scrollbar.scrollbarThickness = 11; 
-=======
-  Blockly.Scrollbar.scrollbarThickness = 14;
->>>>>>> 4d92cf52
 }
 
 /**
