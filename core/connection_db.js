--- conflicted
+++ resolved
@@ -129,11 +129,7 @@
     }
   }
   return pointerMin;
-<<<<<<< HEAD
-}; /* eslint-enable indent */
-=======
 };  /* eslint-enable indent */
->>>>>>> 914b2278
 
 /**
  * Remove a connection from the database.  Must already exist in DB.
