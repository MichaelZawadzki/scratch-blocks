--- conflicted
+++ resolved
@@ -412,13 +412,8 @@
 
   '.blocklyDragging>.blocklyPath,',
   '.blocklyDragging>.blocklyPathLight {',
-<<<<<<< HEAD
-    'fill-opacity: 1;',
-    'stroke-opacity: 1;',
-=======
     'fill-opacity: 1.0;',
     'stroke-opacity: 1.0;',
->>>>>>> bdbe98e3
   '}',
 
   '.blocklyDragging>.blocklyPath {',
