/**
 * @license
 * Visual Blocks Editor
 *
 * Copyright 2012 Google Inc.
 * https://developers.google.com/blockly/
 *
 * Licensed under the Apache License, Version 2.0 (the "License");
 * you may not use this file except in compliance with the License.
 * You may obtain a copy of the License at
 *
 *   http://www.apache.org/licenses/LICENSE-2.0
 *
 * Unless required by applicable law or agreed to in writing, software
 * distributed under the License is distributed on an "AS IS" BASIS,
 * WITHOUT WARRANTIES OR CONDITIONS OF ANY KIND, either express or implied.
 * See the License for the specific language governing permissions and
 * limitations under the License.
 */

/**
 * @fileoverview XML reader and writer.
 * @author fraser@google.com (Neil Fraser)
 */
'use strict';

/**
 * @name Blockly.Xml
 * @namespace
 **/
goog.provide('Blockly.Xml');

goog.require('Blockly.Events.BlockCreate');
goog.require('Blockly.Events.VarCreate');

goog.require('goog.asserts');
goog.require('goog.dom');


/**
 * Encode a block tree as XML.
 * @param {!Blockly.Workspace} workspace The workspace containing blocks.
 * @param {boolean=} opt_noId True if the encoder should skip the block IDs.
 * @return {!Element} XML document.
 */
Blockly.Xml.workspaceToDom = function(workspace, opt_noId, requireTriggerBlock) {
  var xml = goog.dom.createDom('xml');
  xml.appendChild(Blockly.Xml.variablesToDom(workspace.getAllVariables()));
  var comments = workspace.getTopComments(true);
  for (var i = 0, comment; comment = comments[i]; i++) {
    xml.appendChild(comment.toXmlWithXY(opt_noId));
  }
  var blocks = workspace.getTopBlocks(true);
  for (var i = 0, block; block = blocks[i]; i++) {
    if(requireTriggerBlock !== true || block.type === "event_whenflagclicked" || block.type === "event_whenflagclicked_animate") {
      xml.appendChild(Blockly.Xml.blockToDomWithXY(block, opt_noId));
    }
  }
  return xml;
};

/**
 * Encode a list of variables as XML.
 * @param {!Array.<!Blockly.VariableModel>} variableList List of all variable
 *     models.
 * @return {!Element} List of XML elements.
 */
Blockly.Xml.variablesToDom = function(variableList) {
  var variables = goog.dom.createDom('variables');
  for (var i = 0, variable; variable = variableList[i]; i++) {
    var element = goog.dom.createDom('variable', null, variable.name);
    element.setAttribute('type', variable.type);
    element.setAttribute('id', variable.getId());
    variables.appendChild(element);
  }
  return variables;
};

/**
 * Encode a block subtree as XML with XY coordinates.
 * @param {!Blockly.Block} block The root block to encode.
 * @param {boolean=} opt_noId True if the encoder should skip the block ID.
 * @return {!Element} Tree of XML elements.
 */
Blockly.Xml.blockToDomWithXY = function(block, opt_noId) {
  var width;  // Not used in LTR.
  if (block.workspace.RTL) {
    width = block.workspace.getWidth();
  }
  var element = Blockly.Xml.blockToDom(block, opt_noId);
  var xy = block.getRelativeToSurfaceXY();
  element.setAttribute('x',
      Math.round(block.workspace.RTL ? width - xy.x : xy.x));
  element.setAttribute('y', Math.round(xy.y));
  return element;
};

/**
 * Encode a variable field as XML.
 * @param {!Blockly.FieldVariable} field The field to encode.
 * @return {?Element} XML element, or null if the field did not need to be
 *     serialized.
 * @private
 */
Blockly.Xml.fieldToDomVariable_ = function(field) {
  var id = field.getValue();
  // The field had not been initialized fully before being serialized.
  // This can happen if a block is created directly through a call to
  // workspace.newBlock instead of from XML.
  // The new block will be serialized for the first time when firing a block
  // creation event.
  if (id == null) {
    field.initModel();
    id = field.getValue();
  }
  // Get the variable directly from the field, instead of doing a lookup.  This
  // will work even if the variable has already been deleted.  This can happen
  // because the flyout defers deleting blocks until the next time the flyout is
  // opened.
  var variable = field.getVariable();

  if (!variable) {
    throw Error('Tried to serialize a variable field with no variable.');
  }
  var container = goog.dom.createDom('field', null, variable.name);
  container.setAttribute('name', field.name);
  container.setAttribute('id', variable.getId());
  container.setAttribute('variabletype', variable.type);
  return container;
};

/**
 * Encode a field as XML.
 * @param {!Blockly.Field} field The field to encode.
 * @param {!Blockly.Workspace} workspace The workspace that the field is in.
 * @return {?Element} XML element, or null if the field did not need to be
 *     serialized.
 * @private
 */
Blockly.Xml.fieldToDom_ = function(field) {
  if (field.name && field.SERIALIZABLE) {
    if (field.referencesVariables()) {
      return Blockly.Xml.fieldToDomVariable_(field);
    } else {
      var container = goog.dom.createDom('field', null, field.getValue());
      container.setAttribute('name', field.name);
      return container;
    }
  }
  return null;
};

/**
 * Encode all of a block's fields as XML and attach them to the given tree of
 * XML elements.
 * @param {!Blockly.Block} block A block with fields to be encoded.
 * @param {!Element} element The XML element to which the field DOM should be
 *     attached.
 * @private
 */
Blockly.Xml.allFieldsToDom_ = function(block, element) {
  for (var i = 0, input; input = block.inputList[i]; i++) {
    for (var j = 0, field; field = input.fieldRow[j]; j++) {
      var fieldDom = Blockly.Xml.fieldToDom_(field);
      if (fieldDom) {
        element.appendChild(fieldDom);
      }
    }
  }
};

/**
 * Encode a block subtree as XML.
 * @param {!Blockly.Block} block The root block to encode.
<<<<<<< HEAD
 * @param {boolean} opt_noId True if the encoder should skip the block id.
 * @param {boolean} opt_outlinedBlocks True if the block we are encoding comes from the outline surface. This is important so that we encode ONLY the blocks on that surface [OB].
=======
 * @param {boolean=} opt_noId True if the encoder should skip the block ID.
>>>>>>> 4d92cf52
 * @return {!Element} Tree of XML elements.
 */
Blockly.Xml.blockToDom = function(block, opt_noId, opt_outlinedBlocks) {
  var element = goog.dom.createDom(block.isShadow() ? 'shadow' : 'block');
  element.setAttribute('type', block.type);
  if (!opt_noId) {
    element.setAttribute('id', block.id);
  }
  if (block.mutationToDom) {
    // Custom data for an advanced block.
    var mutation = block.mutationToDom();
    if (mutation && (mutation.hasChildNodes() || mutation.hasAttributes())) {
      element.appendChild(mutation);
    }
  }

  Blockly.Xml.allFieldsToDom_(block, element);

  Blockly.Xml.scratchCommentToDom_(block, element);

  if (block.data) {
    var dataElement = goog.dom.createDom('data', null, block.data);
    element.appendChild(dataElement);
  }

  for (var i = 0, input; input = block.inputList[i]; i++) {
    var container;
    var empty = true;
    if (input.type == Blockly.DUMMY_INPUT) {
      continue;
    } else {
      var childBlock = input.connection.targetBlock();
      if (input.type == Blockly.INPUT_VALUE) {
        container = goog.dom.createDom('value');
        
      } else if (input.type == Blockly.NEXT_STATEMENT) {
        container = goog.dom.createDom('statement');
      }
      var shadow = input.connection.getShadowDom();
      if (shadow && (!childBlock || !childBlock.isShadow())) {
        container.appendChild(Blockly.Xml.cloneShadow_(shadow));
      }
      // OB [CSI-724] If the original block was flagged as 'on the outline surface', check if the child block to encode is also on the outline surface;
      // If it isnt't, we stop the encoding so that only the blocks from the outline surface are encoded.
      if (childBlock && (!opt_outlinedBlocks || (opt_outlinedBlocks && Blockly.BlockOutlineSurfaceSvg.isBlockOnOutlineSurface(childBlock)))) {
        container.appendChild(Blockly.Xml.blockToDom(childBlock, opt_noId, opt_outlinedBlocks));
        empty = false;
      }
    }
    container.setAttribute('name', input.name);
    if (!empty) {
      element.appendChild(container);
    }
  }
  if (block.inputsInlineDefault != block.inputsInline) {
    element.setAttribute('inline', block.inputsInline);
  }
  if (block.isCollapsed()) {
    element.setAttribute('collapsed', true);
  }
  if (block.disabled) {
    element.setAttribute('disabled', true);
  }
  if (!block.isDeletable() && !block.isShadow()) {
    element.setAttribute('deletable', false);
  }
  if (!block.isMovable() && !block.isShadow()) {
    element.setAttribute('movable', false);
  }
  if (block.isAlwaysAvailable() && !block.isShadow()) {
    element.setAttribute('alwaysavailable', true);
  }
  if (!block.isEditable()) {
    element.setAttribute('editable', false);
  }
  if (block.shouldChooseChildren() && !block.isShadow()) {
    element.setAttribute('choosechildren', true);
  }

  var nextBlock = block.getNextBlock();
  if (nextBlock && !opt_outlinedBlocks || (opt_outlinedBlocks && Blockly.BlockOutlineSurfaceSvg.isBlockOnOutlineSurface(nextBlock))) {
    // OB [CSI-724] If the original block was flagged as 'on the outline surface', check if the next block to encode is also on the outline surface;
    // If it isnt't, we stop the encoding so that only the blocks from the outline surface are encoded.
    var container = goog.dom.createDom('next', null,
        Blockly.Xml.blockToDom(nextBlock, opt_noId, opt_outlinedBlocks));
    element.appendChild(container);
  }
  var shadow = block.nextConnection && block.nextConnection.getShadowDom();
  if (shadow && (!nextBlock || !nextBlock.isShadow())) {
    container.appendChild(Blockly.Xml.cloneShadow_(shadow));
  }

  return element;
};

/**
 * Encode a ScratchBlockComment as XML.
 * @param {!Blockly.ScratchBlockComment} block The block possibly containing
 *     a comment to encode.
 * @param {!Element} element The XML element to which the comment should
 *     encoding should be attached.
 * @private
 */
Blockly.Xml.scratchCommentToDom_ = function(block, element) {
  var commentText = block.getCommentText();
  if (commentText) {
    var commentElement = goog.dom.createDom('comment', null, commentText);
    if (typeof block.comment == 'object') {
      commentElement.setAttribute('pinned', block.comment.isVisible());
      var xy = block.comment.getXY();
      commentElement.setAttribute('x', xy.x);
      commentElement.setAttribute('y', xy.y);
      commentElement.setAttribute('minimized', block.comment.isMinimized());
      var hw;
      if (block.comment instanceof Blockly.ScratchBlockComment) {
        hw = block.comment.getHeightWidth();
      } else {
        hw = block.comment.getBubbleSize();
      }
      commentElement.setAttribute('h', hw.height);
      commentElement.setAttribute('w', hw.width);
    }
    element.appendChild(commentElement);
  }
};

/**
 * Deeply clone the shadow's DOM so that changes don't back-wash to the block.
 * @param {!Element} shadow A tree of XML elements.
 * @return {!Element} A tree of XML elements.
 * @private
 */
Blockly.Xml.cloneShadow_ = function(shadow) {
  shadow = shadow.cloneNode(true);
  // Walk the tree looking for whitespace.  Don't prune whitespace in a tag.
  var node = shadow;
  var textNode;
  while (node) {
    if (node.firstChild) {
      node = node.firstChild;
    } else {
      while (node && !node.nextSibling) {
        textNode = node;
        node = node.parentNode;
        if (textNode.nodeType == 3 && textNode.data.trim() == '' &&
            node.firstChild != textNode) {
          // Prune whitespace after a tag.
          goog.dom.removeNode(textNode);
        }
      }
      if (node) {
        textNode = node;
        node = node.nextSibling;
        if (textNode.nodeType == 3 && textNode.data.trim() == '') {
          // Prune whitespace before a tag.
          goog.dom.removeNode(textNode);
        }
      }
    }
  }
  return shadow;
};

/**
 * Converts a DOM structure into plain text.
 * Currently the text format is fairly ugly: all one line with no whitespace.
 * @param {!Element} dom A tree of XML elements.
 * @return {string} Text representation.
 */
Blockly.Xml.domToText = function(dom) {
  var oSerializer = new XMLSerializer();
  return oSerializer.serializeToString(dom);
};

/**
 * Converts a DOM structure into properly indented text.
 * @param {!Element} dom A tree of XML elements.
 * @return {string} Text representation.
 */
Blockly.Xml.domToPrettyText = function(dom) {
  // This function is not guaranteed to be correct for all XML.
  // But it handles the XML that Blockly generates.
  var blob = Blockly.Xml.domToText(dom);
  // Place every open and close tag on its own line.
  var lines = blob.split('<');
  // Indent every line.
  var indent = '';
  for (var i = 1; i < lines.length; i++) {
    var line = lines[i];
    if (line[0] == '/') {
      indent = indent.substring(2);
    }
    lines[i] = indent + '<' + line;
    if (line[0] != '/' && line.slice(-2) != '/>') {
      indent += '  ';
    }
  }
  // Pull simple tags back together.
  // E.g. <foo></foo>
  var text = lines.join('\n');
  text = text.replace(/(<(\w+)\b[^>]*>[^\n]*)\n *<\/\2>/g, '$1</$2>');
  // Trim leading blank line.
  return text.replace(/^\n/, '');
};

/**
 * Converts plain text into a DOM structure.
 * Throws an error if XML doesn't parse.
 * @param {string} text Text representation.
 * @return {!Element} A tree of XML elements.
 */
Blockly.Xml.textToDom = function(text) {
  var oParser = new DOMParser();
  var dom = oParser.parseFromString(text, 'text/xml');
  // The DOM should have one and only one top-level node, an XML tag.
  if (!dom || !dom.firstChild ||
      dom.firstChild.nodeName.toLowerCase() != 'xml' ||
      dom.firstChild !== dom.lastChild) {
    // Whatever we got back from the parser is not XML.
    // OB: For some reason, this fails when we seem to have a valid XML...
    // Instead of a 'fail' assert, lets just have a warning.
    //goog.asserts.fail('Blockly.Xml.textToDom did not obtain a valid XML tree.');
    console.warn('Blockly.Xml.textToDom did not obtain a valid XML tree.');
  }
  return dom.firstChild;
};

/**
 * Clear the given workspace then decode an XML DOM and
 * create blocks on the workspace.
 * @param {!Element} xml XML DOM.
 * @param {!Blockly.Workspace} workspace The workspace.
 * @return {Array.<string>} An array containing new block ids.
 */
Blockly.Xml.clearWorkspaceAndLoadFromXml = function(xml, workspace) {
  workspace.setResizesEnabled(false);
  workspace.setToolboxRefreshEnabled(false);
  workspace.clear();
  var blockIds = Blockly.Xml.domToWorkspace(xml, workspace);
  workspace.setResizesEnabled(true);
  workspace.setToolboxRefreshEnabled(true);
  return blockIds;
};

/**
 * Decode an XML DOM and create blocks on the workspace.
 * @param {!Element} xml XML DOM.
 * @param {!Blockly.Workspace} workspace The workspace.
 * @return {Array.<string>} An array containing new block IDs.
 */
Blockly.Xml.domToWorkspace = function(xml, workspace) {
  if (xml instanceof Blockly.Workspace) {
    var swap = xml;
    xml = workspace;
    workspace = swap;
    console.warn('Deprecated call to Blockly.Xml.domToWorkspace, ' +
                 'swap the arguments.');
  }
  var width;  // Not used in LTR.
  if (workspace.RTL) {
    width = workspace.getWidth();
  }
  var newBlockIds = [];  // A list of block IDs added by this call.
  Blockly.Field.startCache();
  // Safari 7.1.3 is known to provide node lists with extra references to
  // children beyond the lists' length.  Trust the length, do not use the
  // looping pattern of checking the index for an object.
  var childCount = xml.childNodes.length;
  var existingGroup = Blockly.Events.getGroup();
  if (!existingGroup) {
    Blockly.Events.setGroup(true);
  }

  // Disable workspace resizes as an optimization.
  if (workspace.setResizesEnabled) {
    workspace.setResizesEnabled(false);
  }
  var variablesFirst = true;
  try {
    for (var i = 0; i < childCount; i++) {
      var xmlChild = xml.childNodes[i];
      var name = xmlChild.nodeName.toLowerCase();
      if (name == 'block' ||
          (name == 'shadow' && !Blockly.Events.recordUndo)) {
        // Allow top-level shadow blocks if recordUndo is disabled since
        // that means an undo is in progress.  Such a block is expected
        // to be moved to a nested destination in the next operation.
        var block = Blockly.Xml.domToBlock(xmlChild, workspace);
        newBlockIds.push(block.id);
        var blockX = xmlChild.hasAttribute('x') ?
            parseInt(xmlChild.getAttribute('x'), 10) : 10;
        var blockY = xmlChild.hasAttribute('y') ?
            parseInt(xmlChild.getAttribute('y'), 10) : 10;
        if (!isNaN(blockX) && !isNaN(blockY)) {
          block.moveBy(workspace.RTL ? width - blockX : blockX, blockY);
        }
        variablesFirst = false;
      } else if (name == 'shadow') {
        goog.asserts.fail('Shadow block cannot be a top-level block.');
        variablesFirst = false;
      } else if (name == 'comment') {
        if (workspace.rendered) {
          Blockly.WorkspaceCommentSvg.fromXml(xmlChild, workspace, width);
        } else {
          Blockly.WorkspaceComment.fromXml(xmlChild, workspace);
        }
      } else if (name == 'variables') {
        if (variablesFirst) {
          Blockly.Xml.domToVariables(xmlChild, workspace);
        } else {
          throw Error('\'variables\' tag must exist once before block and ' +
            'shadow tag elements in the workspace XML, but it was found in ' +
            'another location.');
        }
        variablesFirst = false;
      }
    }
  } finally {
    if (!existingGroup) {
      Blockly.Events.setGroup(false);
    }
    Blockly.Field.stopCache();
  }
  // Re-enable workspace resizing.
  if (workspace.setResizesEnabled) {
    workspace.setResizesEnabled(true);
  }
  return newBlockIds;
};

/**
 * Decode an XML DOM and create blocks on the workspace. Position the new
 * blocks immediately below prior blocks, aligned by their starting edge.
 * @param {!Element} xml The XML DOM.
 * @param {!Blockly.Workspace} workspace The workspace to add to.
 * @return {Array.<string>} An array containing new block IDs.
 */
Blockly.Xml.appendDomToWorkspace = function(xml, workspace) {
  var bbox;  // Bounding box of the current blocks.
  // First check if we have a workspaceSvg, otherwise the blocks have no shape
  // and the position does not matter.
  if (workspace.hasOwnProperty('scale')) {
    var savetab = Blockly.BlockSvg.TAB_WIDTH;
    try {
      Blockly.BlockSvg.TAB_WIDTH = 0;
      bbox = workspace.getBlocksBoundingBox();
    } finally {
      Blockly.BlockSvg.TAB_WIDTH = savetab;
    }
  }
  // Load the new blocks into the workspace and get the IDs of the new blocks.
  var newBlockIds = Blockly.Xml.domToWorkspace(xml,workspace);
  if (bbox && bbox.height) { // check if any previous block
    var offsetY = 0; // offset to add to y of the new block
    var offsetX = 0;
    var farY = bbox.y + bbox.height; //bottom position
    var topX = bbox.x; // x of bounding box
    // check position of the new blocks
    var newX = Infinity; // x of top corner
    var newY = Infinity; // y of top corner
    for (var i = 0; i < newBlockIds.length; i++) {
      var blockXY = workspace.getBlockById(newBlockIds[i]).getRelativeToSurfaceXY();
      if (blockXY.y < newY) {
        newY = blockXY.y;
      }
      if (blockXY.x  < newX) { //if we align also on x
        newX = blockXY.x;
      }
    }
    offsetY = farY - newY + Blockly.BlockSvg.SEP_SPACE_Y;
    offsetX = topX - newX;
    // move the new blocks to append them at the bottom
    var width;  // Not used in LTR.
    if (workspace.RTL) {
      width = workspace.getWidth();
    }
    for (var i = 0; i < newBlockIds.length; i++) {
      var block = workspace.getBlockById(newBlockIds[i]);
      block.moveBy(workspace.RTL ? width - offsetX : offsetX, offsetY);
    }
  }
  return newBlockIds;
};

/**
 * Decode an XML block tag and create a block (and possibly sub blocks) on the
 * workspace.
 * @param {!Element} xmlBlock XML block element.
 * @param {!Blockly.Workspace} workspace The workspace.
 * @return {!Blockly.Block} The root block created.
 */
Blockly.Xml.domToBlock = function(xmlBlock, workspace) {
  if (xmlBlock instanceof Blockly.Workspace) {
    var swap = xmlBlock;
    xmlBlock = workspace;
    workspace = swap;
    console.warn('Deprecated call to Blockly.Xml.domToBlock, ' +
                 'swap the arguments.');
  }
  // Create top-level block.
  Blockly.Events.disable();
  var variablesBeforeCreation = workspace.getAllVariables();
  try {
    var topBlock = Blockly.Xml.domToBlockHeadless_(xmlBlock, workspace);
    // Generate list of all blocks.
    var blocks = topBlock.getDescendants(false);
    if (workspace.rendered) {
      // Hide connections to speed up assembly.
      topBlock.setConnectionsHidden(true);
      // Render each block.
      for (var i = blocks.length - 1; i >= 0; i--) {
        blocks[i].initSvg();
      }
      for (var i = blocks.length - 1; i >= 0; i--) {
        blocks[i].render(false);
      }
      // Populating the connection database may be deferred until after the
      // blocks have rendered.
      if (!workspace.isFlyout) {
        setTimeout(function() {
          if (topBlock.workspace) {  // Check that the block hasn't been deleted.
            topBlock.setConnectionsHidden(false);
          }
        }, 1);
      }
      topBlock.updateDisabled();
      // Allow the scrollbars to resize and move based on the new contents.
      // TODO(@picklesrus): #387. Remove when domToBlock avoids resizing.
      workspace.resizeContents();
    } else {
      for (var i = blocks.length - 1; i >= 0; i--) {
        blocks[i].initModel();
      }
    }
  } finally {
    Blockly.Events.enable();
  }
  if (Blockly.Events.isEnabled()) {
    var newVariables = Blockly.Variables.getAddedVariables(workspace,
        variablesBeforeCreation);
    // Fire a VarCreate event for each (if any) new variable created.
    for (var i = 0; i < newVariables.length; i++) {
      var thisVariable = newVariables[i];
      Blockly.Events.fire(new Blockly.Events.VarCreate(thisVariable));
    }
    // Block events come after var events, in case they refer to newly created
    // variables.
    Blockly.Events.fire(new Blockly.Events.BlockCreate(topBlock));
  }
  return topBlock;
};

/**
 * Decode an XML list of variables and add the variables to the workspace.
 * @param {!Element} xmlVariables List of XML variable elements.
 * @param {!Blockly.Workspace} workspace The workspace to which the variable
 *     should be added.
 */
Blockly.Xml.domToVariables = function(xmlVariables, workspace) {
  for (var i = 0, xmlChild; xmlChild = xmlVariables.children[i]; i++) {
    var type = xmlChild.getAttribute('type');
    var id = xmlChild.getAttribute('id');
    var name = xmlChild.textContent;

    if (typeof(type) === undefined || type === null) {
      throw Error('Variable with id, ' + id + ' is without a type');
    }
    workspace.createVariable(name, type, id);
  }
};

/**
 * Decode an XML block tag and create a block (and possibly sub blocks) on the
 * workspace.
 * @param {!Element} xmlBlock XML block element.
 * @param {!Blockly.Workspace} workspace The workspace.
 * @return {!Blockly.Block} The root block created.
 * @private
 */
Blockly.Xml.domToBlockHeadless_ = function(xmlBlock, workspace) {
  var block = null;
  var prototypeName = xmlBlock.getAttribute('type');
  goog.asserts.assert(
      prototypeName, 'Block type unspecified: %s', xmlBlock.outerHTML);
  var id = xmlBlock.getAttribute('id');
  block = workspace.newBlock(prototypeName, id);

  var blockChild = null;
  for (var i = 0, xmlChild; xmlChild = xmlBlock.childNodes[i]; i++) {
    if (xmlChild.nodeType == 3) {
      // Ignore any text at the <block> level.  It's all whitespace anyway.
      continue;
    }
    var input;

    // Find any enclosed blocks or shadows in this tag.
    var childBlockElement = null;
    var childShadowElement = null;
    for (var j = 0, grandchild; grandchild = xmlChild.childNodes[j]; j++) {
      if (grandchild.nodeType == 1) {
        if (grandchild.nodeName.toLowerCase() == 'block') {
          childBlockElement = /** @type {!Element} */ (grandchild);
        } else if (grandchild.nodeName.toLowerCase() == 'shadow') {
          childShadowElement = /** @type {!Element} */ (grandchild);
        }
      }
    }
    // Use the shadow block if there is no child block.
    if (!childBlockElement && childShadowElement) {
      childBlockElement = childShadowElement;
    }

    var name = xmlChild.getAttribute('name');
    switch (xmlChild.nodeName.toLowerCase()) {
      case 'mutation':
        // Custom data for an advanced block.
        if (block.domToMutation) {
          block.domToMutation(xmlChild);
          if (block.initSvg) {
            // Mutation may have added some elements that need initializing.
            block.initSvg();
          }
        }
        break;
      case 'comment':
        var bubbleX = parseInt(xmlChild.getAttribute('x'), 10);
        var bubbleY = parseInt(xmlChild.getAttribute('y'), 10);
        var minimized = xmlChild.getAttribute('minimized') || false;

        block.setCommentText(xmlChild.textContent, bubbleX, bubbleY,
            minimized == 'true');

        var visible = xmlChild.getAttribute('pinned');
        if (visible && !block.isInFlyout) {
          // Give the renderer a millisecond to render and position the block
          // before positioning the comment bubble.
          setTimeout(function() {
            if (block.comment && block.comment.setVisible) {
              block.comment.setVisible(visible == 'true');
            }
          }, 1);
        }
        var bubbleW = parseInt(xmlChild.getAttribute('w'), 10);
        var bubbleH = parseInt(xmlChild.getAttribute('h'), 10);
        if (!isNaN(bubbleW) && !isNaN(bubbleH) &&
            block.comment && block.comment.setVisible) {
          block.comment.setBubbleSize(bubbleW, bubbleH);
        }
        break;
      case 'data':
        block.data = xmlChild.textContent;
        break;
      case 'title':
        // Titles were renamed to field in December 2013.
        // Fall through.
      case 'field':
        Blockly.Xml.domToField_(block, name, xmlChild);
        break;
      case 'value':
      case 'statement':
        input = block.getInput(name);
        if (!input) {
          console.warn('Ignoring non-existent input ' + name + ' in block ' +
                       prototypeName);
          break;
        }
        if (childShadowElement) {
          input.connection.setShadowDom(childShadowElement);
        }
        if (childBlockElement) {
          blockChild = Blockly.Xml.domToBlockHeadless_(childBlockElement,
              workspace);
          if (blockChild.outputConnection) {
            input.connection.connect(blockChild.outputConnection);
          } else if (blockChild.previousConnection) {
            input.connection.connect(blockChild.previousConnection);
          } else {
            goog.asserts.fail(
                'Child block does not have output or previous statement.');
          }
        }
        break;
      case 'next':
        if (childShadowElement && block.nextConnection) {
          block.nextConnection.setShadowDom(childShadowElement);
        }
        if (childBlockElement) {
          goog.asserts.assert(block.nextConnection,
              'Next statement does not exist.');
          // If there is more than one XML 'next' tag.
          goog.asserts.assert(!block.nextConnection.isConnected(),
              'Next statement is already connected.');
          blockChild = Blockly.Xml.domToBlockHeadless_(childBlockElement,
              workspace);
          goog.asserts.assert(blockChild.previousConnection,
              'Next block does not have previous statement.');
          block.nextConnection.connect(blockChild.previousConnection);
        }
        break;
      default:
        // Unknown tag; ignore.  Same principle as HTML parsers.
        console.warn('Ignoring unknown tag: ' + xmlChild.nodeName);
    }
  }

  var inline = xmlBlock.getAttribute('inline');
  if (inline) {
    block.setInputsInline(inline == 'true');
  }
  var disabled = xmlBlock.getAttribute('disabled');
  if (disabled) {
    block.setDisabled(disabled == 'true' || disabled == 'disabled');
  }
  var deletable = xmlBlock.getAttribute('deletable');
  if (deletable) {
    block.setDeletable(deletable == 'true');
  }
  var movable = xmlBlock.getAttribute('movable');
  if (movable) {
    block.setMovable(movable == 'true');
  }
  var editable = xmlBlock.getAttribute('editable');
  if (editable) {
    block.setEditable(editable == 'true');
  }
  // OB
  var alwaysAvailable = xmlBlock.getAttribute('alwaysavailable')
  if (alwaysAvailable) {
    block.setAlwaysAvailable(alwaysAvailable == 'true');
  } 
  // OB: Blocks can be chosen by default
  var canChoose = xmlBlock.getAttribute('canChoose')
  if (canChoose) {
    block.setCanChoose(canChoose == 'true');
  } 
  // OB
  var chooseChildren = xmlBlock.getAttribute('choosechildren')
  if (chooseChildren) {
    block.setChooseChildren(chooseChildren == 'true');
  } 


  var collapsed = xmlBlock.getAttribute('collapsed');
  if (collapsed) {
    block.setCollapsed(collapsed == 'true');
  }
  if (xmlBlock.nodeName.toLowerCase() == 'shadow') {
    // Ensure all children are also shadows.
    var children = block.getChildren(false);
    for (var i = 0, child; child = children[i]; i++) {
      goog.asserts.assert(
          child.isShadow(), 'Shadow block not allowed non-shadow child.');
    }
    block.setShadow(true);
  }
  return block;
};

/**
 * Decode an XML variable field tag and set the value of that field.
 * @param {!Blockly.Workspace} workspace The workspace that is currently being
 *     deserialized.
 * @param {!Element} xml The field tag to decode.
 * @param {string} text The text content of the XML tag.
 * @param {!Blockly.FieldVariable} field The field on which the value will be
 *     set.
 * @private
 */
Blockly.Xml.domToFieldVariable_ = function(workspace, xml, text, field) {
  var type = xml.getAttribute('variabletype') || '';
  // TODO (fenichel): Does this need to be explicit or not?
  if (type == '\'\'') {
    type = '';
  }

  var variable;
  // This check ensures that there is not both a potential variable and a real
  // variable with the same name and type.
  if (!workspace.getPotentialVariableMap() && !workspace.isFlyout &&
      workspace.getFlyout()) {
    var flyoutWs = workspace.getFlyout().getWorkspace();
    variable = Blockly.Variables.realizePotentialVar(text, type, flyoutWs, true);
  }
  if (!variable) {
    variable = Blockly.Variables.getOrCreateVariablePackage(workspace, xml.id,
        text, type);
  }

  // This should never happen :)
  if (type != null && type !== variable.type) {
    throw Error('Serialized variable type with id \'' +
      variable.getId() + '\' had type ' + variable.type + ', and ' +
      'does not match variable field that references it: ' +
      Blockly.Xml.domToText(xml) + '.');
  }

  field.setValue(variable.getId());
};

/**
 * Decode an XML field tag and set the value of that field on the given block.
 * @param {!Blockly.Block} block The block that is currently being deserialized.
 * @param {string} fieldName The name of the field on the block.
 * @param {!Element} xml The field tag to decode.
 * @private
 */
Blockly.Xml.domToField_ = function(block, fieldName, xml) {
  var field = block.getField(fieldName);
  if (!field) {
    console.warn('Ignoring non-existent field ' + fieldName + ' in block ' +
                 block.type);
    return;
  }

  var workspace = block.workspace;
  var text = xml.textContent;
  if (field.referencesVariables()) {
    Blockly.Xml.domToFieldVariable_(workspace, xml, text, field);
  } else {
    field.setValue(text);
  }
};

/**
 * Remove any 'next' block (statements in a stack).
 * @param {!Element} xmlBlock XML block element.
 */
Blockly.Xml.deleteNext = function(xmlBlock) {
  for (var i = 0, child; child = xmlBlock.childNodes[i]; i++) {
    if (child.nodeName.toLowerCase() == 'next') {
      xmlBlock.removeChild(child);
      break;
    }
  }
};

// Export symbols that would otherwise be renamed by Closure compiler.
if (!goog.global['Blockly']) {
  goog.global['Blockly'] = {};
}
if (!goog.global['Blockly']['Xml']) {
  goog.global['Blockly']['Xml'] = {};
}
goog.global['Blockly']['Xml']['domToText'] = Blockly.Xml.domToText;
goog.global['Blockly']['Xml']['domToWorkspace'] = Blockly.Xml.domToWorkspace;
goog.global['Blockly']['Xml']['textToDom'] = Blockly.Xml.textToDom;
goog.global['Blockly']['Xml']['workspaceToDom'] = Blockly.Xml.workspaceToDom;
goog.global['Blockly']['Xml']['clearWorkspaceAndLoadFromXml'] =
  Blockly.Xml.clearWorkspaceAndLoadFromXml;<|MERGE_RESOLUTION|>--- conflicted
+++ resolved
@@ -172,12 +172,8 @@
 /**
  * Encode a block subtree as XML.
  * @param {!Blockly.Block} block The root block to encode.
-<<<<<<< HEAD
  * @param {boolean} opt_noId True if the encoder should skip the block id.
  * @param {boolean} opt_outlinedBlocks True if the block we are encoding comes from the outline surface. This is important so that we encode ONLY the blocks on that surface [OB].
-=======
- * @param {boolean=} opt_noId True if the encoder should skip the block ID.
->>>>>>> 4d92cf52
  * @return {!Element} Tree of XML elements.
  */
 Blockly.Xml.blockToDom = function(block, opt_noId, opt_outlinedBlocks) {
