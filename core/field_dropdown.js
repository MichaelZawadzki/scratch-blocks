--- conflicted
+++ resolved
@@ -267,12 +267,9 @@
     if (this.sourceBlock_.isShadow()) {
       this.savedPrimary_ = this.sourceBlock_.getColour();
       this.sourceBlock_.setColour(this.sourceBlock_.getColourTertiary(),
-<<<<<<< HEAD
-        this.sourceBlock_.getColourSecondary(), this.sourceBlock_.getColourTertiary(), this.sourceBlock_.getColourQuaternary());
-=======
           this.sourceBlock_.getColourSecondary(),
-          this.sourceBlock_.getColourTertiary());
->>>>>>> 4d92cf52
+          this.sourceBlock_.getColourTertiary(),
+          this.sourceBlock_.getColourQuaternary());
     } else if (this.box_) {
       this.box_.setAttribute('fill', this.sourceBlock_.getColourTertiary());
       this.box_.setAttribute('fill-opacity', Blockly.Colours.dropdownButtonPressedOpacity);
@@ -296,12 +293,9 @@
   if (!this.disableColourChange_ && this.sourceBlock_) {
     if (this.sourceBlock_.isShadow()) {
       this.sourceBlock_.setColour(this.savedPrimary_,
-<<<<<<< HEAD
-        this.sourceBlock_.getColourSecondary(), this.sourceBlock_.getColourTertiary(), this.sourceBlock_.getColourQuaternary());
-=======
           this.sourceBlock_.getColourSecondary(),
-          this.sourceBlock_.getColourTertiary());
->>>>>>> 4d92cf52
+          this.sourceBlock_.getColourTertiary(),
+          this.sourceBlock_.getColourQuaternary());
     } else if (this.box_) {
       this.box_.setAttribute('fill', this.sourceBlock_.getColour());
       this.box_.setAttribute('fill-opacity', 1);
