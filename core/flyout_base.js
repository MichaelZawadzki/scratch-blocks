--- conflicted
+++ resolved
@@ -296,11 +296,7 @@
   // Setting style to display:none to start. The toolbox and flyout
   // hide/show code will set up proper visibility and size later.
   this.svgGroup_ = Blockly.utils.createSvgElement(tagName,
-<<<<<<< HEAD
       {'id': 'blocklyFlyout', 'class': 'blocklyFlyout', 'style' : 'display: none'}, null);
-=======
-      {'class': 'blocklyFlyout', 'style': 'display: none'}, null);
->>>>>>> 4d92cf52
   this.svgBackground_ = Blockly.utils.createSvgElement('path',
       {'class': 'blocklyFlyoutBackground'}, this.svgGroup_);
   this.svgGroup_.appendChild(this.workspace_.createDom());
