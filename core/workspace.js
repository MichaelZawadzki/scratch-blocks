--- conflicted
+++ resolved
@@ -89,14 +89,10 @@
    * that are not currently in use.
    * @private
    */
-<<<<<<< HEAD
-  this.variableMap_ = new Blockly.VariableMap();
-  
+  this.variableMap_ = new Blockly.VariableMap(this);
+
   // MMZ-TODO: Add these predefiend variables using createVariable on the Map
   //this.variableList = Blockly.Variables.getPredefiendVars();
-=======
-  this.variableMap_ = new Blockly.VariableMap(this);
->>>>>>> b54c930f
 };
 
 /**
