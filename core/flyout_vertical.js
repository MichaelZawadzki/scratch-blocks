--- conflicted
+++ resolved
@@ -247,11 +247,9 @@
   var metrics = {
     viewHeight: viewHeight,
     viewWidth: viewWidth,
-<<<<<<< HEAD
-    contentHeight: optionBox.height * this.workspace_.scale + 2 * this.MARGIN + this.VERTICAL_PADDING,
-=======
+    // OB MERGE: Check this
+    // contentHeight: optionBox.height * this.workspace_.scale + 2 * this.MARGIN + this.VERTICAL_PADDING,
     contentHeight: contentHeight + bottomPadding,
->>>>>>> 4d92cf52
     contentWidth: optionBox.width * this.workspace_.scale + 2 * this.MARGIN,
     viewTop: -this.workspace_.scrollY + optionBox.y,
     viewLeft: -this.workspace_.scrollX,
