--- conflicted
+++ resolved
@@ -71,11 +71,7 @@
   init: function() {
     this.jsonInit({
       "id": "control_repeat",
-<<<<<<< HEAD
-      "message0": "repeat %1 times",
-=======
       "message0": Blockly.Msg.CONTROL_REPEAT,
->>>>>>> 4d92cf52
       "message1": "%1", // Statement
       "message2": "%1", // Icon
       "lastDummyAlign2": "RIGHT",
