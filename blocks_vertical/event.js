/**
 * @license
 * Visual Blocks Editor
 *
 * Copyright 2016 Massachusetts Institute of Technology
 * All rights reserved.
 *
 * Licensed under the Apache License, Version 2.0 (the "License");
 * you may not use this file except in compliance with the License.
 * You may obtain a copy of the License at
 *
 *   http://www.apache.org/licenses/LICENSE-2.0
 *
 * Unless required by applicable law or agreed to in writing, software
 * distributed under the License is distributed on an "AS IS" BASIS,
 * WITHOUT WARRANTIES OR CONDITIONS OF ANY KIND, either express or implied.
 * See the License for the specific language governing permissions and
 * limitations under the License.
 */

'use strict';

goog.provide('Blockly.Blocks.event');

goog.require('Blockly.Blocks');
goog.require('Blockly.Colours');
goog.require('Blockly.constants');
goog.require('Blockly.ScratchBlocks.VerticalExtensions');


Blockly.Blocks['event_whenflagclicked'] = {
  /**
   * Block for when flag clicked.
   * @this Blockly.Block
   */
  init: function() {
    this.jsonInit({
      "id": "event_whenflagclicked",
<<<<<<< HEAD
      "message0": "when Play clicked",
      "inputsInline": true,
      "nextStatement": null,
=======
      "message0": "when %1 clicked",
      "args0": [
        {
          "type": "field_image",
          "src": Blockly.mainWorkspace.options.pathToMedia + "icons/event_whenflagclicked.svg",
          "width": 24,
          "height": 24,
          "alt": "flag",
          "flip_rtl": true
        }
      ],
>>>>>>> f5de79ee
      "category": Blockly.Categories.event,
      "extensions": ["colours_event", "shape_hat"]
    });
  }
};

Blockly.Blocks['event_whenthisspriteclicked'] = {
  /**
   * Block for when this sprite clicked.
   * @this Blockly.Block
   */
  init: function() {
    this.jsonInit({
      "message0": "when this sprite clicked",
      "category": Blockly.Categories.event,
      "extensions": ["colours_event", "shape_hat"]
    });
  }
};

Blockly.Blocks['event_whenbroadcastreceived'] = {
  /**
   * Block for when broadcast received.
   * @this Blockly.Block
   */
  init: function() {
    this.jsonInit({
      "id": "event_whenbroadcastreceived",
      "message0": "when I receive %1",
      "args0": [
        {
          "type": "field_dropdown",
          "name": "BROADCAST_OPTION",
          "options": [
            ['message1', 'message1'],
            ['message2', 'message2'],
            ['new message', 'new message']
          ]
        }
      ],
      "category": Blockly.Categories.event,
      "extensions": ["colours_event", "shape_hat"]
    });
  }
};

Blockly.Blocks['event_whenbackdropswitchesto'] = {
  /**
   * Block for when the current backdrop switched to a selected backdrop.
   * @this Blockly.Block
   */
  init: function() {
    this.jsonInit({
      "message0": "when backdrop switches to %1",
      "args0": [
        {
          "type": "field_dropdown",
          "name": "BACKDROP",
          "options": [
              ['backdrop1', 'BACKDROP1']
          ]
        }
      ],
      "category": Blockly.Categories.event,
      "extensions": ["colours_event", "shape_hat"]
    });
  }
};

Blockly.Blocks['event_whengreaterthan'] = {
  /**
   * Block for when loudness/timer/video motion is greater than the value.
   * @this Blockly.Block
   */
  init: function() {
    this.jsonInit({
      "message0": "when %1 > %2",
      "args0": [
        {
          "type": "field_dropdown",
          "name": "WHENGREATERTHANMENU",
          "options": [
              ['timer', 'TIMER']
          ]
        },
        {
          "type": "input_value",
          "name": "VALUE"
        }
      ],
      "category": Blockly.Categories.event,
      "extensions": ["colours_event", "shape_hat"]
    });
  }
};

Blockly.Blocks['event_broadcast_menu'] = {
  /**
   * Broadcast drop-down menu.
   * @this Blockly.Block
   */
  init: function() {
    this.jsonInit(
      {
        "message0": "%1",
        "args0": [
          {
            "type": "field_dropdown",
            "name": "BROADCAST_OPTION",
            "options": [
              ['message1', 'message1'],
              ['message2', 'message2'],
              ['new message', 'new message']
            ]
          }
        ],
        "colour": Blockly.Colours.event.secondary,
        "colourSecondary": Blockly.Colours.event.secondary,
        "colourTertiary": Blockly.Colours.event.tertiary,
        "extensions": ["output_string"]
      });
  }
};

Blockly.Blocks['event_broadcast'] = {
  /**
   * Block to send a broadcast.
   * @this Blockly.Block
   */
  init: function() {
    this.jsonInit({
      "id": "event_broadcast",
      "message0": "broadcast %1",
      "args0": [
        {
          "type": "input_value",
          "name": "BROADCAST_OPTION"
        }
      ],
      "category": Blockly.Categories.event,
      "extensions": ["colours_event", "shape_statement"]
    });
  }
};

Blockly.Blocks['event_broadcastandwait'] = {
  /**
   * Block to send a broadcast.
   * @this Blockly.Block
   */
  init: function() {
    this.jsonInit({
      "message0": "broadcast %1 and wait",
      "args0": [
        {
          "type": "input_value",
          "name": "BROADCAST_OPTION"
        }
      ],
      "category": Blockly.Categories.event,
      "extensions": ["colours_event", "shape_statement"]
    });
  }
};

Blockly.Blocks['event_whenkeypressed'] = {
  /**
   * Block to send a broadcast.
   * @this Blockly.Block
   */
  init: function() {
    this.jsonInit({
      "id": "event_whenkeypressed",
      "message0": "when %1 key pressed",
      "args0": [
        {
          "type": "field_dropdown",
          "name": "KEY_OPTION",
          "options": [
            ['space', 'space'],
            ['left arrow', 'left arrow'],
            ['right arrow', 'right arrow'],
            ['down arrow', 'down arrow'],
            ['up arrow', 'up arrow'],
            ['any', 'any'],
            ['a', 'a'],
            ['b', 'b'],
            ['c', 'c'],
            ['d', 'd'],
            ['e', 'e'],
            ['f', 'f'],
            ['g', 'g'],
            ['h', 'h'],
            ['i', 'i'],
            ['j', 'j'],
            ['k', 'k'],
            ['l', 'l'],
            ['m', 'm'],
            ['n', 'n'],
            ['o', 'o'],
            ['p', 'p'],
            ['q', 'q'],
            ['r', 'r'],
            ['s', 's'],
            ['t', 't'],
            ['u', 'u'],
            ['v', 'v'],
            ['w', 'w'],
            ['x', 'x'],
            ['y', 'y'],
            ['z', 'z'],
            ['0', '0'],
            ['1', '1'],
            ['2', '2'],
            ['3', '3'],
            ['4', '4'],
            ['5', '5'],
            ['6', '6'],
            ['7', '7'],
            ['8', '8'],
            ['9', '9']
          ]
        }
      ],
      "category": Blockly.Categories.event,
      "extensions": ["colours_event", "shape_hat"]
    });
  }
};<|MERGE_RESOLUTION|>--- conflicted
+++ resolved
@@ -36,12 +36,7 @@
   init: function() {
     this.jsonInit({
       "id": "event_whenflagclicked",
-<<<<<<< HEAD
       "message0": "when Play clicked",
-      "inputsInline": true,
-      "nextStatement": null,
-=======
-      "message0": "when %1 clicked",
       "args0": [
         {
           "type": "field_image",
@@ -52,7 +47,6 @@
           "flip_rtl": true
         }
       ],
->>>>>>> f5de79ee
       "category": Blockly.Categories.event,
       "extensions": ["colours_event", "shape_hat"]
     });
