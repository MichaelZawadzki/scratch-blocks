--- conflicted
+++ resolved
@@ -36,7 +36,6 @@
   init: function() {
     this.jsonInit({
       "id": "event_whenflagclicked",
-<<<<<<< HEAD
       "message0": "when Play clicked",
       "category": Blockly.Categories.event,
       "extensions": ["colours_event", "shape_hat"]
@@ -52,10 +51,6 @@
       "message1": "%1", // Statement
       "message2": "%1", // End label
       "args1": [
-=======
-      "message0": Blockly.Msg.EVENT_WHENFLAGCLICKED,
-      "args0": [
->>>>>>> 4d92cf52
         {
           "type": "input_statement",
           "name": "SUBSTACK"
