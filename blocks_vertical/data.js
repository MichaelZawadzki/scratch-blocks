--- conflicted
+++ resolved
@@ -73,13 +73,9 @@
       "colourSecondary": Blockly.Colours.data.secondary,
       "colourTertiary": Blockly.Colours.data.tertiary,
       "output": "String",
-<<<<<<< HEAD
-      "outputShape": Blockly.OUTPUT_SHAPE_ROUND
-=======
       "outputShape": Blockly.OUTPUT_SHAPE_ROUND,
       "checkboxInFlyout": true,
       "extensions": ["contextMenu_getVariableBlock"]
->>>>>>> a21919e0
     });
   }
 };
