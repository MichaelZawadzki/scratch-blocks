/**
 * @license
 * Visual Blocks Editor
 *
 * Copyright 2012 Google Inc.
 * https://developers.google.com/blockly/
 *
 * Licensed under the Apache License, Version 2.0 (the "License");
 * you may not use this file except in compliance with the License.
 * You may obtain a copy of the License at
 *
 *   http://www.apache.org/licenses/LICENSE-2.0
 *
 * Unless required by applicable law or agreed to in writing, software
 * distributed under the License is distributed on an "AS IS" BASIS,
 * WITHOUT WARRANTIES OR CONDITIONS OF ANY KIND, either express or implied.
 * See the License for the specific language governing permissions and
 * limitations under the License.
 */

'use strict';

goog.provide('Blockly.Blocks.operators');

goog.require('Blockly.Blocks');
goog.require('Blockly.Colours');
goog.require('Blockly.constants');
goog.require('Blockly.ScratchBlocks.VerticalExtensions');


Blockly.Blocks['operator_add'] = {
  /**
   * Block for adding two numbers.
   * @this Blockly.Block
   */
  init: function() {
    this.jsonInit({
      "message0": Blockly.Msg.OPERATORS_ADD,
      "args0": [
        {
          "type": "input_value",
          "name": "NUM1"
        },
        {
          "type": "input_value",
          "name": "NUM2"
        }
      ],
      "category": Blockly.Categories.operators,
      "extensions": ["colours_operators", "output_number"]
    });
  }
};

Blockly.Blocks['operator_subtract'] = {
  /**
   * Block for subtracting two numbers.
   * @this Blockly.Block
   */
  init: function() {
    this.jsonInit({
      "message0": Blockly.Msg.OPERATORS_SUBTRACT,
      "args0": [
        {
          "type": "input_value",
          "name": "NUM1"
        },
        {
          "type": "input_value",
          "name": "NUM2"
        }
      ],
      "category": Blockly.Categories.operators,
      "extensions": ["colours_operators", "output_number"]
    });
  }
};

Blockly.Blocks['operator_multiply'] = {
  /**
   * Block for multiplying two numbers.
   * @this Blockly.Block
   */
  init: function() {
    this.jsonInit({
      "message0": Blockly.Msg.OPERATORS_MULTIPLY,
      "args0": [
        {
          "type": "input_value",
          "name": "NUM1"
        },
        {
          "type": "input_value",
          "name": "NUM2"
        }
      ],
      "category": Blockly.Categories.operators,
      "extensions": ["colours_operators", "output_number"]
    });
  }
};

Blockly.Blocks['operator_divide'] = {
  /**
   * Block for dividing two numbers.
   * @this Blockly.Block
   */
  init: function() {
    this.jsonInit({
      "message0": Blockly.Msg.OPERATORS_DIVIDE,
      "args0": [
        {
          "type": "input_value",
          "name": "NUM1"
        },
        {
          "type": "input_value",
          "name": "NUM2"
        }
      ],
      "category": Blockly.Categories.operators,
      "extensions": ["colours_operators", "output_number"]
    });
  }
};

Blockly.Blocks['operator_random'] = {
  /**
   * Block for picking a random number.
   * @this Blockly.Block
   */
  init: function() {
    this.jsonInit({
      "message0": Blockly.Msg.OPERATORS_RANDOM,
      "args0": [
        {
          "type": "input_value",
          "name": "FROM"
        },
        {
          "type": "input_value",
          "name": "TO"
        }
      ],
      "category": Blockly.Categories.operators,
      "extensions": ["colours_operators", "output_number"]
    });
  }
};

Blockly.Blocks['operator_lt'] = {
  /**
   * Block for less than comparator.
   * @this Blockly.Block
   */
  init: function() {
    this.jsonInit({
<<<<<<< HEAD
      "message0": "%1  <%3 %2",
=======
      "message0": Blockly.Msg.OPERATORS_LT,
>>>>>>> 4d92cf52
      "args0": [
        {
          "type": "input_value",
          "name": "OPERAND1"
        },
        {
          "type": "input_value",
          "name": "OPERAND2"
        },
        {
          "type": "input_value",
          "name": "DUMMY_REFLOW_INPUT",
          "check": "DUMMY_NO_INPUT",
        }
      ],
      "category": Blockly.Categories.operators,
      "extensions": ["colours_operators", "output_boolean"]
    });
  }
};

Blockly.Blocks['operator_equals'] = {
  /**
   * Block for equals comparator.
   * @this Blockly.Block
   */
  init: function() {
    this.jsonInit({
<<<<<<< HEAD
      "message0": "%1  =%3  %2",
=======
      "message0": Blockly.Msg.OPERATORS_EQUALS,
>>>>>>> 4d92cf52
      "args0": [
        {
          "type": "input_value",
          "name": "OPERAND1"
        },
        {
          "type": "input_value",
          "name": "OPERAND2"
        },
        {
          "type": "input_value",
          "name": "DUMMY_REFLOW_INPUT",
          "check": "DUMMY_NO_INPUT",
        }
       
      ],
      "category": Blockly.Categories.operators,
      "extensions": ["colours_operators", "output_boolean"]
    });
  }
};

Blockly.Blocks['operator_gt'] = {
  /**
   * Block for greater than comparator.
   * @this Blockly.Block
   */
  init: function() {
    this.jsonInit({
<<<<<<< HEAD
      "message0": "%1  >%3 %2",
=======
      "message0": Blockly.Msg.OPERATORS_GT,
>>>>>>> 4d92cf52
      "args0": [
        {
          "type": "input_value",
          "name": "OPERAND1"
        },
        {
          "type": "input_value",
          "name": "OPERAND2"
        },
        {
          "type": "input_value",
          "name": "DUMMY_REFLOW_INPUT",
          "check": "DUMMY_NO_INPUT",
        }
      ],
      "category": Blockly.Categories.operators,
      "extensions": ["colours_operators", "output_boolean"]
    });
  }
};

Blockly.Blocks['operator_and'] = {
  /**
   * Block for "and" boolean comparator.
   * @this Blockly.Block
   */
  init: function() {
    this.jsonInit({
<<<<<<< HEAD
      "message0": "%1  and%3 %2",
=======
      "message0": Blockly.Msg.OPERATORS_AND,
>>>>>>> 4d92cf52
      "args0": [
        {
          "type": "input_value",
          "name": "OPERAND1",
          "check": "Boolean"
        },
        {
          "type": "input_value",
          "name": "OPERAND2",
          "check": "Boolean"
        },
        {
          "type": "input_value",
          "name": "DUMMY_REFLOW_INPUT",
          "check": "DUMMY_NO_INPUT",
        }
      ],
      "category": Blockly.Categories.operators,
      "extensions": ["colours_operators", "output_boolean"]
    });
  }
};

Blockly.Blocks['operator_or'] = {
  /**
   * Block for "or" boolean comparator.
   * @this Blockly.Block
   */
  init: function() {
    this.jsonInit({
      "message0": Blockly.Msg.OPERATORS_OR,
      "args0": [
        {
          "type": "input_value",
          "name": "OPERAND1",
          "check": "Boolean"
        },
        {
          "type": "input_value",
          "name": "OPERAND2",
          "check": "Boolean"
        }
      ],
      "category": Blockly.Categories.operators,
      "extensions": ["colours_operators", "output_boolean"]
    });
  }
};

Blockly.Blocks['operator_not'] = {
  /**
   * Block for "not" unary boolean operator.
   * @this Blockly.Block
   */
  init: function() {
    this.jsonInit({
      "message0": Blockly.Msg.OPERATORS_NOT,
      "args0": [
        {
          "type": "input_value",
          "name": "OPERAND",
          "check": "Boolean"
        }
      ],
      "category": Blockly.Categories.operators,
      "extensions": ["colours_operators", "output_boolean"]
    });
  }
};

Blockly.Blocks['operator_join'] = {
  /**
   * Block for string join operator.
   * @this Blockly.Block
   */
  init: function() {
    this.jsonInit({
      "message0": Blockly.Msg.OPERATORS_JOIN,
      "args0": [
        {
          "type": "input_value",
          "name": "STRING1"
        },
        {
          "type": "input_value",
          "name": "STRING2"
        }
      ],
      "category": Blockly.Categories.operators,
      "extensions": ["colours_operators", "output_string"]
    });
  }
};

Blockly.Blocks['operator_letter_of'] = {
  /**
   * Block for "letter _ of _" operator.
   * @this Blockly.Block
   */
  init: function() {
    this.jsonInit({
      "message0": Blockly.Msg.OPERATORS_LETTEROF,
      "args0": [
        {
          "type": "input_value",
          "name": "LETTER"
        },
        {
          "type": "input_value",
          "name": "STRING"
        }
      ],
      "category": Blockly.Categories.operators,
      "extensions": ["colours_operators", "output_string"]
    });
  }
};

Blockly.Blocks['operator_length'] = {
  /**
   * Block for string length operator.
   * @this Blockly.Block
   */
  init: function() {
    this.jsonInit({
      "message0": Blockly.Msg.OPERATORS_LENGTH,
      "args0": [
        {
          "type": "input_value",
          "name": "STRING"
        }
      ],
      "category": Blockly.Categories.operators,
      "extensions": ["colours_operators", "output_string"]
    });
  }
};

Blockly.Blocks['operator_contains'] = {
  /**
   * Block for _ contains _ operator
   * @this Blockly.Block
   */
  init: function() {
    this.jsonInit({
      "message0": Blockly.Msg.OPERATORS_CONTAINS,
      "args0": [
        {
          "type": "input_value",
          "name": "STRING1"
        },
        {
          "type": "input_value",
          "name": "STRING2"
        }
      ],
      "category": Blockly.Categories.operators,
      "extensions": ["colours_operators", "output_boolean"]
    });
  }
};

Blockly.Blocks['operator_mod'] = {
  /**
   * Block for mod two numbers.
   * @this Blockly.Block
   */
  init: function() {
    this.jsonInit({
      "message0": Blockly.Msg.OPERATORS_MOD,
      "args0": [
        {
          "type": "input_value",
          "name": "NUM1"
        },
        {
          "type": "input_value",
          "name": "NUM2"
        }
      ],
      "category": Blockly.Categories.operators,
      "extensions": ["colours_operators", "output_number"]
    });
  }
};

Blockly.Blocks['operator_round'] = {
  /**
   * Block for rounding a numbers.
   * @this Blockly.Block
   */
  init: function() {
    this.jsonInit({
      "message0": Blockly.Msg.OPERATORS_ROUND,
      "args0": [
        {
          "type": "input_value",
          "name": "NUM"
        }
      ],
      "category": Blockly.Categories.operators,
      "extensions": ["colours_operators", "output_number"]
    });
  }
};

Blockly.Blocks['operator_mathop'] = {
  /**
   * Block for "advanced" math ops on a number.
   * @this Blockly.Block
   */
  init: function() {
    this.jsonInit({
      "message0": Blockly.Msg.OPERATORS_MATHOP,
      "args0": [
        {
          "type": "field_dropdown",
          "name": "OPERATOR",
          "options": [
            [Blockly.Msg.OPERATORS_MATHOP_ABS, 'abs'],
            [Blockly.Msg.OPERATORS_MATHOP_FLOOR, 'floor'],
            [Blockly.Msg.OPERATORS_MATHOP_CEILING, 'ceiling'],
            [Blockly.Msg.OPERATORS_MATHOP_SQRT, 'sqrt'],
            [Blockly.Msg.OPERATORS_MATHOP_SIN, 'sin'],
            [Blockly.Msg.OPERATORS_MATHOP_COS, 'cos'],
            [Blockly.Msg.OPERATORS_MATHOP_TAN, 'tan'],
            [Blockly.Msg.OPERATORS_MATHOP_ASIN, 'asin'],
            [Blockly.Msg.OPERATORS_MATHOP_ACOS, 'acos'],
            [Blockly.Msg.OPERATORS_MATHOP_ATAN, 'atan'],
            [Blockly.Msg.OPERATORS_MATHOP_LN, 'ln'],
            [Blockly.Msg.OPERATORS_MATHOP_LOG, 'log'],
            [Blockly.Msg.OPERATORS_MATHOP_EEXP, 'e ^'],
            [Blockly.Msg.OPERATORS_MATHOP_10EXP, '10 ^']
          ]
        },
        {
          "type": "input_value",
          "name": "NUM"
        }
      ],
      "category": Blockly.Categories.operators,
      "extensions": ["colours_operators", "output_number"]
    });
  }
};<|MERGE_RESOLUTION|>--- conflicted
+++ resolved
@@ -155,11 +155,7 @@
    */
   init: function() {
     this.jsonInit({
-<<<<<<< HEAD
       "message0": "%1  <%3 %2",
-=======
-      "message0": Blockly.Msg.OPERATORS_LT,
->>>>>>> 4d92cf52
       "args0": [
         {
           "type": "input_value",
@@ -188,11 +184,7 @@
    */
   init: function() {
     this.jsonInit({
-<<<<<<< HEAD
       "message0": "%1  =%3  %2",
-=======
-      "message0": Blockly.Msg.OPERATORS_EQUALS,
->>>>>>> 4d92cf52
       "args0": [
         {
           "type": "input_value",
@@ -220,13 +212,10 @@
    * Block for greater than comparator.
    * @this Blockly.Block
    */
-  init: function() {
-    this.jsonInit({
-<<<<<<< HEAD
+  // OB MERGE: Add messages to constants file?
+  init: function() {
+    this.jsonInit({
       "message0": "%1  >%3 %2",
-=======
-      "message0": Blockly.Msg.OPERATORS_GT,
->>>>>>> 4d92cf52
       "args0": [
         {
           "type": "input_value",
@@ -255,11 +244,7 @@
    */
   init: function() {
     this.jsonInit({
-<<<<<<< HEAD
       "message0": "%1  and%3 %2",
-=======
-      "message0": Blockly.Msg.OPERATORS_AND,
->>>>>>> 4d92cf52
       "args0": [
         {
           "type": "input_value",
