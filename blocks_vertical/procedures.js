/**
 * @license
 * Visual Blocks Editor
 *
 * Copyright 2012 Google Inc.
 * https://developers.google.com/blockly/
 *
 * Licensed under the Apache License, Version 2.0 (the "License");
 * you may not use this file except in compliance with the License.
 * You may obtain a copy of the License at
 *
 *   http://www.apache.org/licenses/LICENSE-2.0
 *
 * Unless required by applicable law or agreed to in writing, software
 * distributed under the License is distributed on an "AS IS" BASIS,
 * WITHOUT WARRANTIES OR CONDITIONS OF ANY KIND, either express or implied.
 * See the License for the specific language governing permissions and
 * limitations under the License.
 */

/**
 * @fileoverview Procedure blocks for Scratch.
 */
'use strict';

goog.provide('Blockly.Blocks.procedures');

goog.require('Blockly.Blocks');
goog.require('Blockly.constants');


// TODO: Create a namespace properly.
Blockly.ScratchBlocks.ProcedureUtils = {};

// Serialization and deserialization.

/**
 * Create XML to represent the (non-editable) name and arguments of a procedure
 * call block.
 * @return {!Element} XML storage element.
 * @this Blockly.Block
 */
Blockly.ScratchBlocks.ProcedureUtils.callerMutationToDom = function() {
  var container = document.createElement('mutation');
  container.setAttribute('proccode', this.procCode_);
  container.setAttribute('argumentids', JSON.stringify(this.argumentIds_));
  container.setAttribute('warp', this.warp_);
  return container;
};

/**
 * Parse XML to restore the (non-editable) name and arguments of a procedure
 * call block.
 * @param {!Element} xmlElement XML storage element.
 * @this Blockly.Block
 */
Blockly.ScratchBlocks.ProcedureUtils.callerDomToMutation = function(xmlElement) {
  this.procCode_ = xmlElement.getAttribute('proccode');
  this.argumentIds_ = JSON.parse(xmlElement.getAttribute('argumentids'));
  this.warp_ = xmlElement.getAttribute('warp');
  this.updateDisplay_();
};

/**
 * Create XML to represent the (non-editable) name and arguments of a
 * procedures_prototype block or a procedures_declaration block.
 * @return {!Element} XML storage element.
 * @this Blockly.Block
 */
Blockly.ScratchBlocks.ProcedureUtils.definitionMutationToDom = function() {
  var container = document.createElement('mutation');
  container.setAttribute('proccode', this.procCode_);
  container.setAttribute('argumentids', JSON.stringify(this.argumentIds_));
  container.setAttribute('argumentnames', JSON.stringify(this.displayNames_));
  container.setAttribute('argumentdefaults',
      JSON.stringify(this.argumentDefaults_));
  container.setAttribute('warp', this.warp_);
  return container;
};

/**
 * Parse XML to restore the (non-editable) name and arguments of a
 * procedures_prototype block or a procedures_declaration block.
 * @param {!Element} xmlElement XML storage element.
 * @this Blockly.Block
 */
Blockly.ScratchBlocks.ProcedureUtils.definitionDomToMutation = function(xmlElement) {
  this.procCode_ = xmlElement.getAttribute('proccode');
  this.warp_ = xmlElement.getAttribute('warp');

  this.argumentIds_ = JSON.parse(xmlElement.getAttribute('argumentids'));
  this.displayNames_ = JSON.parse(xmlElement.getAttribute('argumentnames'));
  this.argumentDefaults_ = JSON.parse(
      xmlElement.getAttribute('argumentdefaults'));
  this.updateDisplay_();
};

// End of serialization and deserialization.

// Shared by all three procedure blocks (procedures_declaration,
// procedures_call, and procedures_prototype).
/**
 * Returns the name of the procedure this block calls, or the empty string if
 * it has not yet been set.
 * @return {string} Procedure name.
 * @this Blockly.Block
 */
Blockly.ScratchBlocks.ProcedureUtils.getProcCode = function() {
  return this.procCode_;
};

/**
 * Update the block's structure and appearance to match the internally stored
 * mutation.
 * @private
 * @this Blockly.Block
 */
Blockly.ScratchBlocks.ProcedureUtils.updateDisplay_ = function() {
  var wasRendered = this.rendered;
  this.rendered = false;

  var connectionMap = this.disconnectOldBlocks_();
  this.removeAllInputs_();

  this.createAllInputs_(connectionMap);
  this.deleteShadows_(connectionMap);

  this.rendered = wasRendered;
  if (wasRendered && !this.isInsertionMarker()) {
    this.initSvg();
    this.render();
  }
};

/**
 * Disconnect old blocks from all value inputs on this block, but hold onto them
 * in case they can be reattached later.
 * @return {!Object.<string, Blockly.Block>} An object mapping argument IDs to
 *     the blocks that were connected to those IDs at the beginning of the
 *     mutation.
 * @private
 * @this Blockly.Block
 */
Blockly.ScratchBlocks.ProcedureUtils.disconnectOldBlocks_ = function() {
  // Remove old stuff
  var connectionMap = {};
  for (var i = 0, input; input = this.inputList[i]; i++) {
    if (input.connection) {
      // Remove the shadow DOM.  Otherwise a shadow block will respawn
      // instantly, and we'd have to remove it when we remove the input.
      input.connection.setShadowDom(null);
      var target = input.connection.targetBlock();
      connectionMap[input.name] = target;
      if (target) {
        input.connection.disconnect();
      }
    }
  }
  return connectionMap;
};

/**
 * Remove all inputs on the block, including dummy inputs.
 * Assumes no input has shadow DOM set.
 * @private
 * @this Blockly.Block
 */
Blockly.ScratchBlocks.ProcedureUtils.removeAllInputs_ = function() {
  // Delete inputs directly instead of with block.removeInput to avoid splicing
  // out of the input list at every index.
  for (var i = 0, input; input = this.inputList[i]; i++) {
    input.dispose();
  }
  this.inputList = [];
};

/**
 * Create all inputs specified by the new procCode, and populate them with
 * shadow blocks or reconnected old blocks as appropriate.
 * @param {!Object.<string, Blockly.Block>} connectionMap An object mapping
 *     argument IDs to the blocks that were connected to those IDs at the
 *     beginning of the mutation.
 * @private
 * @this Blockly.Block
 */
Blockly.ScratchBlocks.ProcedureUtils.createAllInputs_ = function(connectionMap) {
  // Split the proc into components, by %n, %b, and %s (ignoring escaped).
  var procComponents = this.procCode_.split(/(?=[^\\]\%[nbs])/);
  procComponents = procComponents.map(function(c) {
    return c.trim(); // Strip whitespace.
  });
  // Create arguments and labels as appropriate.
  var argumentCount = 0;
  for (var i = 0, component; component = procComponents[i]; i++) {
    var labelText;
    if (component.substring(0, 1) == '%') {
      var argumentType = component.substring(1, 2);
      if (!(argumentType == 'n' || argumentType == 'b' || argumentType == 's')) {
        throw new Error(
            'Found an custom procedure with an invalid type: ' + argumentType);
      }
      labelText = component.substring(2).trim();

      var id = this.argumentIds_[argumentCount];
      var oldBlock = null;
      if (connectionMap && (id in connectionMap)) {
        oldBlock = connectionMap[id];
      }

      var input = this.appendValueInput(id);
      if (argumentType == 'b') {
        input.setCheck('Boolean');
      }
      this.populateArgument_(argumentType, argumentCount, connectionMap, oldBlock,
          input);
      argumentCount++;
    } else {
      labelText = component.trim();
    }
    this.addProcedureLabel_(labelText.replace(/\\%/, '%'));
  }
};

/**
 * Delete all shadow blocks in the given map.
 * @param {!Object.<string, Blockly.Block>} connectionMap An object mapping
 *     argument IDs to the blocks that were connected to those IDs at the
 *     beginning of the mutation.
 * @private
 * @this Blockly.Block
 */
Blockly.ScratchBlocks.ProcedureUtils.deleteShadows_ = function(connectionMap) {
  // Get rid of all of the old shadow blocks if they aren't connected.
  if (connectionMap) {
    for (var id in connectionMap) {
      var block = connectionMap[id];
      if (block && block.isShadow()) {
        block.dispose();
        connectionMap[id] = null;
      }
    }
  }
};
// End of shared code.

/**
 * Add a label field with the given text to a procedures_call or
 * procedures_prototype block.
 * @param {string} text The label text.
 * @private
 */
Blockly.ScratchBlocks.ProcedureUtils.addLabelField_ = function(text) {
  this.appendDummyInput().appendField(text);
};

/**
 * Add a label editor with the given text to a procedures_declaration
 * block.  Editing the text in the label editor updates the text of the
 * corresponding label fields on function calls.
 * @param {string} text The label text.
 * @private
 */
Blockly.ScratchBlocks.ProcedureUtils.addLabelEditor_ = function(text) {
  if (text) {
    this.appendDummyInput(Blockly.utils.genUid()).
        appendField(new Blockly.FieldTextInputRemovable(text));
  }
};

/**
 * Build a DOM node representing a shadow block of the given type.
 * @param {string} type One of 's' (string) or 'n' (number).
 * @return {!Element} The DOM node representing the new shadow block.
 * @private
 * @this Blockly.Block
 */
Blockly.ScratchBlocks.ProcedureUtils.buildShadowDom_ = function(type) {
  var shadowDom = goog.dom.createDom('shadow');
  if (type == 'n') {
    var shadowType = 'math_number';
    var fieldName = 'NUM';
    var fieldValue = '1';
  } else {
    var shadowType = 'text';
    var fieldName = 'TEXT';
    var fieldValue = '';
  }
  shadowDom.setAttribute('type', shadowType);
  var fieldDom = goog.dom.createDom('field', null, fieldValue);
  fieldDom.setAttribute('name', fieldName);
  shadowDom.appendChild(fieldDom);
  return shadowDom;
};

/**
 * Create a new shadow block and attach it to the given input.
 * @param {!Blockly.Input} input The value input to attach a block to.
 * @param {string} argumentType One of 'b' (boolean), 's' (string) or
 *     'n' (number).
 * @private
 * @this Blockly.Block
 */
Blockly.ScratchBlocks.ProcedureUtils.attachShadow_ = function(input,
    argumentType) {
  if (argumentType == 'n' || argumentType == 's') {
    var blockType = argumentType == 'n' ? 'math_number' : 'text';
    var newBlock = this.workspace.newBlock(blockType);
    if (argumentType == 'n') {
      newBlock.setFieldValue('1', 'NUM');
    } else {
      newBlock.setFieldValue('', 'TEXT');
    }
    newBlock.setShadow(true);
    if (!this.isInsertionMarker()) {
      newBlock.initSvg();
      newBlock.render(false);
    }
    newBlock.outputConnection.connect(input.connection);
  }
};

/**
 * Create a new argument reporter block.
 * @param {string} argumentType One of 'b' (boolean), 's' (string) or
 *     'n' (number).
 * @param {string} displayName The name of the argument as provided by the
 *     user, which becomes the text of the label on the argument reporter block.
 * @return {!Blockly.BlockSvg} The newly created argument reporter block.
 * @private
 * @this Blockly.Block
 */
Blockly.ScratchBlocks.ProcedureUtils.createArgumentReporter_ = function(
    argumentType, displayName) {
  if (argumentType == 'n' || argumentType == 's') {
    var blockType = 'argument_reporter_string_number';
  } else {
    var blockType = 'argument_reporter_boolean';
  }
  var newBlock = this.workspace.newBlock(blockType);
  newBlock.setShadow(true);
  newBlock.setFieldValue(displayName, 'VALUE');
  if (!this.isInsertionMarker()) {
    newBlock.initSvg();
    newBlock.render(false);
  }
  return newBlock;
};

/**
 * Populate the argument by attaching the correct child block or shadow to the
 * given input.
 * @param {string} type One of 'b' (boolean), 's' (string) or 'n' (number).
 * @param {number} index The index of this argument into the argument id array.
 * @param {!Object.<string, Blockly.Block>} connectionMap An object mapping
 *     argument IDs to the blocks that were connected to those IDs at the
 *     beginning of the mutation.
 * @param {Blockly.BlockSvg} oldBlock The block that was previously connected to
 *     this input, or null.
 * @param {!Blockly.Input} input The newly created input to populate.
 * @private
 * @this Blockly.Block
 */
Blockly.ScratchBlocks.ProcedureUtils.populateArgumentOnCaller_ = function(type,
    index, connectionMap, oldBlock, input) {
  if (connectionMap && oldBlock) {
    // Reattach the old block.
    connectionMap[input.name] = null;
    oldBlock.outputConnection.connect(input.connection);
    if (type != 'b') {
      // TODO: Preserve old shadow DOM.
      input.connection.setShadowDom(this.buildShadowDom_(type));
    }
  } else {
    this.attachShadow_(input, type);
  }
};

/**
 * Populate the argument by attaching the correct argument reporter to the given
 * input.
 * @param {string} type One of 'b' (boolean), 's' (string) or 'n' (number).
 * @param {number} index The index of this argument into the argument ID and
 *     argument display name arrays.
 * @param {!Object.<string, Blockly.Block>} connectionMap An object mapping
 *     argument IDs to the blocks that were connected to those IDs at the
 *     beginning of the mutation.
 * @param {Blockly.BlockSvg} oldBlock The argument reporter that was previously
 *     connected to this input, or null.
 * @param {!Blockly.Input} input The newly created input to populate.
 * @private
 * @this Blockly.Block
 */
Blockly.ScratchBlocks.ProcedureUtils.populateArgumentOnPrototype_ = function(
    type, index, connectionMap, oldBlock, input) {
  var oldTypeMatches =
    Blockly.ScratchBlocks.ProcedureUtils.checkOldTypeMatches_(oldBlock, type);
  var displayName = this.displayNames_[index];

  // Decide which block to attach.
  if (connectionMap && oldBlock && oldTypeMatches) {
    // Update the text if needed. The old argument reporter is the same type,
    // and on the same input, but the argument's display name may have changed.
    var argumentReporter = oldBlock;
    argumentReporter.setFieldValue(displayName, 'VALUE');
    connectionMap[input.name] = null;
  } else {
    var argumentReporter = this.createArgumentReporter_(type, displayName);
  }

  // Attach the block.
  input.connection.connect(argumentReporter.outputConnection);
};

/**
 * Populate the argument by attaching the correct argument editor to the given
 * input.
 * @param {string} type One of 'b' (boolean), 's' (string) or 'n' (number).
 * @param {number} index The index of this argument into the argument id and
 *     argument display name arrays.
 * @param {!Object.<string, Blockly.Block>} connectionMap An object mapping
 *     argument IDs to the blocks that were connected to those IDs at the
 *     beginning of the mutation.
 * @param {Blockly.BlockSvg} oldBlock The block that was previously connected to
 *     this input, or null.
 * @param {!Blockly.Input} input The newly created input to populate.
 * @private
 * @this Blockly.Block
 */
Blockly.ScratchBlocks.ProcedureUtils.populateArgumentOnDeclaration_ = function(
    type, index, connectionMap, oldBlock, input) {
  // TODO: This always returns false, because it checks for argument reporter
  // blocks instead of argument editor blocks.  Create a new version for argument
  // editors.
  var oldTypeMatches =
    Blockly.ScratchBlocks.ProcedureUtils.checkOldTypeMatches_(oldBlock, type);
  var displayName = this.displayNames_[index];

  // Decide which block to attach.
  if (connectionMap && oldBlock && oldTypeMatches) {
    var argumentEditor = oldBlock;
    oldBlock.setFieldValue(displayName, 'TEXT');
    connectionMap[input.name] = null;
  } else {
    var argumentEditor = this.createArgumentEditor_(type, displayName);
  }

  // Attach the block.
  input.connection.connect(argumentEditor.outputConnection);
};

/**
 * Check whether the type of the old block corresponds to the given argument
 * type.
 * @param {Blockly.BlockSvg} oldBlock The old block to check.
 * @param {string} type The argument type.  One of 'n', 'n', or 's'.
 * @return {boolean} True if the type matches, false otherwise.
 */
Blockly.ScratchBlocks.ProcedureUtils.checkOldTypeMatches_ = function(oldBlock,
    type) {
  if (!oldBlock) {
    return false;
  }
  if ((type == 'n' || type == 's') &&
      oldBlock.type == 'argument_reporter_string_number') {
    return true;
  }
  if (type == 'b' && oldBlock.type == 'argument_reporter_boolean') {
    return true;
  }
  return false;
};

/**
 * Create an argument editor.
 * An argument editor is a shadow block with a single text field, which is used
 * to set the display name of the argument.
 * @param {string} argumentType One of 'b' (boolean), 's' (string) or
 *     'n' (number).
 * @param {string} displayName The display name  of this argument, which is the
 *     text of the field on the shadow block.
 * @return {!Blockly.BlockSvg} The newly created argument editor block.
 * @private
 * @this Blockly.Block
 */
Blockly.ScratchBlocks.ProcedureUtils.createArgumentEditor_ = function(
    argumentType, displayName) {
  if (argumentType == 'n' || argumentType == 's') {
    var newBlock = this.workspace.newBlock('argument_editor_string_number');
  } else {
    var newBlock = this.workspace.newBlock('argument_editor_boolean');
  }
  newBlock.setFieldValue(displayName, 'TEXT');
  newBlock.setShadow(true);
  if (!this.isInsertionMarker()) {
    newBlock.initSvg();
    newBlock.render(false);
  }
  return newBlock;
};

/**
 * Update the serializable information on the block based on the existing inputs
 * and their text.
 */
Blockly.ScratchBlocks.ProcedureUtils.updateDeclarationProcCode_ = function() {
  this.procCode_ = '';
  this.displayNames_ = [];
  this.argumentIds_ = [];
  for (var i = 0; i < this.inputList.length; i++) {
    if (i != 0) {
      this.procCode_ += ' ';
    }
    var input = this.inputList[i];
    if (input.type == Blockly.DUMMY_INPUT) {
      this.procCode_ += input.fieldRow[0].getValue();
    } else if (input.type == Blockly.INPUT_VALUE) {
      // Inspect the argument editor.
      var target = input.connection.targetBlock();
      this.displayNames_.push(target.getFieldValue('TEXT'));
      this.argumentIds_.push(input.name);
      if (target.type == 'argument_editor_boolean') {
        this.procCode_ += '%b';
      } else {
        this.procCode_ += '%s';
      }
    } else {
      throw new Error(
          'Unexpected input type on a procedure mutator root: ' + input.type);
    }
  }
};

/**
 * Focus on the last argument editor or label editor on the block.
 * @private
 */
Blockly.ScratchBlocks.ProcedureUtils.focusLastEditor_ = function() {
  if (this.inputList.length > 0) {
    var newInput = this.inputList[this.inputList.length - 1];
    if (newInput.type == Blockly.DUMMY_INPUT) {
      newInput.fieldRow[0].showEditor_();
    } else if (newInput.type == Blockly.INPUT_VALUE) {
      // Inspect the argument editor.
      var target = newInput.connection.targetBlock();
      target.getField('TEXT').showEditor_();
    }
  }
};

/**
 * Externally-visible function to add a label to the procedure declaration.
 * @public
 */
Blockly.ScratchBlocks.ProcedureUtils.addLabelExternal = function() {
  Blockly.WidgetDiv.hide(true);
  this.procCode_ = this.procCode_ + ' label text';
  this.updateDisplay_();
  this.focusLastEditor_();
};

/**
 * Externally-visible function to add a boolean argument to the procedure
 * declaration.
 * @public
 */
Blockly.ScratchBlocks.ProcedureUtils.addBooleanExternal = function() {
  Blockly.WidgetDiv.hide(true);
  this.procCode_ = this.procCode_ + ' %b';
  this.displayNames_.push('boolean');
  this.argumentIds_.push(Blockly.utils.genUid());
  this.argumentDefaults_.push('todo');
  this.updateDisplay_();
  this.focusLastEditor_();
};

/**
 * Externally-visible function to add a string/number argument to the procedure
 * declaration.
 * @public
 */
Blockly.ScratchBlocks.ProcedureUtils.addStringNumberExternal = function() {
  Blockly.WidgetDiv.hide(true);
  this.procCode_ = this.procCode_ + ' %s';
  this.displayNames_.push('string or number');
  this.argumentIds_.push(Blockly.utils.genUid());
  this.argumentDefaults_.push('todo');
  this.updateDisplay_();
  this.focusLastEditor_();
};

/**
 * Callback to remove a field, only for the declaration block.
 * @param {Blockly.Field} field The field being removed.
 * @public
 */
Blockly.ScratchBlocks.ProcedureUtils.removeFieldCallback = function(field) {
  // Do not delete if there is only one input
  if (this.inputList.length === 1) {
    return;
  }
  var inputNameToRemove = null;
  for (var n = 0; n < this.inputList.length; n++) {
    var input = this.inputList[n];
    if (input.connection) {
      var target = input.connection.targetBlock();
      if (target.getField(field.name) == field) {
        inputNameToRemove = input.name;
      }
    } else {
      for (var j = 0; j < input.fieldRow.length; j++) {
        if (input.fieldRow[j] == field) {
          inputNameToRemove = input.name;
        }
      }
    }
  }
  if (inputNameToRemove) {
    Blockly.WidgetDiv.hide(true);
    this.removeInput(inputNameToRemove);
    this.onChangeFn();
    this.updateDisplay_();
  }
};

/**
 * Callback to pass removeField up to the declaration block from arguments.
 * @param {Blockly.Field} field The field being removed.
 * @public
 */
Blockly.ScratchBlocks.ProcedureUtils.removeArgumentCallback_ = function(
    field) {
  if (this.parentBlock_ && this.parentBlock_.removeFieldCallback) {
    this.parentBlock_.removeFieldCallback(field);
  }
};

Blockly.Blocks['procedures_definition'] = {
  /**
   * Block for defining a procedure with no return value.
   * @this Blockly.Block
   */
  init: function() {
    this.jsonInit({
      "message0": "define %1",
      "args0": [
        {
          "type": "input_statement",
          "name": "custom_block"
        }
      ],
      "extensions": ["colours_more", "shape_hat", "procedure_def_contextmenu"]
    });
  }
};

Blockly.Blocks['procedures_call'] = {
  /**
   * Block for calling a procedure with no return value.
   * @this Blockly.Block
   */
  init: function() {
    this.jsonInit({
      "extensions": ["colours_more", "shape_statement", "procedure_call_contextmenu"]
    });
    this.procCode_ = '';
    this.argumentIds_ = [];
    this.warp_ = false;
  },
  // Shared.
  getProcCode: Blockly.ScratchBlocks.ProcedureUtils.getProcCode,
  removeAllInputs_: Blockly.ScratchBlocks.ProcedureUtils.removeAllInputs_,
  disconnectOldBlocks_: Blockly.ScratchBlocks.ProcedureUtils.disconnectOldBlocks_,
  deleteShadows_: Blockly.ScratchBlocks.ProcedureUtils.deleteShadows_,
  createAllInputs_: Blockly.ScratchBlocks.ProcedureUtils.createAllInputs_,
  updateDisplay_: Blockly.ScratchBlocks.ProcedureUtils.updateDisplay_,

  // Exist on all three blocks, but have different implementations.
  mutationToDom: Blockly.ScratchBlocks.ProcedureUtils.callerMutationToDom,
  domToMutation: Blockly.ScratchBlocks.ProcedureUtils.callerDomToMutation,
  populateArgument_: Blockly.ScratchBlocks.ProcedureUtils.populateArgumentOnCaller_,
  addProcedureLabel_: Blockly.ScratchBlocks.ProcedureUtils.addLabelField_,

  // Only exists on the external caller.
  attachShadow_: Blockly.ScratchBlocks.ProcedureUtils.attachShadow_,
  buildShadowDom_: Blockly.ScratchBlocks.ProcedureUtils.buildShadowDom_
};

Blockly.Blocks['procedures_prototype'] = {
  /**
   * Block for calling a procedure with no return value, for rendering inside
   * define block.
   * @this Blockly.Block
   */
  init: function() {
    this.jsonInit({
      "extensions": ["colours_more", "shape_statement"]
    });

    /* Data known about the procedure. */
    this.procCode_ = '';
    this.displayNames_ = [];
    this.argumentIds_ = [];
    this.argumentDefaults_ = [];
    this.warp_ = false;
  },
  // Shared.
  getProcCode: Blockly.ScratchBlocks.ProcedureUtils.getProcCode,
  removeAllInputs_: Blockly.ScratchBlocks.ProcedureUtils.removeAllInputs_,
  disconnectOldBlocks_: Blockly.ScratchBlocks.ProcedureUtils.disconnectOldBlocks_,
  deleteShadows_: Blockly.ScratchBlocks.ProcedureUtils.deleteShadows_,
  createAllInputs_: Blockly.ScratchBlocks.ProcedureUtils.createAllInputs_,
  updateDisplay_: Blockly.ScratchBlocks.ProcedureUtils.updateDisplay_,

  // Exist on all three blocks, but have different implementations.
  mutationToDom: Blockly.ScratchBlocks.ProcedureUtils.definitionMutationToDom,
  domToMutation: Blockly.ScratchBlocks.ProcedureUtils.definitionDomToMutation,
  populateArgument_: Blockly.ScratchBlocks.ProcedureUtils.populateArgumentOnPrototype_,
  addProcedureLabel_: Blockly.ScratchBlocks.ProcedureUtils.addLabelField_,

  // Only exists on procedures_prototype.
  createArgumentReporter_: Blockly.ScratchBlocks.ProcedureUtils.createArgumentReporter_
};

Blockly.Blocks['procedures_declaration'] = {
  /**
   * The root block in the procedure declaration editor.
   * @this Blockly.Block
   */
  init: function() {
    this.jsonInit({
      "extensions": ["colours_more", "shape_statement"]
    });
    /* Data known about the procedure. */
    this.procCode_ = '';
    this.displayNames_ = [];
    this.argumentIds_ = [];
    this.argumentDefaults_ = [];
    this.warp_ = false;
  },
  // Shared.
  getProcCode: Blockly.ScratchBlocks.ProcedureUtils.getProcCode,
  removeAllInputs_: Blockly.ScratchBlocks.ProcedureUtils.removeAllInputs_,
  disconnectOldBlocks_: Blockly.ScratchBlocks.ProcedureUtils.disconnectOldBlocks_,
  deleteShadows_: Blockly.ScratchBlocks.ProcedureUtils.deleteShadows_,
  createAllInputs_: Blockly.ScratchBlocks.ProcedureUtils.createAllInputs_,
  updateDisplay_: Blockly.ScratchBlocks.ProcedureUtils.updateDisplay_,

  // Exist on all three blocks, but have different implementations.
  mutationToDom: Blockly.ScratchBlocks.ProcedureUtils.definitionMutationToDom,
  domToMutation: Blockly.ScratchBlocks.ProcedureUtils.definitionDomToMutation,
  populateArgument_: Blockly.ScratchBlocks.ProcedureUtils.populateArgumentOnDeclaration_,
  addProcedureLabel_: Blockly.ScratchBlocks.ProcedureUtils.addLabelEditor_,

  // Exist on declaration and arguments editors, with different implementations.
  removeFieldCallback: Blockly.ScratchBlocks.ProcedureUtils.removeFieldCallback,

  // Only exist on procedures_declaration.
  createArgumentEditor_: Blockly.ScratchBlocks.ProcedureUtils.createArgumentEditor_,
  focusLastEditor_: Blockly.ScratchBlocks.ProcedureUtils.focusLastEditor_,
  addLabelExternal: Blockly.ScratchBlocks.ProcedureUtils.addLabelExternal,
  addBooleanExternal: Blockly.ScratchBlocks.ProcedureUtils.addBooleanExternal,
  addStringNumberExternal: Blockly.ScratchBlocks.ProcedureUtils.addStringNumberExternal,
  onChangeFn: Blockly.ScratchBlocks.ProcedureUtils.updateDeclarationProcCode_
};

Blockly.Blocks['argument_reporter_boolean'] = {
  init: function() {
    this.jsonInit({ "message0": " %1",
      "args0": [
        {
          "type": "field_label_serializable",
          "name": "VALUE",
          "text": ""
        }
      ],
      "extensions": ["colours_more", "output_boolean"]
    });
  }
};

Blockly.Blocks['argument_reporter_string_number'] = {
  init: function() {
    this.jsonInit({ "message0": " %1",
      "args0": [
        {
          "type": "field_label_serializable",
          "name": "VALUE",
          "text": ""
        }
      ],
      "extensions": ["colours_more", "output_number", "output_string"]
    });
  }
};

Blockly.Blocks['argument_editor_boolean'] = {
  init: function() {
    this.jsonInit({ "message0": " %1",
      "args0": [
        {
          "type": "field_input_removable",
          "name": "TEXT",
          "text": "foo"
        }
      ],
      "colour": Blockly.Colours.textField,
      "colourSecondary": Blockly.Colours.textField,
      "colourTertiary": Blockly.Colours.textField,
      "extensions": ["output_boolean"]
    });
  },
  // Exist on declaration and arguments editors, with different implementations.
  removeFieldCallback: Blockly.ScratchBlocks.ProcedureUtils.removeArgumentCallback_
};

Blockly.Blocks['argument_editor_string_number'] = {
  init: function() {
    this.jsonInit({ "message0": " %1",
      "args0": [
        {
          "type": "field_input_removable",
          "name": "TEXT",
          "text": "foo"
        }
      ],
      "colour": Blockly.Colours.textField,
      "colourSecondary": Blockly.Colours.textField,
      "colourTertiary": Blockly.Colours.textField,
      "extensions": ["output_number", "output_string"]
    });
<<<<<<< HEAD
  }
=======
  },
  // Exist on declaration and arguments editors, with different implementations.
  removeFieldCallback: Blockly.ScratchBlocks.ProcedureUtils.removeArgumentCallback_
>>>>>>> c9348d24
};<|MERGE_RESOLUTION|>--- conflicted
+++ resolved
@@ -828,11 +828,7 @@
       "colourTertiary": Blockly.Colours.textField,
       "extensions": ["output_number", "output_string"]
     });
-<<<<<<< HEAD
-  }
-=======
   },
   // Exist on declaration and arguments editors, with different implementations.
   removeFieldCallback: Blockly.ScratchBlocks.ProcedureUtils.removeArgumentCallback_
->>>>>>> c9348d24
 };