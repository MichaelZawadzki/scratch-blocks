--- conflicted
+++ resolved
@@ -22,20 +22,6 @@
     <script src="../blocks_vertical/sensing.js"></script>
     <script src="../blocks_vertical/data.js"></script>
     <script src="../blocks_vertical/default_toolbox.js"></script>
-
-    <script src="../generators/javascript.js"></script>
-    
-    <script src="../generators/javascript/math.js"></script>
-    <script src="../generators/javascript/text.js"></script>
-    <script src="../generators/javascript/lists.js"></script>
-    <script src="../generators/javascript/colour.js"></script>
-    <script src="../generators/javascript/control.js"></script>
-    <script src="../generators/javascript/variables.js"></script>
-    <script src="../generators/javascript/procedures.js"></script>
-    <script src="../generators/javascript/event.js"></script>
-    <script src="../generators/javascript/looks.js"></script>
-    <script src="../generators/javascript/motion.js"></script>
-    <script src="../generators/javascript/operators.js"></script>
 
     <script>
       'use strict';
@@ -106,28 +92,6 @@
             dragShadowOpacity: 0.6
           }
         });
-<<<<<<< HEAD
-
-        // List out all block definitions that exist
-        var blocks = Blockly.Blocks;
-        var output = '';
-
-        for(var propt in blocks)
-        {
-            var block = blocks[propt];
-
-            if (block.init !== undefined)
-            {
-              output += propt + '\n';
-            }
-        }
-        //console.log(output);
-
-        // Restore previously displayed text.
-        var text = sessionStorage.getItem('textarea');
-        if (text) {
-          document.getElementById('importExport').value = text;
-=======
         
         if (sessionStorage) {
           // Restore previously displayed text.
@@ -146,7 +110,6 @@
           // Restore flyout event logging state.
           state = sessionStorage.getItem('logFlyoutEvents');
           logFlyoutEvents(Boolean(state));
->>>>>>> 1cf79eed
         }
       }
 
@@ -173,7 +136,8 @@
 
       function toCode(lang) {
         var output = document.getElementById('importExport');
-        output.value = Blockly.JavaScript.workspaceToCode(workspace);
+        output.value = Blockly[lang].workspaceToCode(workspace);
+        taChange();
       }
 
       // Disable the "Import from XML" button if the XML is invalid.
